//! This module implements the verifier index as [VerifierIndex].
//! You can derive this struct from the [ProverIndex] struct.

use crate::alphas::Alphas;
use crate::circuits::lookup::lookups::LookupsUsed;
use crate::circuits::{
    constraints::{zk_polynomial, zk_w3},
    expr::{Linearization, PolishToken},
<<<<<<< HEAD
    gate::LookupsUsed,
    polynomials::turshi,
=======
>>>>>>> 56617f1b
    wires::*,
};
use crate::prover_index::ProverIndex;
use ark_ff::PrimeField;
use ark_poly::{univariate::DensePolynomial, Radix2EvaluationDomain as D};
use array_init::array_init;
use commitment_dlog::{
    commitment::{CommitmentCurve, PolyComm},
    srs::SRS,
};
use o1_utils::types::fields::*;
use oracle::poseidon::ArithmeticSpongeParams;
use serde::{de::DeserializeOwned, Deserialize, Serialize};
use serde_with::serde_as;
use std::io::SeekFrom::Start;
use std::{
    fs::{File, OpenOptions},
    io::{BufReader, BufWriter, Seek},
    path::Path,
    sync::Arc,
};

#[serde_as]
#[derive(Serialize, Deserialize)]
pub struct LookupVerifierIndex<G: CommitmentCurve> {
    pub lookup_used: LookupsUsed,
    #[serde(bound = "PolyComm<G>: Serialize + DeserializeOwned")]
    pub lookup_table: Vec<PolyComm<G>>,
    #[serde(bound = "PolyComm<G>: Serialize + DeserializeOwned")]
    pub lookup_selectors: Vec<PolyComm<G>>,
}

#[serde_as]
#[derive(Serialize, Deserialize)]
//~spec:startcode
pub struct VerifierIndex<G: CommitmentCurve> {
    /// evaluation domain
    #[serde_as(as = "o1_utils::serialization::SerdeAs")]
    pub domain: D<ScalarField<G>>,
    /// maximal size of polynomial section
    pub max_poly_size: usize,
    /// maximal size of the quotient polynomial according to the supported constraints
    pub max_quot_size: usize,
    /// polynomial commitment keys
    #[serde(skip)]
    pub srs: Arc<SRS<G>>,

    // index polynomial commitments
    /// permutation commitment array
    #[serde(bound = "PolyComm<G>: Serialize + DeserializeOwned")]
    pub sigma_comm: [PolyComm<G>; PERMUTS],
    /// coefficient commitment array
    #[serde(bound = "PolyComm<G>: Serialize + DeserializeOwned")]
    pub coefficients_comm: [PolyComm<G>; COLUMNS],
    /// coefficient commitment array
    #[serde(bound = "PolyComm<G>: Serialize + DeserializeOwned")]
    pub generic_comm: PolyComm<G>,

    // poseidon polynomial commitments
    /// poseidon constraint selector polynomial commitment
    #[serde(bound = "PolyComm<G>: Serialize + DeserializeOwned")]
    pub psm_comm: PolyComm<G>,

    // ECC arithmetic polynomial commitments
    /// EC addition selector polynomial commitment
    #[serde(bound = "PolyComm<G>: Serialize + DeserializeOwned")]
    pub complete_add_comm: PolyComm<G>,
    /// EC variable base scalar multiplication selector polynomial commitment
    #[serde(bound = "PolyComm<G>: Serialize + DeserializeOwned")]
    pub mul_comm: PolyComm<G>,
    /// endoscalar multiplication selector polynomial commitment
    #[serde(bound = "PolyComm<G>: Serialize + DeserializeOwned")]
    pub emul_comm: PolyComm<G>,
    /// endoscalar multiplication scalar computation selector polynomial commitment
    #[serde(bound = "PolyComm<G>: Serialize + DeserializeOwned")]
    pub endomul_scalar_comm: PolyComm<G>,

    /// Chacha polynomial commitments
    #[serde(bound = "PolyComm<G>: Serialize + DeserializeOwned")]
    pub chacha_comm: Option<[PolyComm<G>; 4]>,

    // Cairo polynomial commitment
    #[serde(bound = "PolyComm<G>: Serialize + DeserializeOwned")]
    pub cairo_comm: [PolyComm<G>; turshi::CIRCUIT_GATE_COUNT],

    /// wire coordinate shifts
    #[serde_as(as = "[o1_utils::serialization::SerdeAs; PERMUTS]")]
    pub shift: [ScalarField<G>; PERMUTS],
    /// zero-knowledge polynomial
    #[serde(skip)]
    pub zkpm: DensePolynomial<ScalarField<G>>,
    // TODO(mimoo): isn't this redundant with domain.d1.group_gen ?
    /// domain offset for zero-knowledge
    #[serde(skip)]
    pub w: ScalarField<G>,
    /// endoscalar coefficient
    #[serde(skip)]
    pub endo: ScalarField<G>,

    #[serde(bound = "PolyComm<G>: Serialize + DeserializeOwned")]
    pub lookup_index: Option<LookupVerifierIndex<G>>,

    #[serde(skip)]
    pub linearization: Linearization<Vec<PolishToken<ScalarField<G>>>>,
    /// The mapping between powers of alpha and constraints
    #[serde(skip)]
    pub powers_of_alpha: Alphas<ScalarField<G>>,

    // random oracle argument parameters
    #[serde(skip)]
    pub fr_sponge_params: ArithmeticSpongeParams<ScalarField<G>>,
    #[serde(skip)]
    pub fq_sponge_params: ArithmeticSpongeParams<BaseField<G>>,
}
//~spec:endcode

impl<'a, G: CommitmentCurve> ProverIndex<G>
where
    G::BaseField: PrimeField,
{
    /// Produces the [VerifierIndex] from the prover's [ProverIndex].
    pub fn verifier_index(&self) -> VerifierIndex<G> {
        let domain = self.cs.domain.d1;
        let lookup_index = {
            self.cs
                .lookup_constraint_system
                .as_ref()
                .map(|cs| LookupVerifierIndex {
                    lookup_used: cs.configuration.lookup_used,
                    lookup_selectors: cs
                        .lookup_selectors
                        .iter()
                        .map(|e| self.srs.commit_evaluations_non_hiding(domain, e, None))
                        .collect(),
                    lookup_table: cs
                        .lookup_table8
                        .iter()
                        .map(|e| self.srs.commit_evaluations_non_hiding(domain, e, None))
                        .collect(),
                })
        };

        // TODO: Switch to commit_evaluations for all index polys
        VerifierIndex {
            domain,
            max_poly_size: self.max_poly_size,
            max_quot_size: self.max_quot_size,
            powers_of_alpha: self.powers_of_alpha.clone(),
            srs: Arc::clone(&self.srs),

            sigma_comm: array_init(|i| self.srs.commit_non_hiding(&self.cs.sigmam[i], None)),
            coefficients_comm: array_init(|i| {
                self.srs
                    .commit_evaluations_non_hiding(domain, &self.cs.coefficients8[i], None)
            }),
            generic_comm: self.srs.commit_non_hiding(&self.cs.genericm, None),

            psm_comm: self.srs.commit_non_hiding(&self.cs.psm, None),

            complete_add_comm: self.srs.commit_evaluations_non_hiding(
                domain,
                &self.cs.complete_addl4,
                None,
            ),
            mul_comm: self
                .srs
                .commit_evaluations_non_hiding(domain, &self.cs.mull8, None),
            emul_comm: self
                .srs
                .commit_evaluations_non_hiding(domain, &self.cs.emull, None),

            endomul_scalar_comm: self.srs.commit_evaluations_non_hiding(
                domain,
                &self.cs.endomul_scalar8,
                None,
            ),

            chacha_comm: self.cs.chacha8.as_ref().map(|c| {
                array_init(|i| self.srs.commit_evaluations_non_hiding(domain, &c[i], None))
            }),

            cairo_comm: array_init(|i| {
                self.srs
                    .commit_evaluations_non_hiding(domain, &self.cs.cairo8[i], None)
            }),

            shift: self.cs.shift,
            zkpm: self.cs.zkpm.clone(),
            w: zk_w3(self.cs.domain.d1),
            endo: self.cs.endo,
            lookup_index,
            linearization: self.linearization.clone(),
            fr_sponge_params: self.cs.fr_sponge_params.clone(),
            fq_sponge_params: self.fq_sponge_params.clone(),
        }
    }
}

impl<G> VerifierIndex<G>
where
    G: CommitmentCurve,
{
    /// Deserializes a [VerifierIndex] from a file, given a pointer to an SRS and an optional offset in the file.
    pub fn from_file(
        srs: Arc<SRS<G>>,
        path: &Path,
        offset: Option<u64>,
        // TODO: we shouldn't have to pass these
        endo: G::ScalarField,
        fq_sponge_params: ArithmeticSpongeParams<BaseField<G>>,
        fr_sponge_params: ArithmeticSpongeParams<ScalarField<G>>,
    ) -> Result<Self, String> {
        // open file
        let file = File::open(path).map_err(|e| e.to_string())?;

        // offset
        let mut reader = BufReader::new(file);
        if let Some(offset) = offset {
            reader.seek(Start(offset)).map_err(|e| e.to_string())?;
        }

        // deserialize
        let mut verifier_index = Self::deserialize(&mut rmp_serde::Deserializer::new(reader))
            .map_err(|e| e.to_string())?;

        // fill in the rest
        verifier_index.srs = srs;
        verifier_index.endo = endo;
        verifier_index.fq_sponge_params = fq_sponge_params;
        verifier_index.fr_sponge_params = fr_sponge_params;
        verifier_index.w = zk_w3(verifier_index.domain);
        verifier_index.zkpm = zk_polynomial(verifier_index.domain);

        Ok(verifier_index)
    }

    /// Writes a [VerifierIndex] to a file, potentially appending it to the already-existing content (if append is set to true)
    // TODO: append should be a bool, not an option
    pub fn to_file(&self, path: &Path, append: Option<bool>) -> Result<(), String> {
        let append = append.unwrap_or(true);
        let file = OpenOptions::new()
            .append(append)
            .open(path)
            .map_err(|e| e.to_string())?;

        let writer = BufWriter::new(file);

        self.serialize(&mut rmp_serde::Serializer::new(writer))
            .map_err(|e| e.to_string())
    }
}<|MERGE_RESOLUTION|>--- conflicted
+++ resolved
@@ -6,11 +6,6 @@
 use crate::circuits::{
     constraints::{zk_polynomial, zk_w3},
     expr::{Linearization, PolishToken},
-<<<<<<< HEAD
-    gate::LookupsUsed,
-    polynomials::turshi,
-=======
->>>>>>> 56617f1b
     wires::*,
 };
 use crate::prover_index::ProverIndex;
@@ -94,7 +89,7 @@
 
     // Cairo polynomial commitment
     #[serde(bound = "PolyComm<G>: Serialize + DeserializeOwned")]
-    pub cairo_comm: [PolyComm<G>; turshi::CIRCUIT_GATE_COUNT],
+    pub cairo_comm: [PolyComm<G>; crate::circuits::polynomials::turshi::CIRCUIT_GATE_COUNT],
 
     /// wire coordinate shifts
     #[serde_as(as = "[o1_utils::serialization::SerdeAs; PERMUTS]")]
