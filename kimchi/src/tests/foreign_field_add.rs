--- conflicted
+++ resolved
@@ -175,16 +175,12 @@
 
     for row in 0..all_rows {
         assert_eq!(
-<<<<<<< HEAD
             index.cs.gates[row].verify_witness::<Vesta>(
                 row,
                 &witness,
                 &index.cs,
-                &witness[0][0..index.cs.public].to_vec()
+                &witness[0][0..index.cs.public]
             ),
-=======
-            cs.gates[row].verify_witness::<Vesta>(row, &witness, &cs, &witness[0][0..cs.public]),
->>>>>>> f0d4ed15
             Ok(())
         );
     }
@@ -334,13 +330,8 @@
 fn test_zero_sum_native() {
     let native_modulus = PallasField::modulus_biguint();
     let one = BigUint::new(vec![1u32]);
-<<<<<<< HEAD
-    let mod_minus_one = native_modulus.clone() - one.clone();
-    let (witness, _index) = test_ffadd(
-=======
     let mod_minus_one = native_modulus.clone() - one;
-    let (witness, _cs) = test_ffadd(
->>>>>>> f0d4ed15
+    let (witness, _index) = test_ffadd(
         SECP256K1_MOD,
         vec![ONE.to_vec(), mod_minus_one.to_bytes_be()],
         &vec![FFOps::Add],
@@ -865,13 +856,8 @@
 fn test_random_bad_input() {
     let foreign_mod = BigUint::from_bytes_be(SECP256K1_MOD);
     let left_input = random_input(foreign_mod.clone(), false);
-<<<<<<< HEAD
-    let right_input = random_input(foreign_mod.clone(), false);
+    let right_input = random_input(foreign_mod, false);
     let (mut witness, index) = test_ffadd(
-=======
-    let right_input = random_input(foreign_mod, false);
-    let (mut witness, cs) = test_ffadd(
->>>>>>> f0d4ed15
         SECP256K1_MOD,
         vec![left_input, right_input],
         &vec![FFOps::Sub],
@@ -899,13 +885,8 @@
 fn test_random_bad_parameters() {
     let foreign_mod = BigUint::from_bytes_be(SECP256K1_MOD);
     let left_input = random_input(foreign_mod.clone(), false);
-<<<<<<< HEAD
-    let right_input = random_input(foreign_mod.clone(), false);
+    let right_input = random_input(foreign_mod, false);
     let (mut witness, index) = test_ffadd(
-=======
-    let right_input = random_input(foreign_mod, false);
-    let (mut witness, cs) = test_ffadd(
->>>>>>> f0d4ed15
         SECP256K1_MOD,
         vec![left_input, right_input],
         &vec![FFOps::Add],
