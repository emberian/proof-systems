--- conflicted
+++ resolved
@@ -4,15 +4,9 @@
         polynomials::chacha,
         wires::{Wire, COLUMNS},
     },
-<<<<<<< HEAD
-    prover::ProverProof,
+    proof::ProverProof,
     prover_index::testing::{new_index_for_test, new_index_for_test_with_lookups},
-    verifier::batch_verify,
-=======
-    proof::ProverProof,
-    prover_index::testing::new_index_for_test,
     verifier::verify,
->>>>>>> 27d0f383
 };
 use ark_ff::Zero;
 use array_init::array_init;
