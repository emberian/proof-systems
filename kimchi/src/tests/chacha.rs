--- conflicted
+++ resolved
@@ -89,18 +89,13 @@
     println!("{}{:?}", "Verifier index time: ".yellow(), start.elapsed());
 
     let start = Instant::now();
-<<<<<<< HEAD
-    match verify::<Vesta, BaseSponge, ScalarSponge>(&group_map, &verifier_index, &proof) {
-        Err(error) => panic!("Failure verifying the prover's proofs in batch: {error}"),
-=======
     match verify::<Vesta, BaseSponge, ScalarSponge>(
         &group_map,
         &verifier_index,
         &proof,
         &public_input,
     ) {
-        Err(error) => panic!("Failure verifying the prover's proofs in batch: {}", error),
->>>>>>> ffb4cb2e
+        Err(error) => panic!("Failure verifying the prover's proofs in batch: {error}"),
         Ok(_) => {
             println!("{}{:?}", "Verifier time: ".yellow(), start.elapsed());
         }
