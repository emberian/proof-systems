use crate::{
    circuits::expr::{
        ChallengeTerm, ConstantExprInner, ConstantTerm, ExprInner, Op2, Operations, Variable,
    },
    folding::{
        quadraticization::{quadraticize, ExtendedWitnessGenerator, Quadraticized},
        FoldingConfig, ScalarField,
    },
};
use ark_ec::AffineCurve;
use ark_ff::One;
use itertools::Itertools;
use num_traits::Zero;

pub trait FoldingColumnTrait: Copy + Clone {
    fn is_witness(&self) -> bool;
    fn degree(&self) -> Degree {
        match self.is_witness() {
            true => Degree::One,
            false => Degree::Zero,
        }
    }
}

#[derive(Clone, Debug, PartialEq, Eq, Hash)]
pub(crate) enum ExtendedFoldingColumn<C: FoldingConfig> {
    Inner(Variable<C::Column>),
    ///for the extra columns added by quadraticization
    WitnessExtended(usize),
    Error,
    UnnormalizedLagrangeBasis(usize),
    Constant(<C::Curve as AffineCurve>::ScalarField),
    Challenge(C::Challenge),
    Alpha(usize),
}

#[derive(Clone, PartialEq, Debug)]
pub enum FoldingCompatibleExprInner<C: FoldingConfig> {
    Constant(<C::Curve as AffineCurve>::ScalarField),
    Challenge(C::Challenge),
    Cell(Variable<C::Column>),
    VanishesOnZeroKnowledgeAndPreviousRows,
    /// UnnormalizedLagrangeBasis(i) is
    /// (x^n - 1) / (x - omega^i)
    UnnormalizedLagrangeBasis(usize),
    ///extra nodes created by folding, should not be passed to folding
    Extensions(ExpExtension<C>),
}

///designed for easy translation to and from most Expr
#[derive(Clone, PartialEq, Debug)]
pub enum FoldingCompatibleExpr<C: FoldingConfig> {
    Atom(FoldingCompatibleExprInner<C>),
    Double(Box<Self>),
    Square(Box<Self>),
    BinOp(Op2, Box<Self>, Box<Self>),
    Pow(Box<Self>, u64),
}

/// Extra expressions that can be created by folding
<<<<<<< HEAD
#[derive(Clone)]
pub enum ExpExtension<C: FoldingConfig> {
=======
#[derive(Clone, Debug, PartialEq)]
pub enum ExpExtension {
>>>>>>> 40ab412b
    U,
    Error,
    //from quadraticization
    ExtendedWitness(usize),
    Alpha(usize),
    //in case of using decomposable folding
    Selector(C::S),
}

///Internal expression used for folding, simplified for that purpose
pub(crate) type FoldingExp<C> = Operations<ExtendedFoldingColumn<C>>;

impl<C: FoldingConfig> std::ops::Add for FoldingExp<C> {
    type Output = Self;

    fn add(self, rhs: Self) -> Self {
        Self::Add(Box::new(self), Box::new(rhs))
    }
}

impl<C: FoldingConfig> std::ops::Sub for FoldingExp<C> {
    type Output = Self;

    fn sub(self, rhs: Self) -> Self {
        Self::Sub(Box::new(self), Box::new(rhs))
    }
}

impl<C: FoldingConfig> std::ops::Mul for FoldingExp<C> {
    type Output = Self;

    fn mul(self, rhs: Self) -> Self {
        Self::Mul(Box::new(self), Box::new(rhs))
    }
}

impl<C: FoldingConfig> FoldingExp<C> {
    pub fn double(self) -> Self {
        Self::Double(Box::new(self))
    }
}

impl<C: FoldingConfig> FoldingCompatibleExpr<C> {
    pub(crate) fn simplify(self) -> FoldingExp<C> {
        type Ex<C> = ExtendedFoldingColumn<C>;
        use Operations::*;
        match self {
            FoldingCompatibleExpr::Atom(atom) => match atom {
                FoldingCompatibleExprInner::Constant(c) => Atom(ExtendedFoldingColumn::Constant(c)),
                FoldingCompatibleExprInner::Challenge(c) => {
                    Atom(ExtendedFoldingColumn::Challenge(c))
                }
                FoldingCompatibleExprInner::Cell(col) => Atom(ExtendedFoldingColumn::Inner(col)),
                FoldingCompatibleExprInner::VanishesOnZeroKnowledgeAndPreviousRows => todo!(),
                FoldingCompatibleExprInner::UnnormalizedLagrangeBasis(i) => {
                    Atom(Ex::UnnormalizedLagrangeBasis(i))
                }
                FoldingCompatibleExprInner::Extensions(_) => {
                    panic!("this should only be created by folding itself")
                }
            },
            FoldingCompatibleExpr::Double(exp) => Double(Box::new((*exp).simplify())),
            FoldingCompatibleExpr::Square(exp) => Square(Box::new((*exp).simplify())),
            FoldingCompatibleExpr::BinOp(op, e1, e2) => {
                let e1 = Box::new(e1.simplify());
                let e2 = Box::new(e2.simplify());
                match op {
                    Op2::Add => Add(e1, e2),
                    Op2::Mul => Mul(e1, e2),
                    Op2::Sub => Sub(e1, e2),
                }
            }
            FoldingCompatibleExpr::Pow(e, p) => Self::pow_to_mul(e.simplify(), p),
        }
    }

    fn pow_to_mul(exp: FoldingExp<C>, p: u64) -> FoldingExp<C>
    where
        C::Column: Clone,
        C::Challenge: Clone,
    {
        use Operations::*;
        let e = Box::new(exp);
        let e_2 = Box::new(Square(e.clone()));
        match p {
            2 => *e_2,
            3 => Mul(e, e_2),
            4..=8 => {
                let e_4 = Box::new(Square(e_2.clone()));
                match p {
                    4 => *e_4,
                    5 => Mul(e, e_4),
                    6 => Mul(e_2, e_4),
                    7 => Mul(e, Box::new(Mul(e_2, e_4))),
                    8 => Square(e_4),
                    _ => unreachable!(),
                }
            }
            _ => panic!("unsupported"),
        }
    }
}

#[derive(Copy, Clone, Debug, PartialEq, Eq, PartialOrd, Ord, Hash)]
pub enum Degree {
    Zero,
    One,
    Two,
}

impl<C: FoldingConfig> FoldingExp<C> {
    pub(super) fn folding_degree(&self) -> Degree {
        use Degree::*;
        match self {
            FoldingExp::Atom(ex_col) => match ex_col {
                ExtendedFoldingColumn::Inner(col) => col.col.degree(),
                ExtendedFoldingColumn::WitnessExtended(_) => One,
                ExtendedFoldingColumn::Error => One,
                ExtendedFoldingColumn::UnnormalizedLagrangeBasis(_) => Zero,
                ExtendedFoldingColumn::Constant(_) => Zero,
                ExtendedFoldingColumn::Challenge(_) => One,
                ExtendedFoldingColumn::Alpha(_) => One,
            },
            FoldingExp::Double(e) => e.folding_degree(),
            FoldingExp::Square(e) => &e.folding_degree() * &e.folding_degree(),
            FoldingExp::Mul(e1, e2) => &e1.folding_degree() * &e2.folding_degree(),
            FoldingExp::Add(e1, e2) | FoldingExp::Sub(e1, e2) => {
                e1.folding_degree() + e2.folding_degree()
            }
            FoldingExp::Pow(_, 0) => Zero,
            FoldingExp::Pow(e, 1) => e.folding_degree(),
            FoldingExp::Pow(e, i) => {
                let degree = e.folding_degree();
                let mut acc = degree;
                for _ in 1..*i {
                    acc = &acc * &degree;
                }
                acc
            }
            FoldingExp::Cache(_, _) => todo!(),
            FoldingExp::IfFeature(_, _, _) => todo!(),
        }
    }

    fn into_compatible(self) -> FoldingCompatibleExpr<C> {
        use FoldingCompatibleExpr::*;
        use FoldingCompatibleExprInner::*;
        match self {
            FoldingExp::Atom(c) => match c {
                ExtendedFoldingColumn::Inner(col) => Atom(Cell(col)),
                ExtendedFoldingColumn::WitnessExtended(i) => {
                    Atom(Extensions(ExpExtension::ExtendedWitness(i)))
                }
                ExtendedFoldingColumn::Error => Atom(Extensions(ExpExtension::Error)),
                ExtendedFoldingColumn::UnnormalizedLagrangeBasis(i) => {
                    Atom(UnnormalizedLagrangeBasis(i))
                }
                ExtendedFoldingColumn::Constant(c) => Atom(Constant(c)),
                ExtendedFoldingColumn::Challenge(c) => Atom(Challenge(c)),
                ExtendedFoldingColumn::Alpha(i) => Atom(Extensions(ExpExtension::Alpha(i))),
            },
            FoldingExp::Double(exp) => Double(Box::new(exp.into_compatible())),
            FoldingExp::Square(exp) => Square(Box::new(exp.into_compatible())),
            FoldingExp::Add(e1, e2) => {
                let e1 = Box::new(e1.into_compatible());
                let e2 = Box::new(e2.into_compatible());
                BinOp(Op2::Add, e1, e2)
            }
            FoldingExp::Sub(e1, e2) => {
                let e1 = Box::new(e1.into_compatible());
                let e2 = Box::new(e2.into_compatible());
                BinOp(Op2::Sub, e1, e2)
            }
            FoldingExp::Mul(e1, e2) => {
                let e1 = Box::new(e1.into_compatible());
                let e2 = Box::new(e2.into_compatible());
                BinOp(Op2::Mul, e1, e2)
            }
            // TODO: Replace with `Pow`
            FoldingExp::Pow(_, 0) => Atom(Constant(<C::Curve as AffineCurve>::ScalarField::one())),
            FoldingExp::Pow(e, 1) => e.into_compatible(),
            FoldingExp::Pow(e, i) => {
                let e = e.into_compatible();
                let mut acc = e.clone();
                for _ in 1..i {
                    acc = BinOp(Op2::Mul, Box::new(e.clone()), Box::new(acc))
                }
                acc
            }
            FoldingExp::Cache(_, _) => todo!(),
            FoldingExp::IfFeature(_, _, _) => todo!(),
        }
    }
}

impl std::ops::Add for Degree {
    type Output = Self;

    fn add(self, rhs: Self) -> Self::Output {
        use Degree::*;
        match (self, rhs) {
            (_, Two) | (Two, _) => Two,
            (_, One) | (One, _) => One,
            (Zero, Zero) => Zero,
        }
    }
}

impl std::ops::Mul for &Degree {
    type Output = Degree;

    fn mul(self, rhs: Self) -> Self::Output {
        use Degree::*;
        match (self, rhs) {
            (Zero, other) | (other, Zero) => *other,
            (One, One) => Two,
            _ => panic!("degree over 2"),
        }
    }
}

#[derive(Copy, Clone, Debug, PartialEq, Eq)]
pub(crate) enum Sign {
    Pos,
    Neg,
}

impl std::ops::Neg for Sign {
    type Output = Self;

    fn neg(self) -> Self {
        match self {
            Sign::Pos => Sign::Neg,
            Sign::Neg => Sign::Pos,
        }
    }
}

#[derive(Clone, Debug)]
pub(crate) struct Term<C: FoldingConfig> {
    pub exp: FoldingExp<C>,
    pub sign: Sign,
}

impl<C: FoldingConfig> Term<C> {
    fn double(self) -> Self {
        let Self { exp, sign } = self;
        let exp = FoldingExp::Double(Box::new(exp));
        Self { exp, sign }
    }
}

impl<C: FoldingConfig> std::ops::Mul for &Term<C> {
    type Output = Term<C>;

    fn mul(self, rhs: Self) -> Self::Output {
        let sign = if self.sign == rhs.sign {
            Sign::Pos
        } else {
            Sign::Neg
        };
        let exp = FoldingExp::Mul(Box::new(self.exp.clone()), Box::new(rhs.exp.clone()));
        Term { exp, sign }
    }
}

impl<C: FoldingConfig> std::ops::Neg for Term<C> {
    type Output = Self;

    fn neg(self) -> Self::Output {
        Term {
            sign: -self.sign,
            ..self
        }
    }
}

///A simplified expression with all terms separated by degree
#[derive(Clone, Debug)]
pub struct IntegratedFoldingExpr<C: FoldingConfig> {
    //(exp,sign,alpha)
    pub(super) degree_0: Vec<(FoldingExp<C>, Sign, usize)>,
    pub(super) degree_1: Vec<(FoldingExp<C>, Sign, usize)>,
    pub(super) degree_2: Vec<(FoldingExp<C>, Sign, usize)>,
}

impl<C: FoldingConfig> Default for IntegratedFoldingExpr<C> {
    fn default() -> Self {
        Self {
            degree_0: vec![],
            degree_1: vec![],
            degree_2: vec![],
        }
    }
}

impl<C: FoldingConfig> IntegratedFoldingExpr<C> {
    ///combines constraints into single expression
    pub fn final_expression(self) -> FoldingCompatibleExpr<C> {
        use FoldingCompatibleExpr::*;
        ///todo: should use powers of alpha
        use FoldingCompatibleExprInner::*;
        let Self {
            degree_0,
            degree_1,
            degree_2,
        } = self;
        let [d0, d1, d2] = [degree_0, degree_1, degree_2]
            .map(|exps| {
                let init =
                    FoldingExp::Atom(ExtendedFoldingColumn::Constant(ScalarField::<C>::zero()));
                exps.into_iter().fold(init, |acc, (exp, sign, alpha)| {
                    let exp = FoldingExp::Mul(
                        Box::new(exp),
                        Box::new(FoldingExp::Atom(ExtendedFoldingColumn::Alpha(alpha))),
                    );
                    match sign {
                        Sign::Pos => FoldingExp::Add(Box::new(acc), Box::new(exp)),
                        Sign::Neg => FoldingExp::Sub(Box::new(acc), Box::new(exp)),
                    }
                })
            })
            .map(|e| e.into_compatible());
        let u = || Box::new(Atom(Extensions(ExpExtension::U)));
        let u2 = || Box::new(Square(u()));
        let d0 = Box::new(BinOp(Op2::Mul, Box::new(d0), u2()));
        let d1 = Box::new(BinOp(Op2::Mul, Box::new(d1), u()));
        let d2 = Box::new(d2);
        let exp = Box::new(BinOp(Op2::Add, d0, d1));
        let exp = Box::new(BinOp(Op2::Add, exp, d2));
        BinOp(
            Op2::Add,
            exp,
            Box::new(Atom(Extensions(ExpExtension::Error))),
        )
    }
}

pub(crate) fn extract_terms<C: FoldingConfig>(
    exp: FoldingExp<C>,
) -> Box<dyn Iterator<Item = Term<C>>> {
    use Operations::*;
    let exps: Box<dyn Iterator<Item = Term<C>>> = match exp {
        exp @ Atom(_) => Box::new(
            [Term {
                exp,
                sign: Sign::Pos,
            }]
            .into_iter(),
        ),
        Double(exp) => Box::new(extract_terms(*exp).map(Term::double)),
        Square(exp) => {
            let terms = extract_terms(*exp).collect_vec();
            let mut combinations = Vec::with_capacity(terms.len() ^ 2);
            for t1 in terms.iter() {
                for t2 in terms.iter() {
                    combinations.push(t1 * t2)
                }
            }
            Box::new(combinations.into_iter())
        }
        Add(e1, e2) => {
            let e1 = extract_terms(*e1);
            let e2 = extract_terms(*e2);
            Box::new(e1.chain(e2))
        }
        Sub(e1, e2) => {
            let e1 = extract_terms(*e1);
            let e2 = extract_terms(*e2).map(|t| -t);
            Box::new(e1.chain(e2))
        }
        Mul(e1, e2) => {
            let e1 = extract_terms(*e1).collect_vec();
            let e2 = extract_terms(*e2).collect_vec();
            let mut combinations = Vec::with_capacity(e1.len() * e2.len());
            for t1 in e1.iter() {
                for t2 in e2.iter() {
                    combinations.push(t1 * t2)
                }
            }
            Box::new(combinations.into_iter())
        }
        Pow(_, 0) => Box::new(
            [Term {
                exp: FoldingExp::Atom(ExtendedFoldingColumn::Constant(
                    <C::Curve as AffineCurve>::ScalarField::one(),
                )),
                sign: Sign::Pos,
            }]
            .into_iter(),
        ),
        Pow(e, 1) => extract_terms(*e),
        Pow(e, mut i) => {
            let e = extract_terms(*e).collect_vec();
            let mut acc = e.clone();
            // Could do this inplace, but it's more annoying to write
            while i > 2 {
                let mut combinations = Vec::with_capacity(e.len() * acc.len());
                for t1 in e.iter() {
                    for t2 in acc.iter() {
                        combinations.push(t1 * t2)
                    }
                }
                acc = combinations;
                i -= 1;
            }
            Box::new(acc.into_iter())
        }
        Cache(_, _) => todo!(),
        IfFeature(_, _, _) => todo!(),
    };
    exps
}

pub(crate) fn folding_expression<C: FoldingConfig>(
    exps: Vec<FoldingCompatibleExpr<C>>,
) -> (IntegratedFoldingExpr<C>, ExtendedWitnessGenerator<C>) {
    let simplified_expressions = exps.into_iter().map(|exp| exp.simplify()).collect_vec();
    let Quadraticized {
        original_constraints: expressions,
        extra_constraints: extra_expressions,
        extended_witness_generator,
    } = quadraticize(simplified_expressions);
    let mut terms = vec![];
    let mut alpha = 0;
    for exp in expressions.into_iter() {
        terms.extend(extract_terms(exp).map(|term| (term, alpha)));
        alpha += 1;
    }
    for exp in extra_expressions.into_iter() {
        terms.extend(extract_terms(exp).map(|term| (term, alpha)));
        alpha += 1;
    }
    let mut integrated = IntegratedFoldingExpr::default();
    for (term, alpha) in terms.into_iter() {
        let Term { exp, sign } = term;
        let degree = exp.folding_degree();
        let t = (exp, sign, alpha);
        match degree {
            Degree::Zero => integrated.degree_0.push(t),
            Degree::One => integrated.degree_1.push(t),
            Degree::Two => integrated.degree_2.push(t),
        }
    }
    (integrated, extended_witness_generator)
}

impl<F, Config: FoldingConfig> From<ConstantExprInner<F>> for FoldingCompatibleExprInner<Config>
where
    Config::Curve: AffineCurve<ScalarField = F>,
    Config::Challenge: From<ChallengeTerm>,
{
    fn from(expr: ConstantExprInner<F>) -> Self {
        match expr {
            ConstantExprInner::Challenge(chal) => {
                FoldingCompatibleExprInner::Challenge(chal.into())
            }
            ConstantExprInner::Constant(c) => match c {
                ConstantTerm::Literal(f) => FoldingCompatibleExprInner::Constant(f),
                ConstantTerm::EndoCoefficient | ConstantTerm::Mds { row: _, col: _ } => {
                    panic!("When special constants are involved, don't forget to simplify the expression before.")
                }
            },
        }
    }
}

impl<F, Col, Config: FoldingConfig<Column = Col>> From<ExprInner<ConstantExprInner<F>, Col>>
    for FoldingCompatibleExprInner<Config>
where
    Config::Curve: AffineCurve<ScalarField = F>,
    Config::Challenge: From<ChallengeTerm>,
{
    fn from(expr: ExprInner<ConstantExprInner<F>, Col>) -> Self {
        match expr {
            ExprInner::Constant(cexpr) => cexpr.into(),
            ExprInner::Cell(col) => FoldingCompatibleExprInner::Cell(col),
            ExprInner::VanishesOnZeroKnowledgeAndPreviousRows => {
                FoldingCompatibleExprInner::VanishesOnZeroKnowledgeAndPreviousRows
            }
            ExprInner::UnnormalizedLagrangeBasis(i) => {
                FoldingCompatibleExprInner::UnnormalizedLagrangeBasis(i.offset as usize)
            }
        }
    }
}

impl<F, Col, Config: FoldingConfig<Column = Col>>
    From<Operations<ExprInner<ConstantExprInner<F>, Col>>> for FoldingCompatibleExpr<Config>
where
    Config::Curve: AffineCurve<ScalarField = F>,
    Config::Challenge: From<ChallengeTerm>,
{
    fn from(expr: Operations<ExprInner<ConstantExprInner<F>, Col>>) -> Self {
        match expr {
            Operations::Atom(inner) => FoldingCompatibleExpr::Atom(inner.into()),
            Operations::Add(x, y) => {
                FoldingCompatibleExpr::BinOp(Op2::Add, Box::new((*x).into()), Box::new((*y).into()))
            }
            Operations::Mul(x, y) => {
                FoldingCompatibleExpr::BinOp(Op2::Mul, Box::new((*x).into()), Box::new((*y).into()))
            }
            Operations::Sub(x, y) => {
                FoldingCompatibleExpr::BinOp(Op2::Sub, Box::new((*x).into()), Box::new((*y).into()))
            }
            Operations::Double(x) => FoldingCompatibleExpr::Double(Box::new((*x).into())),
            Operations::Square(x) => FoldingCompatibleExpr::Square(Box::new((*x).into())),
            Operations::Pow(e, p) => FoldingCompatibleExpr::Pow(Box::new((*e).into()), p),
            _ => panic!("Operation not supported in folding expressions"),
        }
    }
}<|MERGE_RESOLUTION|>--- conflicted
+++ resolved
@@ -58,13 +58,8 @@
 }
 
 /// Extra expressions that can be created by folding
-<<<<<<< HEAD
-#[derive(Clone)]
+#[derive(Clone, Debug, PartialEq)]
 pub enum ExpExtension<C: FoldingConfig> {
-=======
-#[derive(Clone, Debug, PartialEq)]
-pub enum ExpExtension {
->>>>>>> 40ab412b
     U,
     Error,
     //from quadraticization
