--- conflicted
+++ resolved
@@ -290,13 +290,12 @@
     /// Returns the maximum number of lookups per row that are used by the pattern.
     pub fn max_lookups_per_row(&self) -> usize {
         match self {
-            LookupPattern::ChaCha | LookupPattern::ChaChaFinal | LookupPattern::RangeCheckGate => 4,
+            LookupPattern::ChaCha
+            | LookupPattern::ChaChaFinal
+            | LookupPattern::RangeCheckGate
+            | LookupPattern::RangeCheckGate => 4,
             LookupPattern::LookupGate => 3,
-<<<<<<< HEAD
-            LookupPattern::RangeCheckGate => 4,
             LookupPattern::ForeignFieldMulGate => 2,
-=======
->>>>>>> 86f75976
         }
     }
 
