use ark_ff::{FftField, One, Zero};
use poly_commitment::PolyComm;
use serde::{Deserialize, Serialize};

pub mod range_check;
pub mod xor;

<<<<<<< HEAD
/// A table of values that can be used for a lookup, along with the ID for the table.
#[derive(Debug, Clone)]
pub struct LookupTable<F> {
    id: i32,
    data: Vec<Vec<F>>,
}

/// Represents inconsistency errors during table construction and composition.
#[derive(Debug, Error)]
pub enum LookupTableError {
    #[error("Table must be nonempty")]
    InputTableDataEmpty,
    #[error("One of the lookup tables has columns of different lengths")]
    InconsistentTableLength,
    #[error("The table with id 0 must have an entry of all zeros")]
    TableIDZeroMustHaveZeroEntry,
}

impl<F> LookupTable<F>
where
    F: Field,
{
    pub fn create(id: i32, data: Vec<Vec<F>>) -> Result<Self, LookupTableError> {
        let res = LookupTable { id, data };

        // Empty tables are not allowed
        if res.data.is_empty() {
            return Err(LookupTableError::InputTableDataEmpty);
        }

        // All columns in the table must have same length
        let table_len = res.len();
        for col in res.data.iter() {
            if col.len() != table_len {
                return Err(LookupTableError::InconsistentTableLength);
            }
        }

        // If a table has ID 0, then it must have a zero entry.
        // This is for the dummy lookups to work.
        if id == 0 && !res.has_zero_entry() {
            return Err(LookupTableError::TableIDZeroMustHaveZeroEntry);
        }

        Ok(res)
    }

    /// Return true if the table has an entry (row) containing all zeros.
    fn has_zero_entry(&self) -> bool {
        // reminder: a table is written as a list of columns,
        // not as a list of row entries.
        for row in 0..self.len() {
            let mut row_zero = true;
            for col in &self.data {
                if !col[row].is_zero() {
                    row_zero = false;
                    break;
                }
            }
            if row_zero {
                return true;
            }
        }

        false
    }

    /// Returns the number of columns, i.e. the width of the table.
    /// It is less error prone to introduce this method than using the public
    /// field data.
    pub fn width(&self) -> usize {
        self.data.len()
    }

    /// Returns the length (height) of the table.
    pub fn len(&self) -> usize {
        if self.is_empty() {
            panic!("LookupTable#len() is called on an empty table")
        }
        self.data[0].len()
    }

    /// Returns `true` if the lookup table is empty, `false` otherwise.
    pub fn is_empty(&self) -> bool {
        self.data.is_empty()
    }

    /// Returns table id.
    pub fn id(&self) -> i32 {
        self.id
    }

    /// Returns table data.
    pub fn data(&self) -> &Vec<Vec<F>> {
        &self.data
    }
}

// If you add new tables, update ../../../../../book/src/kimchi/lookup.md
// accordingly

=======
>>>>>>> 5685f41f
//~ spec:startcode
/// The table ID associated with the XOR lookup table.
pub const XOR_TABLE_ID: i32 = 0;

/// The range check table ID.
pub const RANGE_CHECK_TABLE_ID: i32 = 1;
//~ spec:endcode

/// Enumerates the different 'fixed' lookup tables used by individual gates
#[derive(Copy, Clone, Debug, PartialEq, Eq, Hash, Serialize, Deserialize)]
pub enum GateLookupTable {
    Xor,
    RangeCheck,
}

/// Enumerates the different 'fixed' lookup tables used by individual gates
#[derive(Copy, Clone, Debug, PartialEq, Eq, Hash, Serialize, Deserialize)]
pub struct GateLookupTables {
    pub xor: bool,
    pub range_check: bool,
}

impl std::ops::Index<GateLookupTable> for GateLookupTables {
    type Output = bool;

    fn index(&self, index: GateLookupTable) -> &Self::Output {
        match index {
            GateLookupTable::Xor => &self.xor,
            GateLookupTable::RangeCheck => &self.range_check,
        }
    }
}

impl std::ops::IndexMut<GateLookupTable> for GateLookupTables {
    fn index_mut(&mut self, index: GateLookupTable) -> &mut Self::Output {
        match index {
            GateLookupTable::Xor => &mut self.xor,
            GateLookupTable::RangeCheck => &mut self.range_check,
        }
    }
}

impl IntoIterator for GateLookupTables {
    type Item = GateLookupTable;
    type IntoIter = std::vec::IntoIter<Self::Item>;

    fn into_iter(self) -> Self::IntoIter {
        // Destructor pattern to make sure we add new lookup patterns.
        let GateLookupTables { xor, range_check } = self;

        let mut patterns = Vec::with_capacity(2);

        if xor {
            patterns.push(GateLookupTable::Xor)
        }
        if range_check {
            patterns.push(GateLookupTable::RangeCheck)
        }
        patterns.into_iter()
    }
}

/// A table of values that can be used for a lookup, along with the ID for the table.
#[derive(Debug, Clone)]
pub struct LookupTable<F> {
    pub id: i32,
    pub data: Vec<Vec<F>>,
}

impl<F> LookupTable<F>
where
    F: FftField,
{
    /// Return true if the table has an entry containing all zeros.
    pub fn has_zero_entry(&self) -> bool {
        // reminder: a table is written as a list of columns,
        // not as a list of row entries.
        for row in 0..self.len() {
            for col in &self.data {
                if !col[row].is_zero() {
                    continue;
                }
                return true;
            }
        }

        false
    }

    /// Returns the number of columns, i.e. the width of the table.
    /// It is less error prone to introduce this method than using the public
    /// field data.
    pub fn width(&self) -> usize {
        self.data.len()
    }

    /// Returns the length of the table.
    pub fn len(&self) -> usize {
        self.data[0].len()
    }

    /// Returns `true` if the lookup table is empty, `false` otherwise.
    pub fn is_empty(&self) -> bool {
        self.data.is_empty()
    }
}

/// Returns the lookup table associated to a [`GateLookupTable`].
pub fn get_table<F: FftField>(table_name: GateLookupTable) -> LookupTable<F> {
    match table_name {
        GateLookupTable::Xor => xor::xor_table(),
        GateLookupTable::RangeCheck => range_check::range_check_table(),
    }
}

impl GateLookupTable {
    /// Returns the lookup table associated to a [`GateLookupTable`].
    pub fn table_size(&self) -> usize {
        match self {
            GateLookupTable::Xor => xor::TABLE_SIZE,
            GateLookupTable::RangeCheck => range_check::TABLE_SIZE,
        }
    }
}

/// Let's say we want to do a lookup in a "vector-valued" table `T: Vec<[F; n]>` (here I
/// am using `[F; n]` to model a vector of length `n`).
///
/// For `i < n`, define `T_i := T.map(|t| t[i]).collect()`. In other words, the table
/// obtained by taking the `ith` entry of each element of `T`.
///
/// In the lookup argument, we perform lookups in `T` by sampling a random challenge
/// `joint_combiner`, and computing a "combined" lookup table `sum_{i < n} joint_combiner^i T_i`.
///
/// To check a vector's membership in this lookup table, we combine the values in that vector
/// analogously using `joint_combiner`.
///
/// This function computes that combined value.
pub fn combine_table_entry<'a, F, I>(
    joint_combiner: &F,
    table_id_combiner: &F,
    v: I,
    // TODO: this should be an option?
    table_id: &F,
) -> F
where
    F: 'a, // Any references in `F` must have a lifetime longer than `'a`.
    F: Zero + One + Clone,
    I: DoubleEndedIterator<Item = &'a F>,
{
    v.rev()
        .fold(F::zero(), |acc, x| joint_combiner.clone() * acc + x.clone())
        + table_id_combiner.clone() * table_id.clone()
}

/// Same as [`combine_table_entry`], but for an entire table.
/// The function will panic if given an empty table (0 columns).
///
/// # Panics
///
/// Will panic if `columns` is empty.
pub fn combine_table<G>(
    columns: &[&PolyComm<G>],
    column_combiner: G::ScalarField,
    table_id_combiner: G::ScalarField,
    table_id_vector: Option<&PolyComm<G>>,
    runtime_vector: Option<&PolyComm<G>>,
) -> PolyComm<G>
where
    G: poly_commitment::commitment::CommitmentCurve,
{
    assert!(!columns.is_empty());

    // combine the columns
    let mut j = G::ScalarField::one();
    let mut scalars = vec![j];
    let mut commitments = vec![columns[0]];
    for comm in columns.iter().skip(1) {
        j *= column_combiner;
        scalars.push(j);
        commitments.push(comm);
    }

    // combine the table id
    if let Some(table_id) = table_id_vector {
        scalars.push(table_id_combiner);
        commitments.push(table_id);
    }

    // combine the runtime vector
    if let Some(runtime) = runtime_vector {
        scalars.push(column_combiner); // 2nd column idx is j^1
        commitments.push(runtime);
    }

    PolyComm::multi_scalar_mul(&commitments, &scalars)
}

#[cfg(feature = "ocaml_types")]
pub mod caml {
    use ark_ff::PrimeField;
    use ocaml;
    use ocaml_gen;

    use super::LookupTable;

    //
    // CamlLookupTable<CamlF>
    //

    #[derive(ocaml::IntoValue, ocaml::FromValue, ocaml_gen::Struct)]
    pub struct CamlLookupTable<CamlF> {
        pub id: i32,
        pub data: Vec<Vec<CamlF>>,
    }

    impl<F, CamlF> From<CamlLookupTable<CamlF>> for LookupTable<F>
    where
        F: PrimeField,
        CamlF: Into<F>,
    {
        fn from(caml_lt: CamlLookupTable<CamlF>) -> Self {
            Self {
                id: caml_lt.id,
                data: caml_lt
                    .data
                    .into_iter()
                    .map(|t| t.into_iter().map(Into::into).collect())
                    .collect(),
            }
        }
    }

    impl<F, CamlF> From<LookupTable<F>> for CamlLookupTable<CamlF>
    where
        F: PrimeField,
        CamlF: From<F>,
    {
        fn from(lt: LookupTable<F>) -> Self {
            Self {
                id: lt.id,
                data: lt
                    .data
                    .into_iter()
                    .map(|t| t.into_iter().map(Into::into).collect())
                    .collect(),
            }
        }
    }
}<|MERGE_RESOLUTION|>--- conflicted
+++ resolved
@@ -5,110 +5,6 @@
 pub mod range_check;
 pub mod xor;
 
-<<<<<<< HEAD
-/// A table of values that can be used for a lookup, along with the ID for the table.
-#[derive(Debug, Clone)]
-pub struct LookupTable<F> {
-    id: i32,
-    data: Vec<Vec<F>>,
-}
-
-/// Represents inconsistency errors during table construction and composition.
-#[derive(Debug, Error)]
-pub enum LookupTableError {
-    #[error("Table must be nonempty")]
-    InputTableDataEmpty,
-    #[error("One of the lookup tables has columns of different lengths")]
-    InconsistentTableLength,
-    #[error("The table with id 0 must have an entry of all zeros")]
-    TableIDZeroMustHaveZeroEntry,
-}
-
-impl<F> LookupTable<F>
-where
-    F: Field,
-{
-    pub fn create(id: i32, data: Vec<Vec<F>>) -> Result<Self, LookupTableError> {
-        let res = LookupTable { id, data };
-
-        // Empty tables are not allowed
-        if res.data.is_empty() {
-            return Err(LookupTableError::InputTableDataEmpty);
-        }
-
-        // All columns in the table must have same length
-        let table_len = res.len();
-        for col in res.data.iter() {
-            if col.len() != table_len {
-                return Err(LookupTableError::InconsistentTableLength);
-            }
-        }
-
-        // If a table has ID 0, then it must have a zero entry.
-        // This is for the dummy lookups to work.
-        if id == 0 && !res.has_zero_entry() {
-            return Err(LookupTableError::TableIDZeroMustHaveZeroEntry);
-        }
-
-        Ok(res)
-    }
-
-    /// Return true if the table has an entry (row) containing all zeros.
-    fn has_zero_entry(&self) -> bool {
-        // reminder: a table is written as a list of columns,
-        // not as a list of row entries.
-        for row in 0..self.len() {
-            let mut row_zero = true;
-            for col in &self.data {
-                if !col[row].is_zero() {
-                    row_zero = false;
-                    break;
-                }
-            }
-            if row_zero {
-                return true;
-            }
-        }
-
-        false
-    }
-
-    /// Returns the number of columns, i.e. the width of the table.
-    /// It is less error prone to introduce this method than using the public
-    /// field data.
-    pub fn width(&self) -> usize {
-        self.data.len()
-    }
-
-    /// Returns the length (height) of the table.
-    pub fn len(&self) -> usize {
-        if self.is_empty() {
-            panic!("LookupTable#len() is called on an empty table")
-        }
-        self.data[0].len()
-    }
-
-    /// Returns `true` if the lookup table is empty, `false` otherwise.
-    pub fn is_empty(&self) -> bool {
-        self.data.is_empty()
-    }
-
-    /// Returns table id.
-    pub fn id(&self) -> i32 {
-        self.id
-    }
-
-    /// Returns table data.
-    pub fn data(&self) -> &Vec<Vec<F>> {
-        &self.data
-    }
-}
-
-// If you add new tables, update ../../../../../book/src/kimchi/lookup.md
-// accordingly
-
-=======
->>>>>>> 5685f41f
 //~ spec:startcode
 /// The table ID associated with the XOR lookup table.
 pub const XOR_TABLE_ID: i32 = 0;
