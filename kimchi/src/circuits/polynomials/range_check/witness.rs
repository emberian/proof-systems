//! Range check witness computation

use ark_ff::PrimeField;
use o1_utils::ForeignElement;
use std::array;

use crate::circuits::witness::Variables;
use crate::{
    circuits::{
        polynomial::COLUMNS,
        witness::{init_row, ConstantCell, CopyBitsCell, CopyCell, VariableCell, WitnessCell},
    },
    variables,
};

/// Witness layout
///   * The values and cell contents are in little-endian order.
///     This is important for compatibility with other gates, where
///     elements of the first 7 columns could be copied and reused by them.
///     So they should be in the usual little-endian witness byte order.
///   * Limbs are mapped to columns so that those containing the MSBs
///     are in lower numbered columns (i.e. big-endian column mapping).
///     This is important so that copy constraints are possible on the MSBs.
///     For example, we can convert the `RangeCheck0` circuit gate into
///     a 64-bit lookup by adding two copy constraints to constrain
///     columns 1 and 2 to zero.
fn layout<F: PrimeField>() -> [[Box<dyn WitnessCell<F>>; COLUMNS]; 4] {
    [
        /* row 1, RangeCheck0 row */
        range_check_0_row("v0", 0),
        /* row 2, RangeCheck0 row */
        range_check_0_row("v1", 1),
        /* row 3, RangeCheck1 row */
        [
            VariableCell::create("v2"),
            /* 2-bit crumbs (placed here to keep lookup pattern */
            /*               the same as RangeCheck0) */
            CopyBitsCell::create(2, 0, 86, 88),
            CopyBitsCell::create(2, 0, 84, 86),
            /* 12-bit plookups */
            CopyBitsCell::create(2, 0, 72, 84),
            CopyBitsCell::create(2, 0, 60, 72),
            CopyBitsCell::create(2, 0, 48, 60),
            CopyBitsCell::create(2, 0, 36, 48),
            /* 2-bit crumbs */
            CopyBitsCell::create(2, 0, 34, 36),
            CopyBitsCell::create(2, 0, 32, 34),
            CopyBitsCell::create(2, 0, 30, 32),
            CopyBitsCell::create(2, 0, 28, 30),
            CopyBitsCell::create(2, 0, 26, 28),
            CopyBitsCell::create(2, 0, 24, 26),
            CopyBitsCell::create(2, 0, 22, 24),
            CopyBitsCell::create(2, 0, 20, 22),
        ],
        /* row 4, Zero row */
        [
            ConstantCell::create(F::zero()),
            /* 2-bit crumbs (placed here to keep lookup pattern */
            /*               the same as RangeCheck0) */
            CopyBitsCell::create(2, 0, 18, 20),
            CopyBitsCell::create(2, 0, 16, 18),
            /* 12-bit plookups (see note about copies in range_check_row) */
            CopyCell::create(0, 1),
            CopyCell::create(0, 2),
            CopyCell::create(1, 1),
            CopyCell::create(1, 2),
            /* 2-bit crumbs */
            CopyBitsCell::create(2, 0, 14, 16),
            CopyBitsCell::create(2, 0, 12, 14),
            CopyBitsCell::create(2, 0, 10, 12),
            CopyBitsCell::create(2, 0, 8, 10),
            CopyBitsCell::create(2, 0, 6, 8),
            CopyBitsCell::create(2, 0, 4, 6),
            CopyBitsCell::create(2, 0, 2, 4),
            CopyBitsCell::create(2, 0, 0, 2),
        ],
    ]
}

/// The row layout for `RangeCheck0`
fn range_check_0_row<F: PrimeField>(
    limb_name: &'static str,
    row: usize,
) -> [Box<dyn WitnessCell<F>>; COLUMNS] {
    [
        VariableCell::create(limb_name),
        /* 12-bit copies */
        // Copy cells are required because we have a limit
        // of 4 lookups per row.  These two lookups are moved to
        // the 4th row, which is a Zero circuit gate, and the
        // RangeCheck1 circuit gate triggers the lookup constraints.
        CopyBitsCell::create(row, 0, 76, 88),
        CopyBitsCell::create(row, 0, 64, 76),
        /* 12-bit plookups */
        CopyBitsCell::create(row, 0, 52, 64),
        CopyBitsCell::create(row, 0, 40, 52),
        CopyBitsCell::create(row, 0, 28, 40),
        CopyBitsCell::create(row, 0, 16, 28),
        /* 2-bit crumbs */
        CopyBitsCell::create(row, 0, 14, 16),
        CopyBitsCell::create(row, 0, 12, 14),
        CopyBitsCell::create(row, 0, 10, 12),
        CopyBitsCell::create(row, 0, 8, 10),
        CopyBitsCell::create(row, 0, 6, 8),
        CopyBitsCell::create(row, 0, 4, 6),
        CopyBitsCell::create(row, 0, 2, 4),
        CopyBitsCell::create(row, 0, 0, 2),
    ]
}

/// Create a multi range check witness
/// Input: three 88-bit values: v0, v1 and v2
pub fn create_multi<F: PrimeField>(v0: F, v1: F, v2: F) -> [Vec<F>; COLUMNS] {
    let layout = layout();
    let mut witness: [Vec<F>; COLUMNS] = array::from_fn(|_| vec![F::zero(); 4]);

    init_row(&mut witness, 0, 0, &layout, &variables!(v0));
    init_row(&mut witness, 0, 1, &layout, &variables!(v1));
    init_row(&mut witness, 0, 2, &layout, &variables!(v2));
    init_row(&mut witness, 0, 3, &layout, &variables!());

    witness
}

/// Create a single range check witness
/// Input: 88-bit value v0
<<<<<<< HEAD
pub fn create_witness<F: PrimeField>(v0: F) -> [Vec<F>; COLUMNS] {
    let mut witness: [Vec<F>; COLUMNS] = array::from_fn(|_| vec![F::zero()]);
=======
pub fn create<F: PrimeField>(v0: F) -> [Vec<F>; COLUMNS] {
    let layout = [range_check_0_row("v0", 0)];
    let mut witness: [Vec<F>; COLUMNS] = array::from_fn(|_| vec![F::zero(); 4]);
>>>>>>> 10956ea6

    init_row(&mut witness, 0, 0, &layout, &variables!(v0));

    witness
}

/// Extend an existing witness with a multi-range-check gadget for foreign field element
pub fn extend<F: PrimeField>(witness: &mut [Vec<F>; COLUMNS], fe: ForeignElement<F, 3>) {
    let limbs_witness = create_multi(fe[0], fe[1], fe[2]);
    for col in 0..COLUMNS {
        witness[col].extend(limbs_witness[col].iter())
    }
}

/// Extend an existing witness with a single-range-check gate for 88bits
pub fn extend_single<F: PrimeField>(witness: &mut [Vec<F>; COLUMNS], elem: F) {
    let single_wit = create_witness(elem);
    for col in 0..COLUMNS {
        witness[col].extend(single_wit[col].iter())
    }
}<|MERGE_RESOLUTION|>--- conflicted
+++ resolved
@@ -124,14 +124,9 @@
 
 /// Create a single range check witness
 /// Input: 88-bit value v0
-<<<<<<< HEAD
-pub fn create_witness<F: PrimeField>(v0: F) -> [Vec<F>; COLUMNS] {
-    let mut witness: [Vec<F>; COLUMNS] = array::from_fn(|_| vec![F::zero()]);
-=======
 pub fn create<F: PrimeField>(v0: F) -> [Vec<F>; COLUMNS] {
     let layout = [range_check_0_row("v0", 0)];
-    let mut witness: [Vec<F>; COLUMNS] = array::from_fn(|_| vec![F::zero(); 4]);
->>>>>>> 10956ea6
+    let mut witness: [Vec<F>; COLUMNS] = array::from_fn(|_| vec![F::zero()]);
 
     init_row(&mut witness, 0, 0, &layout, &variables!(v0));
 
@@ -148,7 +143,7 @@
 
 /// Extend an existing witness with a single-range-check gate for 88bits
 pub fn extend_single<F: PrimeField>(witness: &mut [Vec<F>; COLUMNS], elem: F) {
-    let single_wit = create_witness(elem);
+    let single_wit = create(elem);
     for col in 0..COLUMNS {
         witness[col].extend(single_wit[col].iter())
     }
