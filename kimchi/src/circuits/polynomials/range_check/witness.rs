//! Range check witness computation

use ark_ff::PrimeField;
use o1_utils::{FieldHelpers, ForeignElement};
use std::array;

use crate::circuits::polynomial::COLUMNS;

/// Witness cell for range check gadget
pub enum WitnessCell {
    Copy(CopyWitnessCell),
    Value(ValueWitnessCell),
    Limb(LimbWitnessCell),
    Zero,
}

/// Witness cell copied from another
pub struct CopyWitnessCell {
    row: usize,
    col: usize,
}

impl CopyWitnessCell {
    /// Create a copy witness cell
    pub const fn create(row: usize, col: usize) -> WitnessCell {
        WitnessCell::Copy(CopyWitnessCell { row, col })
    }
}

/// Witness cell for a range check field element limb
pub struct ValueWitnessCell {
    index: usize,
}

impl ValueWitnessCell {
    /// Create a value witness cell
    pub const fn create(index: usize) -> WitnessCell {
        WitnessCell::Value(ValueWitnessCell { index })
    }
}

/// Witness cell for a range check field element sub-limb
pub struct LimbWitnessCell {
    row: usize,   // Cell row
    col: usize,   // Cell col
    start: usize, // Starting bit offset
    end: usize,   // Ending bit offset (exclusive)
}

impl LimbWitnessCell {
    /// Creates a limb witness cell.
    /// Params: source (row, col), starting bit offset and ending bit offset (exclusive)
    pub const fn create(row: usize, col: usize, start: usize, end: usize) -> WitnessCell {
        WitnessCell::Limb(LimbWitnessCell {
            row,
            col,
            start,
            end,
        })
    }
}

/// A cell containing zero
pub struct ZeroWitnessCell;

impl ZeroWitnessCell {
    /// Create a zero witness cell
    pub const fn create() -> WitnessCell {
        WitnessCell::Zero
    }
}

/// Witness layout
///   * The values and cell contents are in little-endian order.
///     This is important for compatibility with other gates, where
///     elements of the first 7 columns could be copied and reused by them.
///     So they should be in the usual little-endian witness byte order.
///   * Limbs are mapped to columns so that those containing the MSBs
///     are in lower numbered columns (i.e. big-endian column mapping).
///     This is important so that copy constraints are possible on the MSBs.
///     For example, we can convert the `RangeCheck0` circuit gate into
///     a 64-bit lookup by adding two copy constraints to constrain
///     columns 1 and 2 to zero.
pub const WITNESS_SHAPE: [[WitnessCell; COLUMNS]; 4] = [
    /* row 1, RangeCheck0 row */
    range_check_row(0),
    /* row 2, RangeCheck0 row */
    range_check_row(1),
    /* row 3, RangeCheck1 row */
    [
        ValueWitnessCell::create(0),
        /* 2-bit crumbs (placed here to keep lookup pattern */
        /*               the same as RangeCheck0) */
        LimbWitnessCell::create(2, 0, 86, 88),
        LimbWitnessCell::create(2, 0, 84, 86),
        /* 12-bit plookups */
        LimbWitnessCell::create(2, 0, 72, 84),
        LimbWitnessCell::create(2, 0, 60, 72),
        LimbWitnessCell::create(2, 0, 48, 60),
        LimbWitnessCell::create(2, 0, 36, 48),
        /* 2-bit crumbs */
        LimbWitnessCell::create(2, 0, 34, 36),
        LimbWitnessCell::create(2, 0, 32, 34),
        LimbWitnessCell::create(2, 0, 30, 32),
        LimbWitnessCell::create(2, 0, 28, 30),
        LimbWitnessCell::create(2, 0, 26, 28),
        LimbWitnessCell::create(2, 0, 24, 26),
        LimbWitnessCell::create(2, 0, 22, 24),
        LimbWitnessCell::create(2, 0, 20, 22),
    ],
    /* row 4, Zero row */
    [
        ZeroWitnessCell::create(),
        /* 2-bit crumbs (placed here to keep lookup pattern */
        /*               the same as RangeCheck0) */
        LimbWitnessCell::create(2, 0, 18, 20),
        LimbWitnessCell::create(2, 0, 16, 18),
        /* 12-bit plookups (see note about copies in range_check_row) */
        CopyWitnessCell::create(0, 1),
        CopyWitnessCell::create(0, 2),
        CopyWitnessCell::create(1, 1),
        CopyWitnessCell::create(1, 2),
        /* 2-bit crumbs */
        LimbWitnessCell::create(2, 0, 14, 16),
        LimbWitnessCell::create(2, 0, 12, 14),
        LimbWitnessCell::create(2, 0, 10, 12),
        LimbWitnessCell::create(2, 0, 8, 10),
        LimbWitnessCell::create(2, 0, 6, 8),
        LimbWitnessCell::create(2, 0, 4, 6),
        LimbWitnessCell::create(2, 0, 2, 4),
        LimbWitnessCell::create(2, 0, 0, 2),
    ],
];

/// The row layout for `RangeCheck0`
const fn range_check_row(row: usize) -> [WitnessCell; COLUMNS] {
    [
        ValueWitnessCell::create(0),
        /* 12-bit copies */
        // Copy cells are required because we have a limit
        // of 4 lookups per row.  These two lookups are moved to
        // the 4th row, which is a Zero circuit gate, and the
        // RangeCheck1 circuit gate triggers the lookup constraints.
        LimbWitnessCell::create(row, 0, 76, 88),
        LimbWitnessCell::create(row, 0, 64, 76),
        /* 12-bit plookups */
        LimbWitnessCell::create(row, 0, 52, 64),
        LimbWitnessCell::create(row, 0, 40, 52),
        LimbWitnessCell::create(row, 0, 28, 40),
        LimbWitnessCell::create(row, 0, 16, 28),
        /* 2-bit crumbs */
        LimbWitnessCell::create(row, 0, 14, 16),
        LimbWitnessCell::create(row, 0, 12, 14),
        LimbWitnessCell::create(row, 0, 10, 12),
        LimbWitnessCell::create(row, 0, 8, 10),
        LimbWitnessCell::create(row, 0, 6, 8),
        LimbWitnessCell::create(row, 0, 4, 6),
        LimbWitnessCell::create(row, 0, 2, 4),
        LimbWitnessCell::create(row, 0, 0, 2),
    ]
}

/// transforms a field to a limb from a start bit to an end bit
pub fn value_to_limb<F: PrimeField>(fe: F, start: usize, end: usize) -> F {
    F::from_bits(&fe.to_bits()[start..end]).expect("failed to deserialize field bits")
}

/// handles range-check witness cells
pub fn handle_standard_witness_cell<F: PrimeField>(
    witness: &mut [Vec<F>; COLUMNS],
    witness_cell: &WitnessCell,
    row: usize,
    col: usize,
<<<<<<< HEAD
    value: &[F],
=======
    value: F,
>>>>>>> 8fc1bd50
) {
    match witness_cell {
        WitnessCell::Copy(copy_cell) => {
            witness[col][row] = witness[copy_cell.col][copy_cell.row];
        }
<<<<<<< HEAD
        WitnessCell::Value(value_cell) => {
            witness[col][row] = value[value_cell.index];
=======
        WitnessCell::Value => {
            witness[col][row] = value;
>>>>>>> 8fc1bd50
        }
        WitnessCell::Limb(limb_cell) => {
            witness[col][row] = value_to_limb(
                witness[limb_cell.col][limb_cell.row], // limb cell (row, col)
                limb_cell.start,                       // starting bit
                limb_cell.end,                         // ending bit (exclusive)
            );
        }
        WitnessCell::Zero => {
            witness[col][row] = F::zero();
        }
    }
}

/// initialize a range_check_row
fn init_range_check_row<F: PrimeField>(witness: &mut [Vec<F>; COLUMNS], row: usize, value: F) {
    for col in 0..COLUMNS {
<<<<<<< HEAD
        handle_standard_witness_cell(witness, &WITNESS_SHAPE[row][col], row, col, &[value]);
=======
        handle_standard_witness_cell(witness, &WITNESS_SHAPE[row][col], row, col, value);
>>>>>>> 8fc1bd50
    }
}

/// Create a multi range check witness
/// Input: three 88-bit values: v0, v1 and v2
pub fn create_multi_witness<F: PrimeField>(v0: F, v1: F, v2: F) -> [Vec<F>; COLUMNS] {
    let mut witness: [Vec<F>; COLUMNS] = array::from_fn(|_| vec![F::zero(); 4]);

    init_range_check_row(&mut witness, 0, v0);
    init_range_check_row(&mut witness, 1, v1);
    init_range_check_row(&mut witness, 2, v2);
    init_range_check_row(&mut witness, 3, F::zero());

    witness
}

/// Create a single range check witness
/// Input: 88-bit value v0
pub fn create_witness<F: PrimeField>(v0: F) -> [Vec<F>; COLUMNS] {
    let mut witness: [Vec<F>; COLUMNS] = array::from_fn(|_| vec![F::zero(); 4]);

    init_range_check_row(&mut witness, 0, v0);

    witness
}

/// Extend an existing witness with a multi-range-check gate for foreign field
/// elements fe
pub fn extend_witness<F: PrimeField>(witness: &mut [Vec<F>; COLUMNS], fe: ForeignElement<F, 3>) {
<<<<<<< HEAD
    let limbs_witness = create_multi_witness(*fe.lo(), *fe.mi(), *fe.hi());
=======
    let limbs_witness = create_multi_witness(fe[0], fe[1], fe[2]);
>>>>>>> 8fc1bd50
    for col in 0..COLUMNS {
        witness[col].extend(limbs_witness[col].iter())
    }
}<|MERGE_RESOLUTION|>--- conflicted
+++ resolved
@@ -9,7 +9,7 @@
 /// Witness cell for range check gadget
 pub enum WitnessCell {
     Copy(CopyWitnessCell),
-    Value(ValueWitnessCell),
+    Value,
     Limb(LimbWitnessCell),
     Zero,
 }
@@ -28,14 +28,12 @@
 }
 
 /// Witness cell for a range check field element limb
-pub struct ValueWitnessCell {
-    index: usize,
-}
+pub struct ValueWitnessCell;
 
 impl ValueWitnessCell {
     /// Create a value witness cell
-    pub const fn create(index: usize) -> WitnessCell {
-        WitnessCell::Value(ValueWitnessCell { index })
+    pub const fn create() -> WitnessCell {
+        WitnessCell::Value
     }
 }
 
@@ -88,7 +86,7 @@
     range_check_row(1),
     /* row 3, RangeCheck1 row */
     [
-        ValueWitnessCell::create(0),
+        ValueWitnessCell::create(),
         /* 2-bit crumbs (placed here to keep lookup pattern */
         /*               the same as RangeCheck0) */
         LimbWitnessCell::create(2, 0, 86, 88),
@@ -135,7 +133,7 @@
 /// The row layout for `RangeCheck0`
 const fn range_check_row(row: usize) -> [WitnessCell; COLUMNS] {
     [
-        ValueWitnessCell::create(0),
+        ValueWitnessCell::create(),
         /* 12-bit copies */
         // Copy cells are required because we have a limit
         // of 4 lookups per row.  These two lookups are moved to
@@ -171,23 +169,14 @@
     witness_cell: &WitnessCell,
     row: usize,
     col: usize,
-<<<<<<< HEAD
-    value: &[F],
-=======
     value: F,
->>>>>>> 8fc1bd50
 ) {
     match witness_cell {
         WitnessCell::Copy(copy_cell) => {
             witness[col][row] = witness[copy_cell.col][copy_cell.row];
         }
-<<<<<<< HEAD
-        WitnessCell::Value(value_cell) => {
-            witness[col][row] = value[value_cell.index];
-=======
         WitnessCell::Value => {
             witness[col][row] = value;
->>>>>>> 8fc1bd50
         }
         WitnessCell::Limb(limb_cell) => {
             witness[col][row] = value_to_limb(
@@ -205,11 +194,7 @@
 /// initialize a range_check_row
 fn init_range_check_row<F: PrimeField>(witness: &mut [Vec<F>; COLUMNS], row: usize, value: F) {
     for col in 0..COLUMNS {
-<<<<<<< HEAD
-        handle_standard_witness_cell(witness, &WITNESS_SHAPE[row][col], row, col, &[value]);
-=======
         handle_standard_witness_cell(witness, &WITNESS_SHAPE[row][col], row, col, value);
->>>>>>> 8fc1bd50
     }
 }
 
@@ -239,11 +224,7 @@
 /// Extend an existing witness with a multi-range-check gate for foreign field
 /// elements fe
 pub fn extend_witness<F: PrimeField>(witness: &mut [Vec<F>; COLUMNS], fe: ForeignElement<F, 3>) {
-<<<<<<< HEAD
-    let limbs_witness = create_multi_witness(*fe.lo(), *fe.mi(), *fe.hi());
-=======
     let limbs_witness = create_multi_witness(fe[0], fe[1], fe[2]);
->>>>>>> 8fc1bd50
     for col in 0..COLUMNS {
         witness[col].extend(limbs_witness[col].iter())
     }
