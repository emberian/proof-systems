pub mod chacha;
pub mod complete_add;
pub mod endomul_scalar;
pub mod endosclmul;
<<<<<<< HEAD
pub mod foreign_field_mul;
=======
pub mod foreign_field_add;
>>>>>>> 8fc1bd50
pub mod generic;
pub mod permutation;
pub mod poseidon;
pub mod range_check;
pub mod turshi;
pub mod varbasemul;<|MERGE_RESOLUTION|>--- conflicted
+++ resolved
@@ -2,11 +2,8 @@
 pub mod complete_add;
 pub mod endomul_scalar;
 pub mod endosclmul;
-<<<<<<< HEAD
+pub mod foreign_field_add;
 pub mod foreign_field_mul;
-=======
-pub mod foreign_field_add;
->>>>>>> 8fc1bd50
 pub mod generic;
 pub mod permutation;
 pub mod poseidon;
