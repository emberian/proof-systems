//! This module implements Plonk circuit constraint primitive.
use super::lookup::runtime_tables::RuntimeTableCfg;
use crate::{
    circuits::{
        domain_constant_evaluation::DomainConstantEvaluations,
        domains::EvaluationDomains,
        gate::{CircuitGate, GateType},
        lookup::{
            index::LookupConstraintSystem,
            lookups::LookupFeatures,
            tables::{GateLookupTables, LookupTable},
        },
        polynomial::{WitnessEvals, WitnessOverDomains, WitnessShifts},
        polynomials::permutation::Shifts,
        wires::*,
    },
    curve::KimchiCurve,
    error::{DomainCreationError, SetupError},
    prover_index::ProverIndex,
};
use ark_ff::{PrimeField, SquareRootField, Zero};
use ark_poly::{
    univariate::DensePolynomial as DP, EvaluationDomain, Evaluations as E,
    Radix2EvaluationDomain as D,
};
use o1_utils::ExtendedEvaluations;
use once_cell::sync::OnceCell;
use poly_commitment::OpenProof;
use serde::{de::DeserializeOwned, Deserialize, Serialize};
use serde_with::serde_as;
use std::array;
use std::sync::Arc;

//
// ConstraintSystem
//

/// Flags for optional features in the constraint system
#[cfg_attr(
    feature = "ocaml_types",
    derive(ocaml::IntoValue, ocaml::FromValue, ocaml_gen::Struct)
)]
#[cfg_attr(feature = "wasm_types", wasm_bindgen::prelude::wasm_bindgen)]
#[derive(Copy, Clone, Serialize, Deserialize, Debug)]
pub struct FeatureFlags {
    /// RangeCheck0 gate
    pub range_check0: bool,
    /// RangeCheck1 gate
    pub range_check1: bool,
    /// Foreign field addition gate
    pub foreign_field_add: bool,
    /// Foreign field multiplication gate
    pub foreign_field_mul: bool,
    /// XOR gate
    pub xor: bool,
    /// ROT gate
    pub rot: bool,
    /// Lookup features
    pub lookup_features: LookupFeatures,
}

/// The polynomials representing evaluated columns, in coefficient form.
#[serde_as]
#[derive(Clone, Serialize, Deserialize, Debug)]
pub struct EvaluatedColumnCoefficients<F: PrimeField> {
    /// permutation coefficients
    #[serde_as(as = "[o1_utils::serialization::SerdeAs; PERMUTS]")]
    pub permutation_coefficients: [DP<F>; PERMUTS],

    /// gate coefficients
    #[serde_as(as = "[o1_utils::serialization::SerdeAs; COLUMNS]")]
    pub coefficients: [DP<F>; COLUMNS],

    /// generic gate selector
    #[serde_as(as = "o1_utils::serialization::SerdeAs")]
    pub generic_selector: DP<F>,

    /// poseidon gate selector
    #[serde_as(as = "o1_utils::serialization::SerdeAs")]
    pub poseidon_selector: DP<F>,
}

/// The polynomials representing columns, in evaluation form.
/// The evaluations are expanded to the domain size required for their constraints.
#[serde_as]
#[derive(Clone, Serialize, Deserialize, Debug)]
pub struct ColumnEvaluations<F: PrimeField> {
    /// permutation coefficients over domain d8
    #[serde_as(as = "[o1_utils::serialization::SerdeAs; PERMUTS]")]
    pub permutation_coefficients8: [E<F, D<F>>; PERMUTS],

    /// coefficients over domain d8
    #[serde_as(as = "[o1_utils::serialization::SerdeAs; COLUMNS]")]
    pub coefficients8: [E<F, D<F>>; COLUMNS],

    /// generic selector over domain d4
    #[serde_as(as = "o1_utils::serialization::SerdeAs")]
    pub generic_selector4: E<F, D<F>>,

    /// poseidon selector over domain d8
    #[serde_as(as = "o1_utils::serialization::SerdeAs")]
    pub poseidon_selector8: E<F, D<F>>,

    /// EC point addition selector over domain d4
    #[serde_as(as = "o1_utils::serialization::SerdeAs")]
    pub complete_add_selector4: E<F, D<F>>,

    /// scalar multiplication selector over domain d8
    #[serde_as(as = "o1_utils::serialization::SerdeAs")]
    pub mul_selector8: E<F, D<F>>,

    /// endoscalar multiplication selector over domain d8
    #[serde_as(as = "o1_utils::serialization::SerdeAs")]
    pub emul_selector8: E<F, D<F>>,

    /// EC point addition selector over domain d8
    #[serde_as(as = "o1_utils::serialization::SerdeAs")]
    pub endomul_scalar_selector8: E<F, D<F>>,

    /// RangeCheck0 gate selector over domain d8
    #[serde_as(as = "Option<o1_utils::serialization::SerdeAs>")]
    pub range_check0_selector8: Option<E<F, D<F>>>,

    /// RangeCheck1 gate selector over domain d8
    #[serde_as(as = "Option<o1_utils::serialization::SerdeAs>")]
    pub range_check1_selector8: Option<E<F, D<F>>>,

    /// Foreign field addition gate selector over domain d8
    #[serde_as(as = "Option<o1_utils::serialization::SerdeAs>")]
    pub foreign_field_add_selector8: Option<E<F, D<F>>>,

    /// Foreign field multiplication gate selector over domain d8
    #[serde_as(as = "Option<o1_utils::serialization::SerdeAs>")]
    pub foreign_field_mul_selector8: Option<E<F, D<F>>>,

    /// Xor gate selector over domain d8
    #[serde_as(as = "Option<o1_utils::serialization::SerdeAs>")]
    pub xor_selector8: Option<E<F, D<F>>>,

    /// Rot gate selector over domain d8
    #[serde_as(as = "Option<o1_utils::serialization::SerdeAs>")]
    pub rot_selector8: Option<E<F, D<F>>>,
}

#[serde_as]
#[derive(Clone, Serialize, Deserialize, Debug)]
pub struct ConstraintSystem<F: PrimeField> {
    // Basics
    // ------
    /// number of public inputs
    pub public: usize,
    /// number of previous evaluation challenges, for recursive proving
    pub prev_challenges: usize,
    /// evaluation domains
    #[serde(bound = "EvaluationDomains<F>: Serialize + DeserializeOwned")]
    pub domain: EvaluationDomains<F>,
    /// circuit gates
    #[serde(bound = "CircuitGate<F>: Serialize + DeserializeOwned")]
    pub gates: Vec<CircuitGate<F>>,

    pub zk_rows: u64,

    /// flags for optional features
    pub feature_flags: FeatureFlags,

    /// SID polynomial
    #[serde_as(as = "Vec<o1_utils::serialization::SerdeAs>")]
    pub sid: Vec<F>,

    /// wire coordinate shifts
    #[serde_as(as = "[o1_utils::serialization::SerdeAs; PERMUTS]")]
    pub shift: [F; PERMUTS],
    /// coefficient for the group endomorphism
    #[serde_as(as = "o1_utils::serialization::SerdeAs")]
    pub endo: F,
    /// lookup constraint system
    #[serde(bound = "LookupConstraintSystem<F>: Serialize + DeserializeOwned")]
    pub lookup_constraint_system: Option<LookupConstraintSystem<F>>,
    /// precomputes
    #[serde(skip)]
    precomputations: OnceCell<Arc<DomainConstantEvaluations<F>>>,

    /// Disable gates checks (for testing; only enables with development builds)
    pub disable_gates_checks: bool,
}

/// Represents an error found when verifying a witness with a gate
#[derive(Debug)]
pub enum GateError {
    /// Some connected wires have different values
    DisconnectedWires(Wire, Wire),
    /// A public gate was incorrectly connected
    IncorrectPublic(usize),
    /// A specific gate did not verify correctly
    Custom { row: usize, err: String },
}

pub struct Builder<F: PrimeField> {
    gates: Vec<CircuitGate<F>>,
    public: usize,
    prev_challenges: usize,
    lookup_tables: Vec<LookupTable<F>>,
    runtime_tables: Option<Vec<RuntimeTableCfg<F>>>,
    precomputations: Option<Arc<DomainConstantEvaluations<F>>>,
    disable_gates_checks: bool,
    max_poly_size: Option<usize>,
}

/// Create selector polynomial for a circuit gate
pub fn selector_polynomial<F: PrimeField>(
    gate_type: GateType,
    gates: &[CircuitGate<F>],
    domain: &EvaluationDomains<F>,
    target_domain: &D<F>,
    disable_gates_checks: bool,
) -> E<F, D<F>> {
    if cfg!(debug_assertions) && disable_gates_checks {
        DP::<F>::zero().evaluate_over_domain_by_ref(*target_domain)
    } else {
        // Coefficient form
        let coeff = E::<F, D<F>>::from_vec_and_domain(
            gates
                .iter()
                .map(|gate| {
                    if gate.typ == gate_type {
                        F::one()
                    } else {
                        F::zero()
                    }
                })
                .collect(),
            domain.d1,
        )
        .interpolate();

        coeff.evaluate_over_domain_by_ref(*target_domain)
    }
}

impl<F: PrimeField> ConstraintSystem<F> {
    /// Initializes the [ConstraintSystem<F>] on input `gates` and `fr_sponge_params`.
    /// Returns a [Builder<F>]
    /// It also defaults to the following values of the builder:
    /// - `public: 0`
    /// - `prev_challenges: 0`
    /// - `lookup_tables: vec![]`,
    /// - `runtime_tables: None`,
    /// - `precomputations: None`,
    /// - `disable_gates_checks: false`,
    ///
    /// How to use it:
    /// 1. Create your instance of your builder for the constraint system using `crate(gates, sponge params)`
    /// 2. Iterativelly invoke any desired number of steps: `public(), lookup(), runtime(), precomputations()``
    /// 3. Finally call the `build()` method and unwrap the `Result` to obtain your `ConstraintSystem`
    pub fn create(gates: Vec<CircuitGate<F>>) -> Builder<F> {
        Builder {
            gates,
            public: 0,
            prev_challenges: 0,
            lookup_tables: vec![],
            runtime_tables: None,
            precomputations: None,
            disable_gates_checks: false,
            max_poly_size: None,
        }
    }

    pub fn precomputations(&self) -> &Arc<DomainConstantEvaluations<F>> {
        self.precomputations.get_or_init(|| {
            Arc::new(DomainConstantEvaluations::create(self.domain, self.zk_rows).unwrap())
        })
    }

    pub fn set_precomputations(&self, precomputations: Arc<DomainConstantEvaluations<F>>) {
        self.precomputations
            .set(precomputations)
            .expect("Precomputation has been set before");
    }
}

impl<
        F: PrimeField + SquareRootField,
        G: KimchiCurve<ScalarField = F>,
        OpeningProof: OpenProof<G>,
    > ProverIndex<G, OpeningProof>
{
    /// This function verifies the consistency of the wire
    /// assignments (witness) against the constraints
    ///     witness: wire assignment witness
    ///     RETURN: verification status
    pub fn verify(&self, witness: &[Vec<F>; COLUMNS], public: &[F]) -> Result<(), GateError> {
        // pad the witness
        let pad = vec![F::zero(); self.cs.domain.d1.size() - witness[0].len()];
        let witness: [Vec<F>; COLUMNS] = array::from_fn(|i| {
            let mut w = witness[i].to_vec();
            w.extend_from_slice(&pad);
            w
        });

        // check each rows' wiring
        for (row, gate) in self.cs.gates.iter().enumerate() {
            // check if wires are connected
            for col in 0..PERMUTS {
                let wire = gate.wires[col];

                if wire.col >= PERMUTS {
                    return Err(GateError::Custom {
                        row,
                        err: format!("a wire can only be connected to the first {PERMUTS} columns"),
                    });
                }

                if witness[col][row] != witness[wire.col][wire.row] {
                    return Err(GateError::DisconnectedWires(
                        Wire { col, row },
                        Wire {
                            col: wire.col,
                            row: wire.row,
                        },
                    ));
                }
            }

            // for public gates, only the left wire is toggled
            if row < self.cs.public && gate.coeffs[0] != F::one() {
                return Err(GateError::IncorrectPublic(row));
            }

            // check the gate's satisfiability
            gate.verify(row, &witness, self, public)
                .map_err(|err| GateError::Custom { row, err })?;
        }

        // all good!
        Ok(())
    }
}

impl<F: PrimeField + SquareRootField> ConstraintSystem<F> {
    /// evaluate witness polynomials over domains
    pub fn evaluate(&self, w: &[DP<F>; COLUMNS], z: &DP<F>) -> WitnessOverDomains<F> {
        // compute shifted witness polynomials
        let w8: [E<F, D<F>>; COLUMNS] =
            array::from_fn(|i| w[i].evaluate_over_domain_by_ref(self.domain.d8));
        let z8 = z.evaluate_over_domain_by_ref(self.domain.d8);

        let w4: [E<F, D<F>>; COLUMNS] = array::from_fn(|i| {
            E::<F, D<F>>::from_vec_and_domain(
                (0..self.domain.d4.size)
                    .map(|j| w8[i].evals[2 * j as usize])
                    .collect(),
                self.domain.d4,
            )
        });
        let z4 = DP::<F>::zero().evaluate_over_domain_by_ref(D::<F>::new(1).unwrap());

        WitnessOverDomains {
            d4: WitnessShifts {
                next: WitnessEvals {
                    w: array::from_fn(|i| w4[i].shift(4)),
                    // TODO(mimoo): change z to an Option? Or maybe not, we might actually need this dummy evaluation in the aggregated evaluation proof
                    z: z4.clone(), // dummy evaluation
                },
                this: WitnessEvals {
                    w: w4,
                    z: z4, // dummy evaluation
                },
            },
            d8: WitnessShifts {
                next: WitnessEvals {
                    w: array::from_fn(|i| w8[i].shift(8)),
                    z: z8.shift(8),
                },
                this: WitnessEvals { w: w8, z: z8 },
            },
        }
    }

    pub(crate) fn evaluated_column_coefficients(&self) -> EvaluatedColumnCoefficients<F> {
        // compute permutation polynomials
        let shifts = Shifts::new(&self.domain.d1);

        let n = self.domain.d1.size();

        let mut sigmal1: [Vec<F>; PERMUTS] = array::from_fn(|_| vec![F::zero(); n]);

        for (row, gate) in self.gates.iter().enumerate() {
            for (cell, sigma) in gate.wires.iter().zip(sigmal1.iter_mut()) {
                sigma[row] = shifts.cell_to_field(cell);
            }
        }

        // Zero out the sigmas in the zk rows, to ensure that the permutation aggregation is
        // quasi-random for those rows.
        for row in n + 2 - (self.zk_rows as usize)..n - 1 {
            for sigma in sigmal1.iter_mut() {
                sigma[row] = F::zero();
            }
        }

        let sigmal1: [_; PERMUTS] = {
            let [s0, s1, s2, s3, s4, s5, s6] = sigmal1;
            [
                E::<F, D<F>>::from_vec_and_domain(s0, self.domain.d1),
                E::<F, D<F>>::from_vec_and_domain(s1, self.domain.d1),
                E::<F, D<F>>::from_vec_and_domain(s2, self.domain.d1),
                E::<F, D<F>>::from_vec_and_domain(s3, self.domain.d1),
                E::<F, D<F>>::from_vec_and_domain(s4, self.domain.d1),
                E::<F, D<F>>::from_vec_and_domain(s5, self.domain.d1),
                E::<F, D<F>>::from_vec_and_domain(s6, self.domain.d1),
            ]
        };

        let permutation_coefficients: [DP<F>; PERMUTS] =
            array::from_fn(|i| sigmal1[i].clone().interpolate());

        // poseidon gate
        let poseidon_selector = E::<F, D<F>>::from_vec_and_domain(
            self.gates.iter().map(|gate| gate.ps()).collect(),
            self.domain.d1,
        )
        .interpolate();

        // double generic gate
        let generic_selector = E::<F, D<F>>::from_vec_and_domain(
            self.gates
                .iter()
                .map(|gate| {
                    if matches!(gate.typ, GateType::Generic) {
                        F::one()
                    } else {
                        F::zero()
                    }
                })
                .collect(),
            self.domain.d1,
        )
        .interpolate();

        // coefficient polynomial
        let coefficients: [_; COLUMNS] = array::from_fn(|i| {
            let padded = self
                .gates
                .iter()
                .map(|gate| gate.coeffs.get(i).cloned().unwrap_or_else(F::zero))
                .collect();
            let eval = E::from_vec_and_domain(padded, self.domain.d1);
            eval.interpolate()
        });

        EvaluatedColumnCoefficients {
            permutation_coefficients,
            coefficients,
            generic_selector,
            poseidon_selector,
        }
    }

    pub(crate) fn column_evaluations(
        &self,
        evaluated_column_coefficients: &EvaluatedColumnCoefficients<F>,
    ) -> ColumnEvaluations<F> {
        let permutation_coefficients8 = array::from_fn(|i| {
            evaluated_column_coefficients.permutation_coefficients[i]
                .evaluate_over_domain_by_ref(self.domain.d8)
        });

        let poseidon_selector8 = evaluated_column_coefficients
            .poseidon_selector
            .evaluate_over_domain_by_ref(self.domain.d8);

        // ECC gates
        let complete_add_selector4 = selector_polynomial(
            GateType::CompleteAdd,
            &self.gates,
            &self.domain,
            &self.domain.d4,
            self.disable_gates_checks,
        );

        let mul_selector8 = selector_polynomial(
            GateType::VarBaseMul,
            &self.gates,
            &self.domain,
            &self.domain.d8,
            self.disable_gates_checks,
        );

        let emul_selector8 = selector_polynomial(
            GateType::EndoMul,
            &self.gates,
            &self.domain,
            &self.domain.d8,
            self.disable_gates_checks,
        );

        let endomul_scalar_selector8 = selector_polynomial(
            GateType::EndoMulScalar,
            &self.gates,
            &self.domain,
            &self.domain.d8,
            self.disable_gates_checks,
        );

        let generic_selector4 = evaluated_column_coefficients
            .generic_selector
            .evaluate_over_domain_by_ref(self.domain.d4);

        // RangeCheck0 constraint selector polynomials
        let range_check0_selector8 = {
            if !self.feature_flags.range_check0 {
                None
            } else {
                Some(selector_polynomial(
                    GateType::RangeCheck0,
                    &self.gates,
                    &self.domain,
                    &self.domain.d8,
                    self.disable_gates_checks,
                ))
            }
        };

        // RangeCheck1 constraint selector polynomials
        let range_check1_selector8 = {
            if !self.feature_flags.range_check1 {
                None
            } else {
                Some(selector_polynomial(
                    GateType::RangeCheck1,
                    &self.gates,
                    &self.domain,
                    &self.domain.d8,
                    self.disable_gates_checks,
                ))
            }
        };

        // Foreign field addition constraint selector polynomial
        let foreign_field_add_selector8 = {
            if !self.feature_flags.foreign_field_add {
                None
            } else {
                Some(selector_polynomial(
                    GateType::ForeignFieldAdd,
                    &self.gates,
                    &self.domain,
                    &self.domain.d8,
                    self.disable_gates_checks,
                ))
            }
        };

        // Foreign field multiplication constraint selector polynomial
        let foreign_field_mul_selector8 = {
            if !self.feature_flags.foreign_field_mul {
                None
            } else {
                Some(selector_polynomial(
                    GateType::ForeignFieldMul,
                    &self.gates,
                    &self.domain,
                    &self.domain.d8,
                    self.disable_gates_checks,
                ))
            }
        };

        let xor_selector8 = {
            if !self.feature_flags.xor {
                None
            } else {
                Some(selector_polynomial(
                    GateType::Xor16,
                    &self.gates,
                    &self.domain,
                    &self.domain.d8,
                    self.disable_gates_checks,
                ))
            }
        };

        let rot_selector8 = {
            if !self.feature_flags.rot {
                None
            } else {
                Some(selector_polynomial(
                    GateType::Rot64,
                    &self.gates,
                    &self.domain,
                    &self.domain.d8,
                    self.disable_gates_checks,
                ))
            }
        };

        // TODO: This doesn't need to be degree 8 but that would require some changes in expr
        let coefficients8 = array::from_fn(|i| {
            evaluated_column_coefficients.coefficients[i]
                .evaluate_over_domain_by_ref(self.domain.d8)
        });

        ColumnEvaluations {
            permutation_coefficients8,
            coefficients8,
            generic_selector4,
            poseidon_selector8,
            complete_add_selector4,
            mul_selector8,
            emul_selector8,
            endomul_scalar_selector8,
            range_check0_selector8,
            range_check1_selector8,
            foreign_field_add_selector8,
            foreign_field_mul_selector8,
            xor_selector8,
            rot_selector8,
        }
    }
}

pub fn zk_rows_strict_lower_bound(num_chunks: usize) -> usize {
    (2 * (PERMUTS + 1) * num_chunks - 2) / PERMUTS
}

impl FeatureFlags {
    pub fn from_gates_and_lookup_features<F: PrimeField>(
        gates: &[CircuitGate<F>],
        lookup_features: LookupFeatures,
    ) -> FeatureFlags {
        let mut feature_flags = FeatureFlags {
            range_check0: false,
            range_check1: false,
            lookup_features,
            foreign_field_add: false,
            foreign_field_mul: false,
            xor: false,
            rot: false,
        };

        for gate in gates {
            match gate.typ {
                GateType::RangeCheck0 => feature_flags.range_check0 = true,
                GateType::RangeCheck1 => feature_flags.range_check1 = true,
                GateType::ForeignFieldAdd => feature_flags.foreign_field_add = true,
                GateType::ForeignFieldMul => feature_flags.foreign_field_mul = true,
                GateType::Xor16 => feature_flags.xor = true,
                GateType::Rot64 => feature_flags.rot = true,
                _ => (),
            }
        }

        feature_flags
    }

    pub fn from_gates<F: PrimeField>(
        gates: &[CircuitGate<F>],
        uses_runtime_tables: bool,
    ) -> FeatureFlags {
        FeatureFlags::from_gates_and_lookup_features(
            gates,
            LookupFeatures::from_gates(gates, uses_runtime_tables),
        )
    }
}

impl<F: PrimeField + SquareRootField> Builder<F> {
    /// Set up the number of public inputs.
    /// If not invoked, it equals `0` by default.
    pub fn public(mut self, public: usize) -> Self {
        self.public = public;
        self
    }

    /// Set up the number of previous challenges, used for recusive proving.
    /// If not invoked, it equals `0` by default.
    pub fn prev_challenges(mut self, prev_challenges: usize) -> Self {
        self.prev_challenges = prev_challenges;
        self
    }

    /// Set up the lookup tables.
    /// If not invoked, it is `vec![]` by default.
    ///
    /// **Warning:** you have to make sure that the IDs of the lookup tables,
    /// are unique and  not colliding with IDs of built-in lookup tables
    /// (see [crate::circuits::lookup::tables]).
    pub fn lookup(mut self, lookup_tables: Vec<LookupTable<F>>) -> Self {
        self.lookup_tables = lookup_tables;
        self
    }

    /// Set up the runtime tables.
    /// If not invoked, it is `None` by default.
    ///
    /// **Warning:** you have to make sure that the IDs of the runtime lookup tables,
    /// are unique and not colliding with IDs of built-in lookup tables
    /// (see [crate::circuits::lookup::tables]).
    pub fn runtime(mut self, runtime_tables: Option<Vec<RuntimeTableCfg<F>>>) -> Self {
        self.runtime_tables = runtime_tables;
        self
    }

    /// Set up the shared precomputations.
    /// If not invoked, it is `None` by default.
    pub fn shared_precomputations(
        mut self,
        shared_precomputations: Arc<DomainConstantEvaluations<F>>,
    ) -> Self {
        self.precomputations = Some(shared_precomputations);
        self
    }

    /// Disable gates checks (for testing; only enables with development builds)
    pub fn disable_gates_checks(mut self, disable_gates_checks: bool) -> Self {
        self.disable_gates_checks = disable_gates_checks;
        self
    }

    pub fn max_poly_size(mut self, max_poly_size: Option<usize>) -> Self {
        self.max_poly_size = max_poly_size;
        self
    }

    /// Build the [ConstraintSystem] from a [Builder].
    pub fn build(self) -> Result<ConstraintSystem<F>, SetupError> {
        let mut gates = self.gates;
        let lookup_tables = self.lookup_tables;
        let runtime_tables = self.runtime_tables;

        //~ 1. If the circuit is less than 2 gates, abort.
        // for some reason we need more than 1 gate for the circuit to work, see TODO below
        assert!(gates.len() > 1);

        let feature_flags = FeatureFlags::from_gates(&gates, runtime_tables.is_some());

        let lookup_domain_size = {
            // First we sum over the lookup table size
            let mut has_table_with_id_0 = false;
            let mut lookup_domain_size: usize = lookup_tables
                .iter()
                .map(|LookupTable { id, data }| {
                    // See below for the reason
                    if *id == 0_i32 {
                        has_table_with_id_0 = true
                    }
                    if data.is_empty() {
                        0
                    } else {
                        data[0].len()
                    }
                })
                .sum();
            // After that on the runtime tables
            if let Some(runtime_tables) = runtime_tables.as_ref() {
                // FIXME: Check that a runtime table with ID 0 is enforced to
                // contain a zero entry row.
                for runtime_table in runtime_tables.iter() {
                    lookup_domain_size += runtime_table.len();
                }
            }
            // And we add the built-in tables, depending on the features.
<<<<<<< HEAD
            let LookupFeatures { patterns, .. } = &lookup_features;
=======
            let LookupFeatures { patterns, .. } = &feature_flags.lookup_features;
>>>>>>> be69da0e
            let mut gate_lookup_tables = GateLookupTables {
                xor: false,
                range_check: false,
            };
            for pattern in patterns.into_iter() {
                if let Some(gate_table) = pattern.table() {
                    gate_lookup_tables[gate_table] = true
                }
            }
            for gate_table in gate_lookup_tables.into_iter() {
                lookup_domain_size += gate_table.table_size();
            }
<<<<<<< HEAD
            lookup_domain_size
=======

            // A dummy zero entry will be added if there is no table with ID
            // zero. Therefore we must count this in the size.
            if has_table_with_id_0 {
                lookup_domain_size
            } else {
                lookup_domain_size + 1
            }
>>>>>>> be69da0e
        };

        //~ 1. Compute the number of zero-knowledge rows (`zk_rows`) that will be required to
        //~    achieve zero-knowledge. The following constraints apply to `zk_rows`:
        //~    * The number of chunks `c` results in an evaluation at `zeta` and `zeta * omega` in
        //~      each column for `2*c` evaluations per column, so `zk_rows >= 2*c + 1`.
        //~    * The permutation argument interacts with the `c` chunks in parallel, so it is
        //~      possible to cross-correlate between them to compromise zero knowledge. We know
        //~      that there is some `c >= 1` such that `zk_rows = 2*c + k` from the above. Thus,
        //~      attempting to find the evaluation at a new point, we find that:
        //~      * the evaluation of every witness column in the permutation contains `k` unknowns;
        //~      * the evaluations of the permutation argument aggregation has `k-1` unknowns;
        //~      * the permutation argument applies on all but `zk_rows - 3` rows;
        //~      * and thus we form the equation `zk_rows - 3 < 7 * k + (k - 1)` to ensure that we
        //~        can construct fewer equations than we have unknowns.
        //~
        //~    This simplifies to `k > (2 * c - 2) / 7`, giving `zk_rows > (16 * c - 2) / 7`.
        //~    We can derive `c` from the `max_poly_size` supported by the URS, and thus we find
        //~    `zk_rows` and `domain_size` satisfying the fixpoint
        //~
        //~    ```text
        //~    zk_rows = (16 * (domain_size / max_poly_size) + 5) / 7
        //~    domain_size = circuit_size + zk_rows
        //~    ```
        //~
        let (zk_rows, domain_size_lower_bound) = {
            // We add 1 to the lookup domain size because there is one element
            // used to close the permutation argument (the polynomial Z is of
            // degree n + 1 where n is the order of the subgroup H).
            let circuit_lower_bound = std::cmp::max(gates.len(), lookup_domain_size + 1);
            let get_domain_size_lower_bound = |zk_rows: u64| circuit_lower_bound + zk_rows as usize;

            let mut zk_rows = 3;
            let mut domain_size_lower_bound = get_domain_size_lower_bound(zk_rows);
            if let Some(max_poly_size) = self.max_poly_size {
                // Iterate to find a fixed-point where zk_rows is sufficient for the number of
                // chunks that we use, and also does not cause us to overflow the domain size.
                // NB: We use iteration here rather than hard-coding an assumption about
                // `compute_size_of_domain`s internals. In practice, this will never be executed
                // more than once.
                while {
                    let domain_size = D::<F>::compute_size_of_domain(domain_size_lower_bound)
                        .ok_or(SetupError::DomainCreation(
                            DomainCreationError::DomainSizeFailed(domain_size_lower_bound),
                        ))?;
                    let num_chunks = if domain_size < max_poly_size {
                        1
                    } else {
                        domain_size / max_poly_size
                    };
                    zk_rows = (zk_rows_strict_lower_bound(num_chunks) + 1) as u64;
                    domain_size_lower_bound = get_domain_size_lower_bound(zk_rows);
                    domain_size < domain_size_lower_bound
                } {}
            }
            (zk_rows, domain_size_lower_bound)
        };

        //~ 1. Create a domain for the circuit. That is,
        //~    compute the smallest subgroup of the field that
        //~    has order greater or equal to `n + zk_rows` elements.
        let domain = EvaluationDomains::<F>::create(domain_size_lower_bound)
            .map_err(SetupError::DomainCreation)?;

        assert!(domain.d1.size > zk_rows);

        //~ 1. Pad the circuit: add zero gates to reach the domain size.
        let d1_size = domain.d1.size();
        let mut padding = (gates.len()..d1_size)
            .map(|i| {
                CircuitGate::<F>::zero(array::from_fn(|j| Wire {
                    col: WIRES[j],
                    row: i,
                }))
            })
            .collect();
        gates.append(&mut padding);

        //~ 1. sample the `PERMUTS` shifts.
        let shifts = Shifts::new(&domain.d1);

        //
        // Lookup
        // ------
        let lookup_constraint_system = LookupConstraintSystem::create(
            &gates,
            lookup_tables,
            runtime_tables,
            &domain,
            zk_rows as usize,
        )
        .map_err(|e| SetupError::ConstraintSystem(e.to_string()))?;

        let sid = shifts.map[0].clone();

        // TODO: remove endo as a field
        let endo = F::zero();

        let domain_constant_evaluation = OnceCell::new();

        let constraints = ConstraintSystem {
            domain,
            public: self.public,
            prev_challenges: self.prev_challenges,
            sid,
            gates,
            shift: shifts.shifts,
            endo,
            zk_rows,
            //fr_sponge_params: self.sponge_params,
            lookup_constraint_system,
            feature_flags,
            precomputations: domain_constant_evaluation,
            disable_gates_checks: self.disable_gates_checks,
        };

        match self.precomputations {
            Some(t) => {
                constraints.set_precomputations(t);
            }
            None => {
                constraints.precomputations();
            }
        }
        Ok(constraints)
    }
}

#[cfg(test)]
pub mod tests {
    use super::*;
    use mina_curves::pasta::Fp;

    impl<F: PrimeField + SquareRootField> ConstraintSystem<F> {
        pub fn for_testing(gates: Vec<CircuitGate<F>>) -> Self {
            let public = 0;
            // not sure if theres a smarter way instead of the double unwrap, but should be fine in the test
            ConstraintSystem::<F>::create(gates)
                .public(public)
                .build()
                .unwrap()
        }
    }

    impl ConstraintSystem<Fp> {
        pub fn fp_for_testing(gates: Vec<CircuitGate<Fp>>) -> Self {
            //let fp_sponge_params = mina_poseidon::pasta::fp_kimchi::params();
            Self::for_testing(gates)
        }
    }

    #[test]
    pub fn test_domains_computation_with_runtime_tables() {
        let dummy_gate = CircuitGate {
            typ: GateType::Generic,
            wires: [Wire::new(0, 0); PERMUTS],
            coeffs: vec![Fp::zero()],
        };
        // inputs + expected output
        let data = [((10, 10), 128), ((0, 0), 8), ((5, 100), 512)];
        for ((number_of_rt_cfgs, size), expected_domain_size) in data.into_iter() {
            let builder = ConstraintSystem::create(vec![dummy_gate.clone(), dummy_gate.clone()]);
            let table_ids: Vec<i32> = (0..number_of_rt_cfgs).collect();
            let rt_cfgs: Vec<RuntimeTableCfg<Fp>> = table_ids
                .into_iter()
                .map(|table_id| {
                    let indexes: Vec<u32> = (0..size).collect();
                    let first_column: Vec<Fp> = indexes.into_iter().map(Fp::from).collect();
                    RuntimeTableCfg {
                        id: table_id,
                        first_column,
                    }
                })
                .collect();
            let res = builder.runtime(Some(rt_cfgs)).build().unwrap();
            assert_eq!(res.domain.d1.size, expected_domain_size)
        }
    }
}<|MERGE_RESOLUTION|>--- conflicted
+++ resolved
@@ -760,11 +760,7 @@
                 }
             }
             // And we add the built-in tables, depending on the features.
-<<<<<<< HEAD
-            let LookupFeatures { patterns, .. } = &lookup_features;
-=======
             let LookupFeatures { patterns, .. } = &feature_flags.lookup_features;
->>>>>>> be69da0e
             let mut gate_lookup_tables = GateLookupTables {
                 xor: false,
                 range_check: false,
@@ -777,9 +773,6 @@
             for gate_table in gate_lookup_tables.into_iter() {
                 lookup_domain_size += gate_table.table_size();
             }
-<<<<<<< HEAD
-            lookup_domain_size
-=======
 
             // A dummy zero entry will be added if there is no table with ID
             // zero. Therefore we must count this in the size.
@@ -788,7 +781,6 @@
             } else {
                 lookup_domain_size + 1
             }
->>>>>>> be69da0e
         };
 
         //~ 1. Compute the number of zero-knowledge rows (`zk_rows`) that will be required to
