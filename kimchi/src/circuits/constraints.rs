--- conflicted
+++ resolved
@@ -43,6 +43,8 @@
     pub range_check: bool,
     /// Foreign field addition gate
     pub foreign_field_add: bool,
+    /// Foreign field multiplication gate
+    pub foreign_field_mul: bool,
     /// XOR gate
     pub xor: bool,
     /// Lookups
@@ -461,6 +463,7 @@
             range_check: false,
             lookup_configuration: None,
             foreign_field_add: false,
+            foreign_field_mul: false,
             xor: false,
         };
 
@@ -472,6 +475,7 @@
                 | GateType::ChaChaFinal => feature_flags.chacha = true,
                 GateType::RangeCheck0 | GateType::RangeCheck1 => feature_flags.range_check = true,
                 GateType::ForeignFieldAdd => feature_flags.foreign_field_add = true,
+                GateType::ForeignFieldMul => feature_flags.foreign_field_mul = true,
                 GateType::Xor16 => feature_flags.xor = true,
                 _ => (),
             }
@@ -624,8 +628,7 @@
         // Foreign field addition constraint selector polynomial
         let foreign_field_add_gates = foreign_field_add::gadget::circuit_gates();
         let foreign_field_add_selector_poly = {
-<<<<<<< HEAD
-            if circuit_gates_used.is_disjoint(&foreign_field_add_gates.into_iter().collect()) {
+            if !feature_flags.foreign_field_add {
                 None
             } else {
                 Some(selector_polynomial(
@@ -639,10 +642,7 @@
         // Foreign field multiplication constraint selector polynomial
         let foreign_field_mul_gates = foreign_field_mul::gadget::circuit_gates();
         let foreign_field_mul_selector_poly = {
-            if circuit_gates_used.is_disjoint(&foreign_field_mul_gates.into_iter().collect()) {
-=======
-            if !feature_flags.foreign_field_add {
->>>>>>> 4b4807ed
+            if !feature_flags.foreign_field_mul {
                 None
             } else {
                 Some(selector_polynomial(
