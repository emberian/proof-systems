use crate::{
    circuits::{
        domains::EvaluationDomains,
        gate::{CurrOrNext, GateType},
        lookup::{index::LookupSelectors, lookups::LookupPattern},
        polynomials::permutation::eval_vanishes_on_last_4_rows,
        wires::COLUMNS,
    },
    proof::ProofEvaluations,
};
use ark_ff::{FftField, Field, One, PrimeField, Zero};
use ark_poly::{
    univariate::DensePolynomial, EvaluationDomain, Evaluations, Radix2EvaluationDomain as D,
};
use itertools::Itertools;
use num_bigint::BigUint;
use o1_utils::{FieldHelpers, ForeignElement};
use rayon::prelude::*;
use serde::{Deserialize, Serialize};
use std::ops::{Add, AddAssign, Mul, Neg, Sub};
use std::{
    collections::{HashMap, HashSet},
    ops::MulAssign,
};
use std::{fmt, iter::FromIterator};
use thiserror::Error;
use CurrOrNext::{Curr, Next};

use self::constraints::ExprOps;

#[derive(Debug, Error)]
pub enum ExprError {
    #[error("Empty stack")]
    EmptyStack,

    #[error("Lookup should not have been used")]
    LookupShouldNotBeUsed,

    #[error("Linearization failed (needed {0:?} evaluated at the {1:?} row")]
    MissingEvaluation(Column, CurrOrNext),

    #[error("Cannot get index evaluation {0:?} (should have been linearized away)")]
    MissingIndexEvaluation(Column),

    #[error("Linearization failed")]
    FailedLinearization,

    #[error("runtime table not available")]
    MissingRuntime,
}

/// The collection of constants required to evaluate an `Expr`.
pub struct Constants<F: 'static> {
    /// The challenge alpha from the PLONK IOP.
    pub alpha: F,
    /// The challenge beta from the PLONK IOP.
    pub beta: F,
    /// The challenge gamma from the PLONK IOP.
    pub gamma: F,
    /// The challenge joint_combiner which is used to combine
    /// joint lookup tables.
    pub joint_combiner: Option<F>,
    /// The endomorphism coefficient
    pub endo_coefficient: F,
    /// The MDS matrix
    pub mds: &'static Vec<Vec<F>>,
    /// The modulus for foreign field operations
    pub foreign_field_modulus: Option<BigUint>,
}

/// The polynomials specific to the lookup argument.
///
/// All are evaluations over the D8 domain
pub struct LookupEnvironment<'a, F: FftField> {
    /// The sorted lookup table polynomials.
    pub sorted: &'a Vec<Evaluations<F, D<F>>>,
    /// The lookup aggregation polynomials.
    pub aggreg: &'a Evaluations<F, D<F>>,
    /// The lookup-type selector polynomials.
    pub selectors: &'a LookupSelectors<Evaluations<F, D<F>>>,
    /// The evaluations of the combined lookup table polynomial.
    pub table: &'a Evaluations<F, D<F>>,
    /// The evaluations of the optional runtime selector polynomial.
    pub runtime_selector: Option<&'a Evaluations<F, D<F>>>,
    /// The evaluations of the optional runtime table.
    pub runtime_table: Option<&'a Evaluations<F, D<F>>>,
}

/// The collection of polynomials (all in evaluation form) and constants
/// required to evaluate an expression as a polynomial.
///
/// All are evaluations.
pub struct Environment<'a, F: FftField> {
    /// The witness column polynomials
    pub witness: &'a [Evaluations<F, D<F>>; COLUMNS],
    /// The coefficient column polynomials
    pub coefficient: &'a [Evaluations<F, D<F>>; COLUMNS],
    /// The polynomial which vanishes on the last 4 elements of the domain.
    pub vanishes_on_last_4_rows: &'a Evaluations<F, D<F>>,
    /// The permutation aggregation polynomial.
    pub z: &'a Evaluations<F, D<F>>,
    /// The index selector polynomials.
    pub index: HashMap<GateType, &'a Evaluations<F, D<F>>>,
    /// The value `prod_{j != 1} (1 - omega^j)`, used for efficiently
    /// computing the evaluations of the unnormalized Lagrange basis polynomials.
    pub l0_1: F,
    /// Constant values required
    pub constants: Constants<F>,
    /// The domains used in the PLONK argument.
    pub domain: EvaluationDomains<F>,
    /// Lookup specific polynomials
    pub lookup: Option<LookupEnvironment<'a, F>>,
}

impl<'a, F: FftField> Environment<'a, F> {
    fn get_column(&self, col: &Column) -> Option<&'a Evaluations<F, D<F>>> {
        use Column::*;
        let lookup = self.lookup.as_ref();
        match col {
            Witness(i) => Some(&self.witness[*i]),
            Coefficient(i) => Some(&self.coefficient[*i]),
            Z => Some(self.z),
            LookupKindIndex(i) => lookup.and_then(|l| l.selectors[*i].as_ref()),
            LookupSorted(i) => lookup.map(|l| &l.sorted[*i]),
            LookupAggreg => lookup.map(|l| l.aggreg),
            LookupTable => lookup.map(|l| l.table),
            LookupRuntimeSelector => lookup.and_then(|l| l.runtime_selector),
            LookupRuntimeTable => lookup.and_then(|l| l.runtime_table),
            Index(t) => match self.index.get(t) {
                None => None,
                Some(e) => Some(e),
            },
        }
    }
}

// In this file, we define...
//
//     The unnormalized lagrange polynomial
//
//         l_i(x) = (x^n - 1) / (x - omega^i) = prod_{j != i} (x - omega^j)
//
//     and the normalized lagrange polynomial
//
//         L_i(x) = l_i(x) / l_i(omega^i)

/// Computes `prod_{j != n} (1 - omega^j)`
///     Assure we don't multiply by (1 - omega^n) = (1 - omega^0) = (1 - 1) = 0
pub fn l0_1<F: FftField>(d: D<F>) -> F {
    d.elements()
        .skip(1)
        .fold(F::one(), |acc, omega_j| acc * (F::one() - omega_j))
}

// Compute the ith unnormalized lagrange basis
fn unnormalized_lagrange_basis<F: FftField>(domain: &D<F>, i: i32, pt: &F) -> F {
    let omega_i = if i < 0 {
        domain.group_gen.pow(&[-i as u64]).inverse().unwrap()
    } else {
        domain.group_gen.pow(&[i as u64])
    };
    domain.evaluate_vanishing_polynomial(*pt) / (*pt - omega_i)
}

#[derive(Copy, Clone, Debug, PartialEq, Eq, Hash, PartialOrd, Ord, Serialize, Deserialize)]
/// A type representing one of the polynomials involved in the PLONK IOP.
pub enum Column {
    Witness(usize),
    Z,
    LookupSorted(usize),
    LookupAggreg,
    LookupTable,
    LookupKindIndex(LookupPattern),
    LookupRuntimeSelector,
    LookupRuntimeTable,
    Index(GateType),
    Coefficient(usize),
}

impl Column {
    fn domain(&self) -> Domain {
        match self {
            Column::Index(GateType::Generic) => Domain::D4,
            Column::Index(GateType::CompleteAdd) => Domain::D4,
            _ => Domain::D8,
        }
    }

    fn latex(&self) -> String {
        match self {
            Column::Witness(i) => format!("w_{{{i}}}"),
            Column::Z => "Z".to_string(),
            Column::LookupSorted(i) => format!("s_{{{}}}", i),
            Column::LookupAggreg => "a".to_string(),
            Column::LookupTable => "t".to_string(),
            Column::LookupKindIndex(i) => format!("k_{{{:?}}}", i),
            Column::LookupRuntimeSelector => "rts".to_string(),
            Column::LookupRuntimeTable => "rt".to_string(),
            Column::Index(gate) => {
                format!("{:?}", gate)
            }
            Column::Coefficient(i) => format!("c_{{{}}}", i),
        }
    }

    fn text(&self) -> String {
        match self {
            Column::Witness(i) => format!("w[{i}]"),
            Column::Z => "Z".to_string(),
            Column::LookupSorted(i) => format!("s[{}]", i),
            Column::LookupAggreg => "a".to_string(),
            Column::LookupTable => "t".to_string(),
            Column::LookupKindIndex(i) => format!("k[{:?}]", i),
            Column::LookupRuntimeSelector => "rts".to_string(),
            Column::LookupRuntimeTable => "rt".to_string(),
            Column::Index(gate) => {
                format!("{:?}", gate)
            }
            Column::Coefficient(i) => format!("c[{}]", i),
        }
    }
}

#[derive(Copy, Clone, Debug, PartialEq, Eq, Hash, PartialOrd, Ord, Serialize, Deserialize)]
/// A type representing a variable which can appear in a constraint. It specifies a column
/// and a relative position (Curr or Next)
pub struct Variable {
    /// The column of this variable
    pub col: Column,
    /// The row (Curr of Next) of this variable
    pub row: CurrOrNext,
}

impl Variable {
    fn ocaml(&self) -> String {
        format!("var({:?}, {:?})", self.col, self.row)
    }

    fn latex(&self) -> String {
        let col = self.col.latex();
        match self.row {
            Curr => col,
            Next => format!("\\tilde{{{col}}}"),
        }
    }

    fn text(&self) -> String {
        let col = self.col.text();
        match self.row {
            Curr => format!("Curr({col})"),
            Next => format!("Next({col})"),
        }
    }
}

#[derive(Clone, Debug, PartialEq)]
/// An arithmetic expression over
///
/// - the operations *, +, -, ^
/// - the constants `alpha`, `beta`, `gamma`, `joint_combiner`, and literal field elements.
pub enum ConstantExpr<F> {
    // TODO: Factor these out into an enum just for Alpha, Beta, Gamma, JointCombiner
    Alpha,
    Beta,
    Gamma,
    JointCombiner,
    // TODO: EndoCoefficient and Mds differ from the other 4 base constants in
    // that they are known at compile time. This should be extracted out into two
    // separate constant expression types.
    EndoCoefficient,
    Mds { row: usize, col: usize },
    ForeignFieldModulus(usize),
    Literal(F),
    Pow(Box<ConstantExpr<F>>, u64),
    // TODO: I think having separate Add, Sub, Mul constructors is faster than
    // having a BinOp constructor :(
    Add(Box<ConstantExpr<F>>, Box<ConstantExpr<F>>),
    Mul(Box<ConstantExpr<F>>, Box<ConstantExpr<F>>),
    Sub(Box<ConstantExpr<F>>, Box<ConstantExpr<F>>),
}

impl<F: Copy> ConstantExpr<F> {
    fn to_polish_(&self, res: &mut Vec<PolishToken<F>>) {
        match self {
            ConstantExpr::Alpha => res.push(PolishToken::Alpha),
            ConstantExpr::Beta => res.push(PolishToken::Beta),
            ConstantExpr::Gamma => res.push(PolishToken::Gamma),
            ConstantExpr::JointCombiner => res.push(PolishToken::JointCombiner),
            ConstantExpr::EndoCoefficient => res.push(PolishToken::EndoCoefficient),
            ConstantExpr::Mds { row, col } => res.push(PolishToken::Mds {
                row: *row,
                col: *col,
            }),
            ConstantExpr::ForeignFieldModulus(i) => res.push(PolishToken::ForeignFieldModulus(*i)),
            ConstantExpr::Add(x, y) => {
                x.as_ref().to_polish_(res);
                y.as_ref().to_polish_(res);
                res.push(PolishToken::Add)
            }
            ConstantExpr::Mul(x, y) => {
                x.as_ref().to_polish_(res);
                y.as_ref().to_polish_(res);
                res.push(PolishToken::Mul)
            }
            ConstantExpr::Sub(x, y) => {
                x.as_ref().to_polish_(res);
                y.as_ref().to_polish_(res);
                res.push(PolishToken::Sub)
            }
            ConstantExpr::Literal(x) => res.push(PolishToken::Literal(*x)),
            ConstantExpr::Pow(x, n) => {
                x.to_polish_(res);
                res.push(PolishToken::Pow(*n))
            }
        }
    }
}

impl<F: Field> ConstantExpr<F> {
    /// Exponentiate a constant expression.
    pub fn pow(self, p: u64) -> Self {
        if p == 0 {
            return Literal(F::one());
        }
        use ConstantExpr::*;
        match self {
            Literal(x) => Literal(x.pow(&[p])),
            x => Pow(Box::new(x), p),
        }
    }

    /// Evaluate the given constant expression to a field element.
    pub fn value(&self, c: &Constants<F>) -> F {
        use ConstantExpr::*;
        match self {
            Alpha => c.alpha,
            Beta => c.beta,
            Gamma => c.gamma,
            JointCombiner => c.joint_combiner.expect("joint lookup was not expected"),
            EndoCoefficient => c.endo_coefficient,
            Mds { row, col } => c.mds[*row][*col],
            ForeignFieldModulus(i) => {
                if let Some(modulus) = c.foreign_field_modulus.clone() {
                    ForeignElement::<F, 3>::from_biguint(modulus)[*i]
                } else {
                    F::zero()
                }
            }
            Literal(x) => *x,
            Pow(x, p) => x.value(c).pow(&[*p as u64]),
            Mul(x, y) => x.value(c) * y.value(c),
            Add(x, y) => x.value(c) + y.value(c),
            Sub(x, y) => x.value(c) - y.value(c),
        }
    }
}

/// A key for a cached value
#[derive(Copy, Clone, Debug, PartialEq, Eq, Hash, PartialOrd, Ord)]
pub struct CacheId(usize);

/// A cache
#[derive(Default)]
pub struct Cache {
    next_id: usize,
}

impl CacheId {
    fn get_from<'a, 'b, F: FftField>(
        &self,
        cache: &'b HashMap<CacheId, EvalResult<'a, F>>,
    ) -> Option<EvalResult<'b, F>> {
        cache.get(self).map(|e| match e {
            EvalResult::Constant(x) => EvalResult::Constant(*x),
            EvalResult::SubEvals {
                domain,
                shift,
                evals,
            } => EvalResult::SubEvals {
                domain: *domain,
                shift: *shift,
                evals,
            },
            EvalResult::Evals { domain, evals } => EvalResult::SubEvals {
                domain: *domain,
                shift: 0,
                evals,
            },
        })
    }

    fn var_name(&self) -> String {
        format!("x_{}", self.0)
    }

    fn latex_name(&self) -> String {
        format!("x_{{{}}}", self.0)
    }

    fn text_name(&self) -> String {
        format!("x[{}]", self.0)
    }
}

impl Cache {
    fn next_id(&mut self) -> CacheId {
        let id = self.next_id;
        self.next_id += 1;
        CacheId(id)
    }

    pub fn cache<F: Field, T: ExprOps<F>>(&mut self, e: T) -> T {
        e.cache(self)
    }
}

/// A binary operation
#[derive(Clone, Debug, PartialEq, Eq)]
pub enum Op2 {
    Add,
    Mul,
    Sub,
}

impl Op2 {
    fn to_polish<A>(&self) -> PolishToken<A> {
        use Op2::*;
        match self {
            Add => PolishToken::Add,
            Mul => PolishToken::Mul,
            Sub => PolishToken::Sub,
        }
    }
}

/// An multi-variate polynomial over the base ring `C` with
/// variables
///
/// - `Cell(v)` for `v : Variable`
/// - VanishesOnLast4Rows
/// - UnnormalizedLagrangeBasis(i) for `i : i32`
///
/// This represents a PLONK "custom constraint", which enforces that
/// the corresponding combination of the polynomials corresponding to
/// the above variables should vanish on the PLONK domain.
#[derive(Clone, Debug, PartialEq)]
pub enum Expr<C> {
    Constant(C),
    Cell(Variable),
    Double(Box<Expr<C>>),
    Square(Box<Expr<C>>),
    BinOp(Op2, Box<Expr<C>>, Box<Expr<C>>),
    VanishesOnLast4Rows,
    /// UnnormalizedLagrangeBasis(i) is
    /// (x^n - 1) / (x - omega^i)
    UnnormalizedLagrangeBasis(i32),
    Pow(Box<Expr<C>>, u64),
    Cache(CacheId, Box<Expr<C>>),
}

/// For efficiency of evaluation, we compile expressions to
/// [reverse Polish notation](https://en.wikipedia.org/wiki/Reverse_Polish_notation)
/// expressions, which are vectors of the below tokens.
#[derive(Clone, Debug, PartialEq, Eq, Serialize, Deserialize)]
pub enum PolishToken<F> {
    Alpha,
    Beta,
    Gamma,
    JointCombiner,
    EndoCoefficient,
    Mds { row: usize, col: usize },
    ForeignFieldModulus(usize),
    Literal(F),
    Cell(Variable),
    Dup,
    Pow(u64),
    Add,
    Mul,
    Sub,
    VanishesOnLast4Rows,
    UnnormalizedLagrangeBasis(i32),
    Store,
    Load(usize),
}

impl Variable {
    fn evaluate<F: Field>(&self, evals: &[ProofEvaluations<F>]) -> Result<F, ExprError> {
        let evals = &evals[self.row.shift()];
        use Column::*;
        let l = evals
            .lookup
            .as_ref()
            .ok_or(ExprError::LookupShouldNotBeUsed);
        match self.col {
            Witness(i) => Ok(evals.w[i]),
            Z => Ok(evals.z),
            LookupSorted(i) => l.map(|l| l.sorted[i]),
            LookupAggreg => l.map(|l| l.aggreg),
            LookupTable => l.map(|l| l.table),
            LookupRuntimeTable => l.and_then(|l| l.runtime.ok_or(ExprError::MissingRuntime)),
            Index(GateType::Poseidon) => Ok(evals.poseidon_selector),
            Index(GateType::Generic) => Ok(evals.generic_selector),
            Coefficient(_) | LookupKindIndex(_) | LookupRuntimeSelector | Index(_) => {
                Err(ExprError::MissingIndexEvaluation(self.col))
            }
        }
    }
}

impl<F: FftField> PolishToken<F> {
    /// Evaluate an RPN expression to a field element.
    pub fn evaluate(
        toks: &[PolishToken<F>],
        d: D<F>,
        pt: F,
        evals: &[ProofEvaluations<F>],
        c: &Constants<F>,
    ) -> Result<F, ExprError> {
        let mut stack = vec![];
        let mut cache: Vec<F> = vec![];

        for t in toks.iter() {
            use PolishToken::*;
            match t {
                Alpha => stack.push(c.alpha),
                Beta => stack.push(c.beta),
                Gamma => stack.push(c.gamma),
                JointCombiner => {
                    stack.push(c.joint_combiner.expect("no joint lookup was expected"))
                }
                EndoCoefficient => stack.push(c.endo_coefficient),
                Mds { row, col } => stack.push(c.mds[*row][*col]),
                ForeignFieldModulus(i) => {
                    if let Some(modulus) = c.foreign_field_modulus.clone() {
                        stack.push(ForeignElement::<F, 3>::from_biguint(modulus.clone())[*i])
                    }
                }
                VanishesOnLast4Rows => stack.push(eval_vanishes_on_last_4_rows(d, pt)),
                UnnormalizedLagrangeBasis(i) => {
                    stack.push(unnormalized_lagrange_basis(&d, *i, &pt))
                }
                Literal(x) => stack.push(*x),
                Dup => stack.push(stack[stack.len() - 1]),
                Cell(v) => match v.evaluate(evals) {
                    Ok(x) => stack.push(x),
                    Err(e) => return Err(e),
                },
                Pow(n) => {
                    let i = stack.len() - 1;
                    stack[i] = stack[i].pow(&[*n as u64]);
                }
                Add => {
                    let y = stack.pop().ok_or(ExprError::EmptyStack)?;
                    let x = stack.pop().ok_or(ExprError::EmptyStack)?;
                    stack.push(x + y);
                }
                Mul => {
                    let y = stack.pop().ok_or(ExprError::EmptyStack)?;
                    let x = stack.pop().ok_or(ExprError::EmptyStack)?;
                    stack.push(x * y);
                }
                Sub => {
                    let y = stack.pop().ok_or(ExprError::EmptyStack)?;
                    let x = stack.pop().ok_or(ExprError::EmptyStack)?;
                    stack.push(x - y);
                }
                Store => {
                    let x = stack[stack.len() - 1];
                    cache.push(x);
                }
                Load(i) => stack.push(cache[*i]),
            }
        }

        assert_eq!(stack.len(), 1);
        Ok(stack[0])
    }
}

impl<C> Expr<C> {
    /// Convenience function for constructing cell variables.
    pub fn cell(col: Column, row: CurrOrNext) -> Expr<C> {
        Expr::Cell(Variable { col, row })
    }

    pub fn double(self) -> Self {
        Expr::Double(Box::new(self))
    }

    pub fn square(self) -> Self {
        Expr::Square(Box::new(self))
    }

    /// Convenience function for constructing constant expressions.
    pub fn constant(c: C) -> Expr<C> {
        Expr::Constant(c)
    }

    fn degree(&self, d1_size: u64) -> u64 {
        use Expr::*;
        match self {
            Double(x) => x.degree(d1_size),
            Constant(_) => 0,
            VanishesOnLast4Rows => 4,
            UnnormalizedLagrangeBasis(_) => d1_size,
            Cell(_) => d1_size,
            Square(x) => 2 * x.degree(d1_size),
            BinOp(Op2::Mul, x, y) => (*x).degree(d1_size) + (*y).degree(d1_size),
            BinOp(Op2::Add, x, y) | BinOp(Op2::Sub, x, y) => {
                std::cmp::max((*x).degree(d1_size), (*y).degree(d1_size))
            }
            Pow(e, d) => d * e.degree(d1_size),
            Cache(_, e) => e.degree(d1_size),
        }
    }
}

impl<F> fmt::Display for Expr<ConstantExpr<F>>
where
    F: PrimeField,
{
    fn fmt(&self, f: &mut fmt::Formatter) -> fmt::Result {
        write!(f, "{}", self.text_str())
    }
}

#[derive(Clone, Copy, Debug, PartialEq, FromPrimitive, ToPrimitive)]
enum Domain {
    D1 = 1,
    D2 = 2,
    D4 = 4,
    D8 = 8,
}

#[derive(Clone)]
enum EvalResult<'a, F: FftField> {
    Constant(F),
    Evals {
        domain: Domain,
        evals: Evaluations<F, D<F>>,
    },
    /// SubEvals is used to refer to evaluations that can be trivially obtained from a
    /// borrowed evaluation. In this case, by taking a subset of the entries
    /// (specifically when the borrowed `evals` is over a superset of `domain`)
    /// and shifting them
    SubEvals {
        domain: Domain,
        shift: usize,
        evals: &'a Evaluations<F, D<F>>,
    },
}

/// Compute the powers of `x`, `x^0, ..., x^{n - 1}`
pub fn pows<F: Field>(x: F, n: usize) -> Vec<F> {
    if n == 0 {
        return vec![F::one()];
    } else if n == 1 {
        return vec![F::one(), x];
    }
    let mut v = vec![F::one(), x];
    for i in 2..n {
        v.push(v[i - 1] * x);
    }
    v
}

/// Compute the evaluations of the unnormalized lagrange polynomial on
/// H_8 or H_4. Taking H_8 as an example, we show how to compute this
/// polynomial on the expanded domain.
///
/// Let H = < omega >, |H| = n.
///
/// Let l_i(x) be the unnormalized lagrange polynomial,
/// (x^n - 1) / (x - omega^i)
/// = prod_{j != i} (x - omega^j)
///
/// For h in H, h != omega^i,
/// l_i(h) = 0.
/// l_i(omega^i)
/// = prod_{j != i} (omega^i - omega^j)
/// = omega^{i (n - 1)} * prod_{j != i} (1 - omega^{j - i})
/// = omega^{i (n - 1)} * prod_{j != 0} (1 - omega^j)
/// = omega^{i (n - 1)} * l_0(1)
/// = omega^{i n} * omega^{-i} * l_0(1)
/// = omega^{-i} * l_0(1)
///
/// So it is easy to compute l_i(omega^i) from just l_0(1).
///
/// Also, consider the expanded domain H_8 generated by
/// an 8nth root of unity omega_8 (where H_8^8 = H).
///
/// Let omega_8^k in H_8. Write k = 8 * q + r with r < 8.
/// Then
/// omega_8^k = (omega_8^8)^q * omega_8^r = omega^q * omega_8^r
///
/// l_i(omega_8^k)
/// = (omega_8^{k n} - 1) / (omega_8^k - omega^i)
/// = (omega^{q n} omega_8^{r n} - 1) / (omega_8^k - omega^i)
/// = ((omega_8^n)^r - 1) / (omega_8^k - omega^i)
/// = ((omega_8^n)^r - 1) / (omega^q omega_8^r - omega^i)
fn unnormalized_lagrange_evals<F: FftField>(
    l0_1: F,
    i: i32,
    res_domain: Domain,
    env: &Environment<F>,
) -> Evaluations<F, D<F>> {
    let k = match res_domain {
        Domain::D1 => 1,
        Domain::D2 => 2,
        Domain::D4 => 4,
        Domain::D8 => 8,
    };
    let res_domain = get_domain(res_domain, env);

    let d1 = env.domain.d1;
    let n = d1.size;
    // Renormalize negative values to wrap around at domain size
    let i = if i < 0 {
        ((i as isize) + (n as isize)) as usize
    } else {
        i as usize
    };
    let ii = i as u64;
    assert!(ii < n);
    let omega = d1.group_gen;
    let omega_i = omega.pow(&[ii]);
    let omega_minus_i = omega.pow(&[n - ii]);

    // Write res_domain = < omega_k > with
    // |res_domain| = k * |H|

    // omega_k^0, ..., omega_k^k
    let omega_k_n_pows = pows(res_domain.group_gen.pow(&[n]), k);
    let omega_k_pows = pows(res_domain.group_gen, k);

    let mut evals: Vec<F> = {
        let mut v = vec![F::one(); k * (n as usize)];
        let mut omega_q = F::one();
        for q in 0..(n as usize) {
            // omega_q == omega^q
            for r in 1..k {
                v[k * q + r] = omega_q * omega_k_pows[r] - omega_i;
            }
            omega_q *= omega;
        }
        ark_ff::fields::batch_inversion::<F>(&mut v[..]);
        v
    };
    // At this point, in the 0 mod k indices, we have dummy values,
    // and in the other indices k*q + r, we have
    // 1 / (omega^q omega_k^r - omega^i)

    // Set the 0 mod k indices
    for q in 0..(n as usize) {
        evals[k * q] = F::zero();
    }
    evals[k * i] = omega_minus_i * l0_1;

    // Finish computing the non-zero mod k indices
    for q in 0..(n as usize) {
        for r in 1..k {
            evals[k * q + r] *= omega_k_n_pows[r] - F::one();
        }
    }

    Evaluations::<F, D<F>>::from_vec_and_domain(evals, res_domain)
}

impl<'a, F: FftField> EvalResult<'a, F> {
    fn init_<G: Sync + Send + Fn(usize) -> F>(
        res_domain: (Domain, D<F>),
        g: G,
    ) -> Evaluations<F, D<F>> {
        let n = res_domain.1.size();
        Evaluations::<F, D<F>>::from_vec_and_domain(
            (0..n).into_par_iter().map(g).collect(),
            res_domain.1,
        )
    }

    fn init<G: Sync + Send + Fn(usize) -> F>(res_domain: (Domain, D<F>), g: G) -> Self {
        Self::Evals {
            domain: res_domain.0,
            evals: Self::init_(res_domain, g),
        }
    }

    fn add<'b, 'c>(
        self,
        other: EvalResult<'b, F>,
        res_domain: (Domain, D<F>),
    ) -> EvalResult<'c, F> {
        use EvalResult::*;
        match (self, other) {
            (Constant(x), Constant(y)) => Constant(x + y),
            (Evals { domain, mut evals }, Constant(x))
            | (Constant(x), Evals { domain, mut evals }) => {
                evals.evals.par_iter_mut().for_each(|e| *e += x);
                Evals { domain, evals }
            }
            (
                SubEvals {
                    evals,
                    domain,
                    shift,
                },
                Constant(x),
            )
            | (
                Constant(x),
                SubEvals {
                    evals,
                    domain,
                    shift,
                },
            ) => {
                let n = res_domain.1.size();
                let scale = (domain as usize) / (res_domain.0 as usize);
                assert!(scale != 0);
                let v: Vec<_> = (0..n)
                    .into_par_iter()
                    .map(|i| {
                        x + evals.evals[(scale * i + (domain as usize) * shift) % evals.evals.len()]
                    })
                    .collect();
                Evals {
                    domain: res_domain.0,
                    evals: Evaluations::<F, D<F>>::from_vec_and_domain(v, res_domain.1),
                }
            }
            (
                Evals {
                    domain: d1,
                    evals: mut es1,
                },
                Evals {
                    domain: d2,
                    evals: es2,
                },
            ) => {
                assert_eq!(d1, d2);
                es1 += &es2;
                Evals {
                    domain: d1,
                    evals: es1,
                }
            }
            (
                SubEvals {
                    domain: d_sub,
                    shift: s,
                    evals: es_sub,
                },
                Evals {
                    domain: d,
                    mut evals,
                },
            )
            | (
                Evals {
                    domain: d,
                    mut evals,
                },
                SubEvals {
                    domain: d_sub,
                    shift: s,
                    evals: es_sub,
                },
            ) => {
                let scale = (d_sub as usize) / (d as usize);
                assert!(scale != 0);
                evals.evals.par_iter_mut().enumerate().for_each(|(i, e)| {
                    *e += es_sub.evals[(scale * i + (d_sub as usize) * s) % es_sub.evals.len()];
                });
                Evals { evals, domain: d }
            }
            (
                SubEvals {
                    domain: d1,
                    shift: s1,
                    evals: es1,
                },
                SubEvals {
                    domain: d2,
                    shift: s2,
                    evals: es2,
                },
            ) => {
                let scale1 = (d1 as usize) / (res_domain.0 as usize);
                assert!(scale1 != 0);
                let scale2 = (d2 as usize) / (res_domain.0 as usize);
                assert!(scale2 != 0);

                let n = res_domain.1.size();
                let v: Vec<_> = (0..n)
                    .into_par_iter()
                    .map(|i| {
                        es1.evals[(scale1 * i + (d1 as usize) * s1) % es1.evals.len()]
                            + es2.evals[(scale2 * i + (d2 as usize) * s2) % es2.evals.len()]
                    })
                    .collect();

                Evals {
                    domain: res_domain.0,
                    evals: Evaluations::<F, D<F>>::from_vec_and_domain(v, res_domain.1),
                }
            }
        }
    }

    fn sub<'b, 'c>(
        self,
        other: EvalResult<'b, F>,
        res_domain: (Domain, D<F>),
    ) -> EvalResult<'c, F> {
        use EvalResult::*;
        match (self, other) {
            (Constant(x), Constant(y)) => Constant(x - y),
            (Evals { domain, mut evals }, Constant(x)) => {
                evals.evals.par_iter_mut().for_each(|e| *e -= x);
                Evals { domain, evals }
            }
            (Constant(x), Evals { domain, mut evals }) => {
                evals.evals.par_iter_mut().for_each(|e| *e = x - *e);
                Evals { domain, evals }
            }
            (
                SubEvals {
                    evals,
                    domain: d,
                    shift: s,
                },
                Constant(x),
            ) => {
                let scale = (d as usize) / (res_domain.0 as usize);
                assert!(scale != 0);
                EvalResult::init(res_domain, |i| {
                    evals.evals[(scale * i + (d as usize) * s) % evals.evals.len()] - x
                })
            }
            (
                Constant(x),
                SubEvals {
                    evals,
                    domain: d,
                    shift: s,
                },
            ) => {
                let scale = (d as usize) / (res_domain.0 as usize);
                assert!(scale != 0);
                EvalResult::init(res_domain, |i| {
                    x - evals.evals[(scale * i + (d as usize) * s) % evals.evals.len()]
                })
            }
            (
                Evals {
                    domain: d1,
                    evals: mut es1,
                },
                Evals {
                    domain: d2,
                    evals: es2,
                },
            ) => {
                assert_eq!(d1, d2);
                es1 -= &es2;
                Evals {
                    domain: d1,
                    evals: es1,
                }
            }
            (
                SubEvals {
                    domain: d_sub,
                    shift: s,
                    evals: es_sub,
                },
                Evals {
                    domain: d,
                    mut evals,
                },
            ) => {
                let scale = (d_sub as usize) / (d as usize);
                assert!(scale != 0);
                evals.evals.par_iter_mut().enumerate().for_each(|(i, e)| {
                    *e = es_sub.evals[(scale * i + (d_sub as usize) * s) % es_sub.evals.len()] - *e;
                });
                Evals { evals, domain: d }
            }
            (
                Evals {
                    domain: d,
                    mut evals,
                },
                SubEvals {
                    domain: d_sub,
                    shift: s,
                    evals: es_sub,
                },
            ) => {
                let scale = (d_sub as usize) / (d as usize);
                assert!(scale != 0);
                evals.evals.par_iter_mut().enumerate().for_each(|(i, e)| {
                    *e -= es_sub.evals[(scale * i + (d_sub as usize) * s) % es_sub.evals.len()];
                });
                Evals { evals, domain: d }
            }
            (
                SubEvals {
                    domain: d1,
                    shift: s1,
                    evals: es1,
                },
                SubEvals {
                    domain: d2,
                    shift: s2,
                    evals: es2,
                },
            ) => {
                let scale1 = (d1 as usize) / (res_domain.0 as usize);
                assert!(scale1 != 0);
                let scale2 = (d2 as usize) / (res_domain.0 as usize);
                assert!(scale2 != 0);

                EvalResult::init(res_domain, |i| {
                    es1.evals[(scale1 * i + (d1 as usize) * s1) % es1.evals.len()]
                        - es2.evals[(scale2 * i + (d2 as usize) * s2) % es2.evals.len()]
                })
            }
        }
    }

    fn pow<'b>(self, d: u64, res_domain: (Domain, D<F>)) -> EvalResult<'b, F> {
        let mut acc = EvalResult::Constant(F::one());
        for i in (0..u64::BITS).rev() {
            acc = acc.square(res_domain);

            if (d >> i) & 1 == 1 {
                // TODO: Avoid the unnecessary cloning
                acc = acc.mul(self.clone(), res_domain)
            }
        }
        acc
    }

    fn square<'b>(self, res_domain: (Domain, D<F>)) -> EvalResult<'b, F> {
        use EvalResult::*;
        match self {
            Constant(x) => Constant(x.square()),
            Evals { domain, mut evals } => {
                evals.evals.par_iter_mut().for_each(|e| {
                    e.square_in_place();
                });
                Evals { domain, evals }
            }
            SubEvals {
                evals,
                domain: d,
                shift: s,
            } => {
                let scale = (d as usize) / (res_domain.0 as usize);
                assert!(scale != 0);
                EvalResult::init(res_domain, |i| {
                    evals.evals[(scale * i + (d as usize) * s) % evals.evals.len()].square()
                })
            }
        }
    }

    fn mul<'b, 'c>(
        self,
        other: EvalResult<'b, F>,
        res_domain: (Domain, D<F>),
    ) -> EvalResult<'c, F> {
        use EvalResult::*;
        match (self, other) {
            (Constant(x), Constant(y)) => Constant(x * y),
            (Evals { domain, mut evals }, Constant(x))
            | (Constant(x), Evals { domain, mut evals }) => {
                evals.evals.par_iter_mut().for_each(|e| *e *= x);
                Evals { domain, evals }
            }
            (
                SubEvals {
                    evals,
                    domain: d,
                    shift: s,
                },
                Constant(x),
            )
            | (
                Constant(x),
                SubEvals {
                    evals,
                    domain: d,
                    shift: s,
                },
            ) => {
                let scale = (d as usize) / (res_domain.0 as usize);
                assert!(scale != 0);
                EvalResult::init(res_domain, |i| {
                    x * evals.evals[(scale * i + (d as usize) * s) % evals.evals.len()]
                })
            }
            (
                Evals {
                    domain: d1,
                    evals: mut es1,
                },
                Evals {
                    domain: d2,
                    evals: es2,
                },
            ) => {
                assert_eq!(d1, d2);
                es1 *= &es2;
                Evals {
                    domain: d1,
                    evals: es1,
                }
            }
            (
                SubEvals {
                    domain: d_sub,
                    shift: s,
                    evals: es_sub,
                },
                Evals {
                    domain: d,
                    mut evals,
                },
            )
            | (
                Evals {
                    domain: d,
                    mut evals,
                },
                SubEvals {
                    domain: d_sub,
                    shift: s,
                    evals: es_sub,
                },
            ) => {
                let scale = (d_sub as usize) / (d as usize);
                assert!(scale != 0);
                evals.evals.par_iter_mut().enumerate().for_each(|(i, e)| {
                    *e *= es_sub.evals[(scale * i + (d_sub as usize) * s) % es_sub.evals.len()];
                });
                Evals { evals, domain: d }
            }
            (
                SubEvals {
                    domain: d1,
                    shift: s1,
                    evals: es1,
                },
                SubEvals {
                    domain: d2,
                    shift: s2,
                    evals: es2,
                },
            ) => {
                let scale1 = (d1 as usize) / (res_domain.0 as usize);
                assert!(scale1 != 0);
                let scale2 = (d2 as usize) / (res_domain.0 as usize);
                assert!(scale2 != 0);

                EvalResult::init(res_domain, |i| {
                    es1.evals[(scale1 * i + (d1 as usize) * s1) % es1.evals.len()]
                        * es2.evals[(scale2 * i + (d2 as usize) * s2) % es2.evals.len()]
                })
            }
        }
    }
}

fn get_domain<F: FftField>(d: Domain, env: &Environment<F>) -> D<F> {
    match d {
        Domain::D1 => env.domain.d1,
        Domain::D2 => env.domain.d2,
        Domain::D4 => env.domain.d4,
        Domain::D8 => env.domain.d8,
    }
}

impl<F: Field> Expr<ConstantExpr<F>> {
    /// Convenience function for constructing expressions from literal
    /// field elements.
    pub fn literal(x: F) -> Self {
        Expr::Constant(ConstantExpr::Literal(x))
    }

    /// Combines multiple constraints `[c0, ..., cn]` into a single constraint
    /// `alpha^alpha0 * c0 + alpha^{alpha0 + 1} * c1 + ... + alpha^{alpha0 + n} * cn`.
    pub fn combine_constraints(alphas: impl Iterator<Item = u32>, cs: Vec<Self>) -> Self {
        let zero = Expr::<ConstantExpr<F>>::zero();
        cs.into_iter()
            .zip_eq(alphas)
            .map(|(c, i)| Expr::Constant(ConstantExpr::Alpha.pow(i as u64)) * c)
            .fold(zero, |acc, x| acc + x)
    }
}

impl<F: FftField> Expr<ConstantExpr<F>> {
    /// Compile an expression to an RPN expression.
    pub fn to_polish(&self) -> Vec<PolishToken<F>> {
        let mut res = vec![];
        let mut cache = HashMap::new();
        self.to_polish_(&mut cache, &mut res);
        res
    }

    fn to_polish_(&self, cache: &mut HashMap<CacheId, usize>, res: &mut Vec<PolishToken<F>>) {
        match self {
            Expr::Double(x) => {
                x.to_polish_(cache, res);
                res.push(PolishToken::Dup);
                res.push(PolishToken::Add);
            }
            Expr::Square(x) => {
                x.to_polish_(cache, res);
                res.push(PolishToken::Dup);
                res.push(PolishToken::Mul);
            }
            Expr::Pow(x, d) => {
                x.to_polish_(cache, res);
                res.push(PolishToken::Pow(*d))
            }
            Expr::Constant(c) => {
                c.to_polish_(res);
            }
            Expr::Cell(v) => res.push(PolishToken::Cell(*v)),
            Expr::VanishesOnLast4Rows => {
                res.push(PolishToken::VanishesOnLast4Rows);
            }
            Expr::UnnormalizedLagrangeBasis(i) => {
                res.push(PolishToken::UnnormalizedLagrangeBasis(*i));
            }
            Expr::BinOp(op, x, y) => {
                x.to_polish_(cache, res);
                y.to_polish_(cache, res);
                res.push(op.to_polish());
            }
            Expr::Cache(id, e) => {
                match cache.get(id) {
                    Some(pos) =>
                    // Already computed and stored this.
                    {
                        res.push(PolishToken::Load(*pos))
                    }
                    None => {
                        // Haven't computed this yet. Compute it, then store it.
                        e.to_polish_(cache, res);
                        res.push(PolishToken::Store);
                        cache.insert(*id, cache.len());
                    }
                }
            }
        }
    }

    /// The expression `beta`.
    pub fn beta() -> Self {
        Expr::Constant(ConstantExpr::Beta)
    }

    fn evaluate_constants_(&self, c: &Constants<F>) -> Expr<F> {
        use Expr::*;
        // TODO: Use cache
        match self {
            Double(x) => x.evaluate_constants_(c).double(),
            Pow(x, d) => x.evaluate_constants_(c).pow(*d),
            Square(x) => x.evaluate_constants_(c).square(),
            Constant(x) => Constant(x.value(c)),
            Cell(v) => Cell(*v),
            VanishesOnLast4Rows => VanishesOnLast4Rows,
            UnnormalizedLagrangeBasis(i) => UnnormalizedLagrangeBasis(*i),
            BinOp(Op2::Add, x, y) => x.evaluate_constants_(c) + y.evaluate_constants_(c),
            BinOp(Op2::Mul, x, y) => x.evaluate_constants_(c) * y.evaluate_constants_(c),
            BinOp(Op2::Sub, x, y) => x.evaluate_constants_(c) - y.evaluate_constants_(c),
            Cache(id, e) => Cache(*id, Box::new(e.evaluate_constants_(c))),
        }
    }

    /// Evaluate an expression as a field element against an environment.
    pub fn evaluate(
        &self,
        d: D<F>,
        pt: F,
        evals: &[ProofEvaluations<F>],
        env: &Environment<F>,
    ) -> Result<F, ExprError> {
        self.evaluate_(d, pt, evals, &env.constants)
    }

    /// Evaluate an expression as a field element against the constants.
    pub fn evaluate_(
        &self,
        d: D<F>,
        pt: F,
        evals: &[ProofEvaluations<F>],
        c: &Constants<F>,
    ) -> Result<F, ExprError> {
        use Expr::*;
        match self {
            Double(x) => x.evaluate_(d, pt, evals, c).map(|x| x.double()),
            Constant(x) => Ok(x.value(c)),
            Pow(x, p) => Ok(x.evaluate_(d, pt, evals, c)?.pow(&[*p as u64])),
            BinOp(Op2::Mul, x, y) => {
                let x = (*x).evaluate_(d, pt, evals, c)?;
                let y = (*y).evaluate_(d, pt, evals, c)?;
                Ok(x * y)
            }
            Square(x) => Ok(x.evaluate_(d, pt, evals, c)?.square()),
            BinOp(Op2::Add, x, y) => {
                let x = (*x).evaluate_(d, pt, evals, c)?;
                let y = (*y).evaluate_(d, pt, evals, c)?;
                Ok(x + y)
            }
            BinOp(Op2::Sub, x, y) => {
                let x = (*x).evaluate_(d, pt, evals, c)?;
                let y = (*y).evaluate_(d, pt, evals, c)?;
                Ok(x - y)
            }
            VanishesOnLast4Rows => Ok(eval_vanishes_on_last_4_rows(d, pt)),
            UnnormalizedLagrangeBasis(i) => Ok(unnormalized_lagrange_basis(&d, *i, &pt)),
            Cell(v) => v.evaluate(evals),
            Cache(_, e) => e.evaluate_(d, pt, evals, c),
        }
    }

    /// Evaluate the constant expressions in this expression down into field elements.
    pub fn evaluate_constants(&self, env: &Environment<F>) -> Expr<F> {
        self.evaluate_constants_(&env.constants)
    }

    /// Compute the polynomial corresponding to this expression, in evaluation form.
    pub fn evaluations<'a>(&self, env: &Environment<'a, F>) -> Evaluations<F, D<F>> {
        self.evaluate_constants(env).evaluations(env)
    }
}

enum Either<A, B> {
    Left(A),
    Right(B),
}

impl<F: FftField> Expr<F> {
    /// Evaluate an expression into a field element.
    pub fn evaluate(&self, d: D<F>, pt: F, evals: &[ProofEvaluations<F>]) -> Result<F, ExprError> {
        use Expr::*;
        match self {
            Constant(x) => Ok(*x),
            Pow(x, p) => Ok(x.evaluate(d, pt, evals)?.pow(&[*p as u64])),
            Double(x) => x.evaluate(d, pt, evals).map(|x| x.double()),
            Square(x) => x.evaluate(d, pt, evals).map(|x| x.square()),
            BinOp(Op2::Mul, x, y) => {
                let x = (*x).evaluate(d, pt, evals)?;
                let y = (*y).evaluate(d, pt, evals)?;
                Ok(x * y)
            }
            BinOp(Op2::Add, x, y) => {
                let x = (*x).evaluate(d, pt, evals)?;
                let y = (*y).evaluate(d, pt, evals)?;
                Ok(x + y)
            }
            BinOp(Op2::Sub, x, y) => {
                let x = (*x).evaluate(d, pt, evals)?;
                let y = (*y).evaluate(d, pt, evals)?;
                Ok(x - y)
            }
            VanishesOnLast4Rows => Ok(eval_vanishes_on_last_4_rows(d, pt)),
            UnnormalizedLagrangeBasis(i) => Ok(unnormalized_lagrange_basis(&d, *i, &pt)),
            Cell(v) => v.evaluate(evals),
            Cache(_, e) => e.evaluate(d, pt, evals),
        }
    }

    /// Compute the polynomial corresponding to this expression, in evaluation form.
    pub fn evaluations<'a>(&self, env: &Environment<'a, F>) -> Evaluations<F, D<F>> {
        let d1_size = env.domain.d1.size;
        let deg = self.degree(d1_size);
        let d = if deg <= d1_size {
            Domain::D1
        } else if deg <= 4 * d1_size {
            Domain::D4
        } else if deg <= 8 * d1_size {
            Domain::D8
        } else {
            panic!("constraint had degree {deg} > d8 ({})", 8 * d1_size);
        };

        let mut cache = HashMap::new();

        let evals = match self.evaluations_helper(&mut cache, d, env) {
            Either::Left(x) => x,
            Either::Right(id) => cache.get(&id).unwrap().clone(),
        };

        match evals {
            EvalResult::Evals { evals, domain } => {
                assert_eq!(domain, d);
                evals
            }
            EvalResult::Constant(x) => EvalResult::init_((d, get_domain(d, env)), |_| x),
            EvalResult::SubEvals {
                evals,
                domain: d_sub,
                shift: s,
            } => {
                let res_domain = get_domain(d, env);
                let scale = (d_sub as usize) / (d as usize);
                assert!(scale != 0);
                EvalResult::init_((d, res_domain), |i| {
                    evals.evals[(scale * i + (d_sub as usize) * s) % evals.evals.len()]
                })
            }
        }
    }

    fn evaluations_helper<'a, 'b>(
        &self,
        cache: &'b mut HashMap<CacheId, EvalResult<'a, F>>,
        d: Domain,
        env: &Environment<'a, F>,
    ) -> Either<EvalResult<'a, F>, CacheId>
    where
        'a: 'b,
    {
        let dom = (d, get_domain(d, env));

        let res: EvalResult<'a, F> = match self {
            Expr::Square(x) => match x.evaluations_helper(cache, d, env) {
                Either::Left(x) => x.square(dom),
                Either::Right(id) => id.get_from(cache).unwrap().square(dom),
            },
            Expr::Double(x) => {
                let x = x.evaluations_helper(cache, d, env);
                let res = match x {
                    Either::Left(x) => {
                        let x = match x {
                            EvalResult::Evals { domain, mut evals } => {
                                evals.evals.par_iter_mut().for_each(|x| {
                                    x.double_in_place();
                                });
                                return Either::Left(EvalResult::Evals { domain, evals });
                            }
                            x => x,
                        };
                        let xx = || match &x {
                            EvalResult::Constant(x) => EvalResult::Constant(*x),
                            EvalResult::SubEvals {
                                domain,
                                shift,
                                evals,
                            } => EvalResult::SubEvals {
                                domain: *domain,
                                shift: *shift,
                                evals,
                            },
                            EvalResult::Evals { domain, evals } => EvalResult::SubEvals {
                                domain: *domain,
                                shift: 0,
                                evals,
                            },
                        };
                        xx().add(xx(), dom)
                    }
                    Either::Right(id) => {
                        let x1 = id.get_from(cache).unwrap();
                        let x2 = id.get_from(cache).unwrap();
                        x1.add(x2, dom)
                    }
                };
                return Either::Left(res);
            }
            Expr::Cache(id, e) => match cache.get(id) {
                Some(_) => return Either::Right(*id),
                None => {
                    match e.evaluations_helper(cache, d, env) {
                        Either::Left(es) => {
                            cache.insert(*id, es);
                        }
                        Either::Right(_) => {}
                    };
                    return Either::Right(*id);
                }
            },
            Expr::Pow(x, p) => {
                let x = x.evaluations_helper(cache, d, env);
                match x {
                    Either::Left(x) => x.pow(*p, (d, get_domain(d, env))),
                    Either::Right(id) => {
                        id.get_from(cache).unwrap().pow(*p, (d, get_domain(d, env)))
                    }
                }
            }
            Expr::VanishesOnLast4Rows => EvalResult::SubEvals {
                domain: Domain::D8,
                shift: 0,
                evals: env.vanishes_on_last_4_rows,
            },
            Expr::Constant(x) => EvalResult::Constant(*x),
            Expr::UnnormalizedLagrangeBasis(i) => EvalResult::Evals {
                domain: d,
                evals: unnormalized_lagrange_evals(env.l0_1, *i, d, env),
            },
            Expr::Cell(Variable { col, row }) => {
                let evals: &'a Evaluations<F, D<F>> = {
                    match env.get_column(col) {
                        None => return Either::Left(EvalResult::Constant(F::zero())),
                        Some(e) => e,
                    }
                };
                EvalResult::SubEvals {
                    domain: col.domain(),
                    shift: row.shift(),
                    evals,
                }
            }
            Expr::BinOp(op, e1, e2) => {
                let dom = (d, get_domain(d, env));
                let f = |x: EvalResult<F>, y: EvalResult<F>| match op {
                    Op2::Mul => x.mul(y, dom),
                    Op2::Add => x.add(y, dom),
                    Op2::Sub => x.sub(y, dom),
                };
                let e1 = e1.evaluations_helper(cache, d, env);
                let e2 = e2.evaluations_helper(cache, d, env);
                use Either::*;
                match (e1, e2) {
                    (Left(e1), Left(e2)) => f(e1, e2),
                    (Right(id1), Left(e2)) => f(id1.get_from(cache).unwrap(), e2),
                    (Left(e1), Right(id2)) => f(e1, id2.get_from(cache).unwrap()),
                    (Right(id1), Right(id2)) => {
                        f(id1.get_from(cache).unwrap(), id2.get_from(cache).unwrap())
                    }
                }
            }
        };
        Either::Left(res)
    }
}

#[derive(Clone, Debug, Serialize, Deserialize)]
/// A "linearization", which is linear combination with `E` coefficients of
/// columns.
pub struct Linearization<E> {
    pub constant_term: E,
    pub index_terms: Vec<(Column, E)>,
}

impl<E: Default> Default for Linearization<E> {
    fn default() -> Self {
        Linearization {
            constant_term: E::default(),
            index_terms: vec![],
        }
    }
}

impl<A> Linearization<A> {
    /// Apply a function to all the coefficients in the linearization.
    pub fn map<B, F: Fn(&A) -> B>(&self, f: F) -> Linearization<B> {
        Linearization {
            constant_term: f(&self.constant_term),
            index_terms: self.index_terms.iter().map(|(c, x)| (*c, f(x))).collect(),
        }
    }
}

impl<F: FftField> Linearization<Expr<ConstantExpr<F>>> {
    /// Evaluate the constants in a linearization with `ConstantExpr<F>` coefficients down
    /// to literal field elements.
    pub fn evaluate_constants(&self, env: &Environment<F>) -> Linearization<Expr<F>> {
        self.map(|e| e.evaluate_constants(env))
    }
}

impl<F: FftField> Linearization<Vec<PolishToken<F>>> {
    /// Given a linearization and an environment, compute the polynomial corresponding to the
    /// linearization, in evaluation form.
    pub fn to_polynomial(
        &self,
        env: &Environment<F>,
        pt: F,
        evals: &[ProofEvaluations<F>],
    ) -> (F, DensePolynomial<F>) {
        let cs = &env.constants;
        let n = env.domain.d1.size();
        let mut res = vec![F::zero(); n];
        self.index_terms.iter().for_each(|(idx, c)| {
            let c = PolishToken::evaluate(c, env.domain.d1, pt, evals, cs).unwrap();
            let e = env
                .get_column(idx)
                .unwrap_or_else(|| panic!("Index polynomial {:?} not found", idx));
            let scale = e.evals.len() / n;
            res.par_iter_mut()
                .enumerate()
                .for_each(|(i, r)| *r += c * e.evals[scale * i]);
        });
        let p = Evaluations::<F, D<F>>::from_vec_and_domain(res, env.domain.d1).interpolate();
        (
            PolishToken::evaluate(&self.constant_term, env.domain.d1, pt, evals, cs).unwrap(),
            p,
        )
    }
}

impl<F: FftField> Linearization<Expr<ConstantExpr<F>>> {
    /// Given a linearization and an environment, compute the polynomial corresponding to the
    /// linearization, in evaluation form.
    pub fn to_polynomial(
        &self,
        env: &Environment<F>,
        pt: F,
        evals: &[ProofEvaluations<F>],
    ) -> (F, DensePolynomial<F>) {
        let cs = &env.constants;
        let n = env.domain.d1.size();
        let mut res = vec![F::zero(); n];
        self.index_terms.iter().for_each(|(idx, c)| {
            let c = c.evaluate_(env.domain.d1, pt, evals, cs).unwrap();
            let e = env
                .get_column(idx)
                .unwrap_or_else(|| panic!("Index polynomial {:?} not found", idx));
            let scale = e.evals.len() / n;
            res.par_iter_mut()
                .enumerate()
                .for_each(|(i, r)| *r += c * e.evals[scale * i])
        });
        let p = Evaluations::<F, D<F>>::from_vec_and_domain(res, env.domain.d1).interpolate();
        (
            self.constant_term
                .evaluate_(env.domain.d1, pt, evals, cs)
                .unwrap(),
            p,
        )
    }
}

impl<F: One> Expr<F> {
    /// Exponentiate an expression
    #[must_use]
    pub fn pow(self, p: u64) -> Self {
        use Expr::*;
        if p == 0 {
            return Constant(F::one());
        }
        Pow(Box::new(self), p)
    }
}

type Monomials<F> = HashMap<Vec<Variable>, Expr<F>>;

fn mul_monomials<F: Neg<Output = F> + Clone + One + Zero + PartialEq>(
    e1: &Monomials<F>,
    e2: &Monomials<F>,
) -> Monomials<F> {
    let mut res: HashMap<_, Expr<F>> = HashMap::new();
    for (m1, c1) in e1.iter() {
        for (m2, c2) in e2.iter() {
            let mut m = m1.clone();
            m.extend(m2);
            m.sort();
            let c1c2 = c1.clone() * c2.clone();
            let v = res.entry(m).or_insert_with(Expr::<F>::zero);
            *v = v.clone() + c1c2;
        }
    }
    res
}

impl<F: Neg<Output = F> + Clone + One + Zero + PartialEq> Expr<F> {
    // TODO: This function (which takes linear time)
    // is called repeatedly in monomials, yielding quadratic behavior for
    // that function. It's ok for now as we only call that function once on
    // a small input when producing the verification key.
    fn is_constant(&self, evaluated: &HashSet<Column>) -> bool {
        use Expr::*;
        match self {
            Pow(x, _) => x.is_constant(evaluated),
            Square(x) => x.is_constant(evaluated),
            Constant(_) => true,
            Cell(v) => evaluated.contains(&v.col),
            Double(x) => x.is_constant(evaluated),
            BinOp(_, x, y) => x.is_constant(evaluated) && y.is_constant(evaluated),
            VanishesOnLast4Rows => true,
            UnnormalizedLagrangeBasis(_) => true,
            Cache(_, x) => x.is_constant(evaluated),
        }
    }

    fn monomials(&self, ev: &HashSet<Column>) -> HashMap<Vec<Variable>, Expr<F>> {
        let sing = |v: Vec<Variable>, c: Expr<F>| {
            let mut h = HashMap::new();
            h.insert(v, c);
            h
        };
        let constant = |e: Expr<F>| sing(vec![], e);
        use Expr::*;

        if self.is_constant(ev) {
            return constant(self.clone());
        }

        match self {
            Pow(x, d) => {
                // Run the multiplication logic with square and multiply
                let mut acc = sing(vec![], Expr::<F>::one());
                let mut acc_is_one = true;
                let x = x.monomials(ev);

                for i in (0..u64::BITS).rev() {
                    if !acc_is_one {
                        let acc2 = mul_monomials(&acc, &acc);
                        acc = acc2;
                    }

                    if (d >> i) & 1 == 1 {
                        let res = mul_monomials(&acc, &x);
                        acc = res;
                        acc_is_one = false;
                    }
                }
                acc
            }
            Double(e) => {
                HashMap::from_iter(e.monomials(ev).into_iter().map(|(m, c)| (m, c.double())))
            }
            Cache(_, e) => e.monomials(ev),
            UnnormalizedLagrangeBasis(i) => constant(UnnormalizedLagrangeBasis(*i)),
            VanishesOnLast4Rows => constant(VanishesOnLast4Rows),
            Constant(c) => constant(Constant(c.clone())),
            Cell(var) => sing(vec![*var], Constant(F::one())),
            BinOp(Op2::Add, e1, e2) => {
                let mut res = e1.monomials(ev);
                for (m, c) in e2.monomials(ev) {
                    let v = match res.remove(&m) {
                        None => c,
                        Some(v) => v + c,
                    };
                    res.insert(m, v);
                }
                res
            }
            BinOp(Op2::Sub, e1, e2) => {
                let mut res = e1.monomials(ev);
                for (m, c) in e2.monomials(ev) {
                    let v = match res.remove(&m) {
                        None => -c, // Expr::constant(F::one()) * c,
                        Some(v) => v - c,
                    };
                    res.insert(m, v);
                }
                res
            }
            BinOp(Op2::Mul, e1, e2) => {
                let e1 = e1.monomials(ev);
                let e2 = e2.monomials(ev);
                mul_monomials(&e1, &e2)
            }
            Square(x) => {
                let x = x.monomials(ev);
                mul_monomials(&x, &x)
            }
        }
    }

    /// There is an optimization in PLONK called "linearization" in which a certain
    /// polynomial is expressed as a linear combination of other polynomials in order
    /// to reduce the number of evaluations needed in the IOP (by relying on the homomorphic
    /// property of the polynomial commitments used.)
    ///
    /// The function performs this "linearization", which we now describe in some detail.
    ///
    /// In mathematical language, an expression `e: Expr<F>`
    /// is an element of the polynomial ring `F[V]`, where `V` is a set of variables.
    ///
    /// Given a subset `V_0` of `V` (and letting `V_1 = V \setminus V_0`), there is a map
    /// `factor_{V_0}: F[V] -> (F[V_1])[V_0]`. That is, polynomials with `F` coefficients in the variables `V = V_0 \cup V_1`
    /// are the same thing as polynomials with `F[V_1]` coefficients in variables `V_0`.
    ///
    /// There is also a function
    /// `lin_or_err : (F[V_1])[V_0] -> Result<Vec<(V_0, F[V_2])>, &str>`
    ///
    /// which checks if the given input is in fact a degree 1 polynomial in the variables `V_0`
    /// (i.e., a linear combination of `V_0` elements with `F[V_1]` coefficients)
    /// returning this linear combination if so.
    ///
    /// Given an expression `e` and set of columns `C_0`, letting
    /// `V_0 = { Variable { col: c, row: r } | c in C_0, r in { Curr, Next } }`,
    /// this function computes `lin_or_err(factor_{V_0}(e))`, although it does not
    /// compute it in that way. Instead, it computes it by reducing the expression into
    /// a sum of monomials with `F` coefficients, and then factors the monomials.
    pub fn linearize(
        &self,
        evaluated: HashSet<Column>,
    ) -> Result<Linearization<Expr<F>>, ExprError> {
        let mut res: HashMap<Column, Expr<F>> = HashMap::new();
        let mut constant_term: Expr<F> = Self::zero();
        let monomials = self.monomials(&evaluated);

        for (m, c) in monomials {
            let (evaluated, mut unevaluated): (Vec<_>, _) =
                m.into_iter().partition(|v| evaluated.contains(&v.col));
            let c = evaluated.into_iter().fold(c, |acc, v| acc * Expr::Cell(v));
            if unevaluated.is_empty() {
                constant_term += c;
            } else if unevaluated.len() == 1 {
                let var = unevaluated.remove(0);
                match var.row {
                    Next => {
                        return Err(ExprError::MissingEvaluation(var.col, var.row));
                    }
                    Curr => {
                        let e = match res.remove(&var.col) {
                            Some(v) => v + c,
                            None => c,
                        };
                        res.insert(var.col, e);
                        // This code used to be
                        //
                        // let v = res.entry(var.col).or_insert(0.into());
                        // *v = v.clone() + c
                        //
                        // but calling clone made it extremely slow, so I replaced it
                        // with the above that moves v out of the map with .remove and
                        // into v + c.
                        //
                        // I'm not sure if there's a way to do it with the HashMap API
                        // without calling remove.
                    }
                }
            } else {
                return Err(ExprError::FailedLinearization);
            }
        }
        Ok(Linearization {
            constant_term,
            index_terms: res.into_iter().collect(),
        })
    }
}

// Trait implementations

impl<F: Field> Zero for ConstantExpr<F> {
    fn zero() -> Self {
        ConstantExpr::Literal(F::zero())
    }

    fn is_zero(&self) -> bool {
        match self {
            ConstantExpr::Literal(x) => x.is_zero(),
            _ => false,
        }
    }
}

impl<F: Field> One for ConstantExpr<F> {
    fn one() -> Self {
        ConstantExpr::Literal(F::one())
    }

    fn is_one(&self) -> bool {
        match self {
            ConstantExpr::Literal(x) => x.is_one(),
            _ => false,
        }
    }
}

impl<F: One + Neg<Output = F>> Neg for ConstantExpr<F> {
    type Output = ConstantExpr<F>;

    fn neg(self) -> ConstantExpr<F> {
        match self {
            ConstantExpr::Literal(x) => ConstantExpr::Literal(x.neg()),
            e => ConstantExpr::Mul(Box::new(ConstantExpr::Literal(F::one().neg())), Box::new(e)),
        }
    }
}

impl<F: Field> Add<ConstantExpr<F>> for ConstantExpr<F> {
    type Output = ConstantExpr<F>;
    fn add(self, other: Self) -> Self {
        use ConstantExpr::{Add, Literal};
        if self.is_zero() {
            return other;
        }
        if other.is_zero() {
            return self;
        }
        match (self, other) {
            (Literal(x), Literal(y)) => Literal(x + y),
            (x, y) => Add(Box::new(x), Box::new(y)),
        }
    }
}

impl<F: Field> Sub<ConstantExpr<F>> for ConstantExpr<F> {
    type Output = ConstantExpr<F>;
    fn sub(self, other: Self) -> Self {
        use ConstantExpr::{Literal, Sub};
        if other.is_zero() {
            return self;
        }
        match (self, other) {
            (Literal(x), Literal(y)) => Literal(x - y),
            (x, y) => Sub(Box::new(x), Box::new(y)),
        }
    }
}

impl<F: Field> Mul<ConstantExpr<F>> for ConstantExpr<F> {
    type Output = ConstantExpr<F>;
    fn mul(self, other: Self) -> Self {
        use ConstantExpr::{Literal, Mul};
        if self.is_one() {
            return other;
        }
        if other.is_one() {
            return self;
        }
        match (self, other) {
            (Literal(x), Literal(y)) => Literal(x * y),
            (x, y) => Mul(Box::new(x), Box::new(y)),
        }
    }
}

impl<F: Zero> Zero for Expr<F> {
    fn zero() -> Self {
        Expr::Constant(F::zero())
    }

    fn is_zero(&self) -> bool {
        match self {
            Expr::Constant(x) => x.is_zero(),
            _ => false,
        }
    }
}

impl<F: Zero + One + PartialEq> One for Expr<F> {
    fn one() -> Self {
        Expr::Constant(F::one())
    }

    fn is_one(&self) -> bool {
        match self {
            Expr::Constant(x) => x.is_one(),
            _ => false,
        }
    }
}

impl<F: One + Neg<Output = F>> Neg for Expr<F> {
    type Output = Expr<F>;

    fn neg(self) -> Expr<F> {
        match self {
            Expr::Constant(x) => Expr::Constant(x.neg()),
            e => Expr::BinOp(
                Op2::Mul,
                Box::new(Expr::Constant(F::one().neg())),
                Box::new(e),
            ),
        }
    }
}

impl<F: Zero> Add<Expr<F>> for Expr<F> {
    type Output = Expr<F>;
    fn add(self, other: Self) -> Self {
        if self.is_zero() {
            return other;
        }
        if other.is_zero() {
            return self;
        }
        Expr::BinOp(Op2::Add, Box::new(self), Box::new(other))
    }
}

impl<F: Zero + Clone> AddAssign<Expr<F>> for Expr<F> {
    fn add_assign(&mut self, other: Self) {
        if self.is_zero() {
            *self = other;
        } else if !other.is_zero() {
            *self = Expr::BinOp(Op2::Add, Box::new(self.clone()), Box::new(other));
        }
    }
}

impl<F: Zero + One + PartialEq> Mul<Expr<F>> for Expr<F> {
    type Output = Expr<F>;
    fn mul(self, other: Self) -> Self {
        if self.is_zero() || other.is_zero() {
            return Self::zero();
        }

        if self.is_one() {
            return other;
        }
        if other.is_one() {
            return self;
        }
        Expr::BinOp(Op2::Mul, Box::new(self), Box::new(other))
    }
}

impl<F> MulAssign<Expr<F>> for Expr<F>
where
    F: Zero + One + PartialEq + Clone,
{
    fn mul_assign(&mut self, other: Self) {
        if self.is_zero() || other.is_zero() {
            *self = Self::zero();
        } else if self.is_one() {
            *self = other;
        } else if !other.is_one() {
            *self = Expr::BinOp(Op2::Mul, Box::new(self.clone()), Box::new(other));
        }
    }
}

impl<F: Zero> Sub<Expr<F>> for Expr<F> {
    type Output = Expr<F>;
    fn sub(self, other: Self) -> Self {
        if other.is_zero() {
            return self;
        }
        Expr::BinOp(Op2::Sub, Box::new(self), Box::new(other))
    }
}

impl<F: Field> From<u64> for Expr<F> {
    fn from(x: u64) -> Self {
        Expr::Constant(F::from(x))
    }
}

impl<F: Field> From<u64> for Expr<ConstantExpr<F>> {
    fn from(x: u64) -> Self {
        Expr::Constant(ConstantExpr::Literal(F::from(x)))
    }
}

impl<F: Field> From<u64> for ConstantExpr<F> {
    fn from(x: u64) -> Self {
        ConstantExpr::Literal(F::from(x))
    }
}

impl<F: Field> Mul<F> for Expr<ConstantExpr<F>> {
    type Output = Expr<ConstantExpr<F>>;

    fn mul(self, y: F) -> Self::Output {
        Expr::Constant(ConstantExpr::Literal(y)) * self
    }
}

//
// Display
//

impl<F> ConstantExpr<F>
where
    F: PrimeField,
{
    fn ocaml(&self) -> String {
        use ConstantExpr::*;
        match self {
            Alpha => "alpha".to_string(),
            Beta => "beta".to_string(),
            Gamma => "gamma".to_string(),
            JointCombiner => "joint_combiner".to_string(),
            EndoCoefficient => "endo_coefficient".to_string(),
            Mds { row, col } => format!("mds({row}, {col})"),
            ForeignFieldModulus(i) => format!("foreign_field_modulus({i})"),
            Literal(x) => format!("field(\"0x{}\")", x.into_repr()),
            Pow(x, n) => match x.as_ref() {
                Alpha => format!("alpha_pow({n})"),
                x => format!("pow({}, {n})", x.ocaml()),
            },
            Add(x, y) => format!("({} + {})", x.ocaml(), y.ocaml()),
            Mul(x, y) => format!("({} * {})", x.ocaml(), y.ocaml()),
            Sub(x, y) => format!("({} - {})", x.ocaml(), y.ocaml()),
        }
    }

    fn latex(&self) -> String {
        use ConstantExpr::*;
        match self {
            Alpha => "\\alpha".to_string(),
            Beta => "\\beta".to_string(),
            Gamma => "\\gamma".to_string(),
            JointCombiner => "joint\\_combiner".to_string(),
            EndoCoefficient => "endo\\_coefficient".to_string(),
            Mds { row, col } => format!("mds({row}, {col})"),
            ForeignFieldModulus(i) => format!("foreign\\_field\\_modulus({i})"),
            Literal(x) => format!("\\mathbb{{F}}({})", x.into_repr().into()),
            Pow(x, n) => match x.as_ref() {
                Alpha => format!("\\alpha^{{{n}}}"),
                x => format!("{}^{n}", x.ocaml()),
            },
            Add(x, y) => format!("({} + {})", x.ocaml(), y.ocaml()),
            Mul(x, y) => format!("({} \\cdot {})", x.ocaml(), y.ocaml()),
            Sub(x, y) => format!("({} - {})", x.ocaml(), y.ocaml()),
        }
    }

    fn text(&self) -> String {
        use ConstantExpr::*;
        match self {
            Alpha => "alpha".to_string(),
            Beta => "beta".to_string(),
            Gamma => "gamma".to_string(),
            JointCombiner => "joint_combiner".to_string(),
            EndoCoefficient => "endo_coefficient".to_string(),
            Mds { row, col } => format!("mds({row}, {col})"),
            ForeignFieldModulus(i) => format!("foreign_field_modulus({i})"),
            Literal(x) => format!("0x{}", x.to_hex()),
            Pow(x, n) => match x.as_ref() {
                Alpha => format!("alpha^{}", n),
                x => format!("{}^{n}", x.text()),
            },
            Add(x, y) => format!("({} + {})", x.text(), y.text()),
            Mul(x, y) => format!("({} * {})", x.text(), y.text()),
            Sub(x, y) => format!("({} - {})", x.text(), y.text()),
        }
    }
}

impl<F> Expr<ConstantExpr<F>>
where
    F: PrimeField,
{
    /// Converts the expression in OCaml code
    pub fn ocaml_str(&self) -> String {
        let mut env = HashMap::new();
        let e = self.ocaml(&mut env);

        let mut env: Vec<_> = env.into_iter().collect();
        // HashMap deliberately uses an unstable order; here we sort to ensure that the output is
        // consistent when printing.
        env.sort_by(|(x, _), (y, _)| x.cmp(y));

        let mut res = String::new();
        for (k, v) in env {
            let rhs = v.ocaml_str();
            let cached = format!("let {} = {rhs} in ", k.var_name());
            res.push_str(&cached);
        }

        res.push_str(&e);
        res
    }

    /// Recursively print the expression,
    /// except for the cached expression that are stored in the `cache`.
    fn ocaml(&self, cache: &mut HashMap<CacheId, Expr<ConstantExpr<F>>>) -> String {
        use Expr::*;
        match self {
            Double(x) => format!("double({})", x.ocaml(cache)),
            Constant(x) => x.ocaml(),
            Cell(v) => format!("cell({})", v.ocaml()),
            UnnormalizedLagrangeBasis(i) => format!("unnormalized_lagrange_basis({})", *i),
            VanishesOnLast4Rows => "vanishes_on_last_4_rows".to_string(),
            BinOp(Op2::Add, x, y) => format!("({} + {})", x.ocaml(cache), y.ocaml(cache)),
            BinOp(Op2::Mul, x, y) => format!("({} * {})", x.ocaml(cache), y.ocaml(cache)),
            BinOp(Op2::Sub, x, y) => format!("({} - {})", x.ocaml(cache), y.ocaml(cache)),
            Pow(x, d) => format!("pow({}, {d})", x.ocaml(cache)),
            Square(x) => format!("square({})", x.ocaml(cache)),
            Cache(id, e) => {
                cache.insert(*id, e.as_ref().clone());
                id.var_name()
            }
        }
    }

    /// Converts the expression in LaTeX
    pub fn latex_str(&self) -> Vec<String> {
        let mut env = HashMap::new();
        let e = self.latex(&mut env);

        let mut env: Vec<_> = env.into_iter().collect();
        // HashMap deliberately uses an unstable order; here we sort to ensure that the output is
        // consistent when printing.
        env.sort_by(|(x, _), (y, _)| x.cmp(y));

        let mut res = vec![];
        for (k, v) in env {
            let mut rhs = v.latex_str();
            let last = rhs.pop().expect("returned an empty expression");
            res.push(format!("{} = {last}", k.latex_name()));
            res.extend(rhs);
        }
        res.push(e);
        res
    }

    fn latex(&self, cache: &mut HashMap<CacheId, Expr<ConstantExpr<F>>>) -> String {
        use Expr::*;
        match self {
            Double(x) => format!("2 ({})", x.latex(cache)),
            Constant(x) => x.latex(),
            Cell(v) => v.latex(),
            UnnormalizedLagrangeBasis(i) => format!("unnormalized\\_lagrange\\_basis({})", *i),
            VanishesOnLast4Rows => "vanishes\\_on\\_last\\_4\\_rows".to_string(),
            BinOp(Op2::Add, x, y) => format!("({} + {})", x.latex(cache), y.latex(cache)),
            BinOp(Op2::Mul, x, y) => format!("({} \\cdot {})", x.latex(cache), y.latex(cache)),
            BinOp(Op2::Sub, x, y) => format!("({} - {})", x.latex(cache), y.latex(cache)),
            Pow(x, d) => format!("{}^{{{d}}}", x.latex(cache)),
            Square(x) => format!("({})^2", x.latex(cache)),
            Cache(id, e) => {
                cache.insert(*id, e.as_ref().clone());
                id.latex_name()
            }
        }
    }

    /// Recursively print the expression,
    /// except for the cached expression that are stored in the `cache`.
    fn text(&self, cache: &mut HashMap<CacheId, Expr<ConstantExpr<F>>>) -> String {
        use Expr::*;
        match self {
            Double(x) => format!("double({})", x.text(cache)),
            Constant(x) => x.text(),
            Cell(v) => v.text(),
            UnnormalizedLagrangeBasis(i) => format!("unnormalized_lagrange_basis({})", *i),
            VanishesOnLast4Rows => "vanishes_on_last_4_rows".to_string(),
            BinOp(Op2::Add, x, y) => format!("({} + {})", x.text(cache), y.text(cache)),
            BinOp(Op2::Mul, x, y) => format!("({} * {})", x.text(cache), y.text(cache)),
            BinOp(Op2::Sub, x, y) => format!("({} - {})", x.text(cache), y.text(cache)),
            Pow(x, d) => format!("pow({}, {d})", x.text(cache)),
            Square(x) => format!("square({})", x.text(cache)),
            Cache(id, e) => {
                cache.insert(*id, e.as_ref().clone());
                id.var_name()
            }
        }
    }

    /// Converts the expression to a text string
    pub fn text_str(&self) -> String {
        let mut env = HashMap::new();
        let e = self.text(&mut env);

        let mut env: Vec<_> = env.into_iter().collect();
        // HashMap deliberately uses an unstable order; here we sort to ensure that the output is
        // consistent when printing.
        env.sort_by(|(x, _), (y, _)| x.cmp(y));

        let mut res = String::new();
        for (k, v) in env {
            let str = format!("{} = {}", k.text_name(), v.text_str());
            res.push_str(&str);
        }

        res.push_str(&e);
        res
    }
}

//
// Constraints
//

/// A number of useful constraints
pub mod constraints {
    use std::fmt;

    use crate::circuits::argument::ArgumentData;

    use super::*;

    /// This trait defines a common arithmetic operations interface
    /// that can be used by constraints.  It allows us to reuse
    /// constraint code for witness computation.
    pub trait ExprOps<F>:
        std::ops::Add<Output = Self>
        + std::ops::Sub<Output = Self>
        + std::ops::Neg<Output = Self>
        + std::ops::Mul<Output = Self>
        + std::ops::AddAssign<Self>
        + std::ops::MulAssign<Self>
        + Clone
        + Zero
        + One
        + From<u64>
        + fmt::Display
    // Add more as necessary
    where
        Self: std::marker::Sized,
    {
        /// Double the value
        fn double(&self) -> Self;

        /// Compute the square of this value
        fn square(&self) -> Self;

        /// Raise the value to the given power
        fn pow(&self, p: u64) -> Self;

        /// Constrain to boolean
        fn boolean(&self) -> Self;

        /// Create a literal
        fn literal(x: F) -> Self;

        // Witness variable
        fn witness(row: CurrOrNext, col: usize, env: Option<&ArgumentData<F>>) -> Self;

        /// Coefficient
        fn coeff(col: usize, env: Option<&ArgumentData<F>>) -> Self;

        /// Create a constant
        fn constant(expr: ConstantExpr<F>, env: Option<&ArgumentData<F>>) -> Self;

        /// Cache item
        fn cache(&self, cache: &mut Cache) -> Self;
    }

    impl<F> ExprOps<F> for Expr<ConstantExpr<F>>
    where
        F: PrimeField,
    {
        fn double(&self) -> Self {
            Expr::double(self.clone())
        }

        fn square(&self) -> Self {
            Expr::square(self.clone())
        }

        fn pow(&self, p: u64) -> Self {
            Expr::pow(self.clone(), p)
        }

        fn boolean(&self) -> Self {
            constraints::boolean(self)
        }

        fn literal(x: F) -> Self {
            Expr::Constant(ConstantExpr::Literal(x))
        }

        fn witness(row: CurrOrNext, col: usize, _: Option<&ArgumentData<F>>) -> Self {
            witness(col, row)
        }

        fn coeff(col: usize, _: Option<&ArgumentData<F>>) -> Self {
            coeff(col)
        }

        fn constant(expr: ConstantExpr<F>, _: Option<&ArgumentData<F>>) -> Self {
            Expr::Constant(expr)
        }

        fn cache(&self, cache: &mut Cache) -> Self {
            Expr::Cache(cache.next_id(), Box::new(self.clone()))
        }
    }

    impl<F: Field> ExprOps<F> for F {
        fn double(&self) -> Self {
            *self * F::from(2u64)
        }

        fn square(&self) -> Self {
            *self * *self
        }

        fn pow(&self, p: u64) -> Self {
            self.pow([p])
        }

        fn boolean(&self) -> Self {
            constraints::boolean(self)
        }

        fn literal(x: F) -> Self {
            x
        }

        fn witness(row: CurrOrNext, col: usize, env: Option<&ArgumentData<F>>) -> Self {
            match env {
                Some(data) => data.witness[(row, col)],
                None => panic!("Missing witness"),
            }
        }

        fn coeff(col: usize, env: Option<&ArgumentData<F>>) -> Self {
            match env {
                Some(data) => data.coeffs[col],
                None => panic!("Missing coefficients"),
            }
        }

        fn constant(expr: ConstantExpr<F>, env: Option<&ArgumentData<F>>) -> Self {
            match env {
                Some(data) => expr.value(&data.constants),
                None => panic!("Missing constants"),
            }
        }

        fn cache(&self, _: &mut Cache) -> Self {
            *self
        }
    }

    /// Creates a constraint to enforce that b is either 0 or 1.
    pub fn boolean<F: Field, T: ExprOps<F>>(b: &T) -> T {
        b.square() - b.clone()
    }

    /// Crumb constraint for 2-bit value x
    pub fn crumb<F: Field, T: ExprOps<F>>(x: &T) -> T {
        // Assert x \in [0,3] i.e. assert x*(x - 1)*(x - 2)*(x - 3) == 0
        x.clone()
            * (x.clone() - 1u64.into())
            * (x.clone() - 2u64.into())
            * (x.clone() - 3u64.into())
    }
}

//
// Helpers
//

/// An alias for the intended usage of the expression type in constructing constraints.
pub type E<F> = Expr<ConstantExpr<F>>;

/// Convenience function to create a constant as [Expr].
pub fn constant<F>(x: F) -> E<F> {
    Expr::Constant(ConstantExpr::Literal(x))
}

/// Helper function to quickly create an expression for a witness.
pub fn witness<F>(i: usize, row: CurrOrNext) -> E<F> {
    E::<F>::cell(Column::Witness(i), row)
}

/// Same as [witness] but for the current row.
pub fn witness_curr<F>(i: usize) -> E<F> {
    witness(i, CurrOrNext::Curr)
}

/// Same as [witness] but for the next row.
pub fn witness_next<F>(i: usize) -> E<F> {
    witness(i, CurrOrNext::Next)
}

/// Handy function to quickly create an expression for a gate.
pub fn index<F>(g: GateType) -> E<F> {
    E::<F>::cell(Column::Index(g), CurrOrNext::Curr)
}

pub fn coeff<F>(i: usize) -> E<F> {
    E::<F>::cell(Column::Coefficient(i), CurrOrNext::Curr)
}

/// You can import this module like `use kimchi::circuits::expr::prologue::*` to obtain a number of handy aliases and helpers
pub mod prologue {
    pub use super::{coeff, constant, index, witness, witness_curr, witness_next, E};
}

#[cfg(test)]
pub mod test {
    use super::*;
    use crate::{
        circuits::{
            constraints::ConstraintSystem,
            expr::constraints::ExprOps,
            gate::CircuitGate,
            polynomials::{generic::GenericGateSpec, permutation::ZK_ROWS},
            wires::Wire,
        },
        curve::KimchiCurve,
        prover_index::ProverIndex,
    };
    use ark_ff::UniformRand;
    use commitment_dlog::srs::{endos, SRS};
    use mina_curves::pasta::{Fp, Pallas, Vesta};
    use rand::{prelude::StdRng, SeedableRng};
    use std::array;
    use std::sync::Arc;

    #[test]
    #[should_panic]
    fn test_failed_linearize() {
        // w0 * w1
        let mut expr: E<Fp> = E::zero();
        expr += witness_curr(0);
        expr *= witness_curr(1);

        // since none of w0 or w1 is evaluated this should panic
        let evaluated = HashSet::new();
        expr.linearize(evaluated).unwrap();
    }

    #[test]
    #[should_panic]
    fn test_degree_tracking() {
        // The selector CompleteAdd has degree n-1 (so can be tracked with n evaluations in the domain d1 of size n).
        // Raising a polynomial of degree n-1 to the power 8 makes it degree 8*(n-1) (and so it needs `8(n-1) + 1` evaluations).
        // Since `d8` is of size `8n`, we are still good with that many evaluations to track the new polynomial.
        // Raising it to the power 9 pushes us out of the domain d8, which will panic.
        let mut expr: E<Fp> = E::zero();
        expr += index(GateType::CompleteAdd);
        let expr = expr.pow(9);

        // create a dummy env
        let one = Fp::from(1u32);
<<<<<<< HEAD
        let mut gates = vec![];
        gates.push(CircuitGate::create_generic_gadget(
            Wire::for_row(0),
            GenericGateSpec::Const(1u32.into()),
            None,
        ));
        gates.push(CircuitGate::create_generic_gadget(
            Wire::for_row(1),
            GenericGateSpec::Const(1u32.into()),
            None,
        ));
        let index = {
            let constraint_system = ConstraintSystem::fp_for_testing(gates);
            let mut srs = SRS::<Vesta>::create(constraint_system.domain.d1.size());
            srs.add_lagrange_basis(constraint_system.domain.d1);
            let srs = Arc::new(srs);

            let (endo_q, _endo_r) = endos::<Pallas>();
            ProverIndex::<Vesta>::create(constraint_system, endo_q, srs)
        };
=======
        let gates = vec![
            CircuitGate::create_generic_gadget(
                Wire::for_row(0),
                GenericGateSpec::Const(1u32.into()),
                None,
            ),
            CircuitGate::create_generic_gadget(
                Wire::for_row(1),
                GenericGateSpec::Const(1u32.into()),
                None,
            ),
        ];
        let constraint_system = ConstraintSystem::fp_for_testing(gates);
>>>>>>> f0d4ed15

        let witness_cols: [_; COLUMNS] = array::from_fn(|_| DensePolynomial::zero());
        let permutation = DensePolynomial::zero();
        let domain_evals = index.cs.evaluate(&witness_cols, &permutation);

        let env = Environment {
            constants: Constants {
                alpha: one,
                beta: one,
                gamma: one,
                joint_combiner: None,
                endo_coefficient: one,
                mds: &Vesta::sponge_params().mds,
                foreign_field_modulus: None,
            },
            witness: &domain_evals.d8.this.w,
            coefficient: &index.column_evaluations.coefficients8,
            vanishes_on_last_4_rows: &index.cs.precomputations().vanishes_on_last_4_rows,
            z: &domain_evals.d8.this.z,
            l0_1: l0_1(index.cs.domain.d1),
            domain: index.cs.domain,
            index: HashMap::new(),
            lookup: None,
        };

        // this should panic as we don't have a domain large enough
        expr.evaluations(&env);
    }

    #[test]
    fn test_unnormalized_lagrange_basis() {
        let domain = EvaluationDomains::<Fp>::create(2usize.pow(10) + ZK_ROWS as usize)
            .expect("failed to create evaluation domain");
        let rng = &mut StdRng::from_seed([17u8; 32]);

        // Check that both ways of computing lagrange basis give the same result
        let d1_size: i32 = domain.d1.size().try_into().expect("domain size too big");
        for i in 1..d1_size {
            let pt = Fp::rand(rng);
            assert_eq!(
                unnormalized_lagrange_basis(&domain.d1, d1_size - i, &pt),
                unnormalized_lagrange_basis(&domain.d1, -i, &pt)
            );
        }
    }

    #[test]
    fn test_arithmetic_ops() {
        fn test_1<F: Field, T: ExprOps<F>>() -> T {
            T::zero() + T::one()
        }
        assert_eq!(test_1::<Fp, E<Fp>>(), E::zero() + E::one());
        assert_eq!(test_1::<Fp, Fp>(), Fp::one());

        fn test_2<F: Field, T: ExprOps<F>>() -> T {
            T::one() + T::one()
        }
        assert_eq!(test_2::<Fp, E<Fp>>(), E::one() + E::one());
        assert_eq!(test_2::<Fp, Fp>(), Fp::from(2u64));

        fn test_3<F: Field, T: ExprOps<F>>(x: T) -> T {
            T::from(2u64) * x
        }
        assert_eq!(
            test_3::<Fp, E<Fp>>(E::from(3u64)),
            E::from(2u64) * E::from(3u64)
        );
        assert_eq!(test_3(Fp::from(3u64)), Fp::from(6u64));

        fn test_4<F: Field, T: ExprOps<F>>(x: T) -> T {
            x.clone() * (x.square() + T::from(7u64))
        }
        assert_eq!(
            test_4::<Fp, E<Fp>>(E::from(5u64)),
            E::from(5u64) * (Expr::square(E::from(5u64)) + E::from(7u64))
        );
        assert_eq!(test_4::<Fp, Fp>(Fp::from(5u64)), Fp::from(160u64));
    }
}<|MERGE_RESOLUTION|>--- conflicted
+++ resolved
@@ -2515,28 +2515,6 @@
 
         // create a dummy env
         let one = Fp::from(1u32);
-<<<<<<< HEAD
-        let mut gates = vec![];
-        gates.push(CircuitGate::create_generic_gadget(
-            Wire::for_row(0),
-            GenericGateSpec::Const(1u32.into()),
-            None,
-        ));
-        gates.push(CircuitGate::create_generic_gadget(
-            Wire::for_row(1),
-            GenericGateSpec::Const(1u32.into()),
-            None,
-        ));
-        let index = {
-            let constraint_system = ConstraintSystem::fp_for_testing(gates);
-            let mut srs = SRS::<Vesta>::create(constraint_system.domain.d1.size());
-            srs.add_lagrange_basis(constraint_system.domain.d1);
-            let srs = Arc::new(srs);
-
-            let (endo_q, _endo_r) = endos::<Pallas>();
-            ProverIndex::<Vesta>::create(constraint_system, endo_q, srs)
-        };
-=======
         let gates = vec![
             CircuitGate::create_generic_gadget(
                 Wire::for_row(0),
@@ -2549,8 +2527,15 @@
                 None,
             ),
         ];
-        let constraint_system = ConstraintSystem::fp_for_testing(gates);
->>>>>>> f0d4ed15
+        let index = {
+            let constraint_system = ConstraintSystem::fp_for_testing(gates);
+            let mut srs = SRS::<Vesta>::create(constraint_system.domain.d1.size());
+            srs.add_lagrange_basis(constraint_system.domain.d1);
+            let srs = Arc::new(srs);
+
+            let (endo_q, _endo_r) = endos::<Pallas>();
+            ProverIndex::<Vesta>::create(constraint_system, endo_q, srs)
+        };
 
         let witness_cols: [_; COLUMNS] = array::from_fn(|_| DensePolynomial::zero());
         let permutation = DensePolynomial::zero();
