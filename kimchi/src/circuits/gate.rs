//! This module implements Plonk constraint gate primitive.

use crate::circuits::{constraints::ConstraintSystem, wires::*};
use ark_ff::FftField;
use ark_ff::{bytes::ToBytes, SquareRootField};
use num_traits::cast::ToPrimitive;
use o1_utils::hasher::CryptoDigest;
use serde::{Deserialize, Serialize};
use serde_with::serde_as;
use std::io::{Result as IoResult, Write};

/// A row accessible from a given row, corresponds to the fact that we open all polynomials
/// at `zeta` **and** `omega * zeta`.
#[repr(C)]
#[derive(Clone, Copy, Debug, PartialEq, Eq, Hash, PartialOrd, Ord, Serialize, Deserialize)]
#[cfg_attr(
    feature = "ocaml_types",
    derive(ocaml::IntoValue, ocaml::FromValue, ocaml_gen::Enum)
)]
#[cfg_attr(feature = "wasm_types", wasm_bindgen::prelude::wasm_bindgen)]
#[cfg_attr(test, derive(proptest_derive::Arbitrary))]
pub enum CurrOrNext {
    Curr,
    Next,
}

impl CurrOrNext {
    /// Compute the offset corresponding to the `CurrOrNext` value.
    /// - `Curr.shift() == 0`
    /// - `Next.shift() == 1`
    pub fn shift(&self) -> usize {
        match self {
            CurrOrNext::Curr => 0,
            CurrOrNext::Next => 1,
        }
    }
}

/// The different types of gates the system supports.
/// Note that all the gates are mutually exclusive:
/// they cannot be used at the same time on single row.
/// If we were ever to support this feature, we would have to make sure
/// not to re-use powers of alpha across constraints.
#[repr(C)]
#[derive(
    Clone,
    Copy,
    Debug,
    PartialEq,
    FromPrimitive,
    ToPrimitive,
    Serialize,
    Deserialize,
    Eq,
    Hash,
    PartialOrd,
    Ord,
)]
#[cfg_attr(
    feature = "ocaml_types",
    derive(ocaml::IntoValue, ocaml::FromValue, ocaml_gen::Enum)
)]
#[cfg_attr(feature = "wasm_types", wasm_bindgen::prelude::wasm_bindgen)]
#[cfg_attr(test, derive(proptest_derive::Arbitrary))]
pub enum GateType {
    /// Zero gate
    Zero = 0,
    /// Generic arithmetic gate
    Generic = 1,
    /// Poseidon permutation gate
    Poseidon = 2,
    /// Complete EC addition in Affine form
    CompleteAdd = 3,
    /// EC variable base scalar multiplication
    VarBaseMul = 4,
    /// EC variable base scalar multiplication with group endomorphim optimization
    EndoMul = 5,
    /// Gate for computing the scalar corresponding to an endoscaling
    EndoMulScalar = 6,
    /// ChaCha
    ChaCha0 = 7,
    ChaCha1 = 8,
    ChaCha2 = 9,
    ChaChaFinal = 10,
    // Lookup
    Lookup = 11,
    /// Cairo
    CairoClaim = 12,
    CairoInstruction = 13,
    CairoFlags = 14,
    CairoTransition = 15,
    // Range check (16-24)
    RangeCheck0 = 16,
    RangeCheck1 = 17,
<<<<<<< HEAD
    RangeCheck2 = 18,
    ForeignFieldAdd = 19,
=======
>>>>>>> 43a6762f
}

#[serde_as]
#[derive(Clone, Debug, Serialize, Deserialize)]
/// A single gate in a circuit.
pub struct CircuitGate<F: FftField> {
    /// type of the gate
    pub typ: GateType,
    /// gate wiring (for each cell, what cell it is wired to)
    pub wires: GateWires,
    /// public selector polynomials that can used as handy coefficients in gates
    #[serde_as(as = "Vec<o1_utils::serialization::SerdeAs>")]
    pub coeffs: Vec<F>,
}

impl<F: FftField> ToBytes for CircuitGate<F> {
    #[inline]
    fn write<W: Write>(&self, mut w: W) -> IoResult<()> {
        let typ: u8 = ToPrimitive::to_u8(&self.typ).unwrap();
        typ.write(&mut w)?;
        for i in 0..COLUMNS {
            self.wires[i].write(&mut w)?
        }

        (self.coeffs.len() as u8).write(&mut w)?;
        for x in self.coeffs.iter() {
            x.write(&mut w)?;
        }
        Ok(())
    }
}

impl<F: FftField + SquareRootField> CircuitGate<F> {
    /// this function creates "empty" circuit gate
    pub fn zero(wires: GateWires) -> Self {
        CircuitGate {
            typ: GateType::Zero,
            wires,
            coeffs: Vec::new(),
        }
    }

    /// This function verifies the consistency of the wire
    /// assignments (witness) against the constraints
    pub fn verify(
        &self,
        row: usize,
        witness: &[Vec<F>; COLUMNS],
        cs: &ConstraintSystem<F>,
        public: &[F],
    ) -> Result<(), String> {
        use GateType::*;
        match self.typ {
            Zero => Ok(()),
            Generic => self.verify_generic(row, witness, public),
            Poseidon => self.verify_poseidon(row, witness, cs),
            CompleteAdd => self.verify_complete_add(row, witness),
            VarBaseMul => self.verify_vbmul(row, witness),
            EndoMul => self.verify_endomul(row, witness, cs),
            EndoMulScalar => self.verify_endomul_scalar(row, witness, cs),
            // TODO: implement the verification for chacha
            ChaCha0 | ChaCha1 | ChaCha2 | ChaChaFinal => Ok(()),
            // TODO: implement the verification for the lookup gate
            Lookup => Ok(()),
            CairoClaim | CairoInstruction | CairoFlags | CairoTransition => {
                self.verify_cairo_gate(row, witness, cs)
            }
<<<<<<< HEAD
            RangeCheck0 | RangeCheck1 | RangeCheck2 => self.verify_range_check(row, witness, cs),
            ForeignFieldAdd => {
                // TODO
                Ok(())
            }
=======
            RangeCheck0 | RangeCheck1 => self
                .verify_range_check(row, witness, cs)
                .map_err(|e| e.to_string()),
>>>>>>> 43a6762f
        }
    }
}

/// A circuit is specified as a series of [CircuitGate].
#[derive(Serialize)]
pub struct Circuit<'a, F: FftField>(
    #[serde(bound = "CircuitGate<F>: Serialize")] pub &'a [CircuitGate<F>],
);

impl<'a, F: FftField> CryptoDigest for Circuit<'a, F> {
    const PREFIX: &'static [u8; 15] = b"kimchi-circuit0";
}

#[cfg(feature = "ocaml_types")]
pub mod caml {
    use super::*;
    use crate::circuits::wires::caml::CamlWire;
    use itertools::Itertools;

    #[derive(ocaml::IntoValue, ocaml::FromValue, ocaml_gen::Struct)]
    pub struct CamlCircuitGate<F> {
        pub typ: GateType,
        pub wires: (
            CamlWire,
            CamlWire,
            CamlWire,
            CamlWire,
            CamlWire,
            CamlWire,
            CamlWire,
        ),
        pub coeffs: Vec<F>,
    }

    impl<F, CamlF> From<CircuitGate<F>> for CamlCircuitGate<CamlF>
    where
        CamlF: From<F>,
        F: FftField,
    {
        fn from(cg: CircuitGate<F>) -> Self {
            Self {
                typ: cg.typ,
                wires: array_to_tuple(cg.wires),
                coeffs: cg.coeffs.into_iter().map(Into::into).collect(),
            }
        }
    }

    impl<F, CamlF> From<&CircuitGate<F>> for CamlCircuitGate<CamlF>
    where
        CamlF: From<F>,
        F: FftField,
    {
        fn from(cg: &CircuitGate<F>) -> Self {
            Self {
                typ: cg.typ,
                wires: array_to_tuple(cg.wires),
                coeffs: cg.coeffs.clone().into_iter().map(Into::into).collect(),
            }
        }
    }

    impl<F, CamlF> From<CamlCircuitGate<CamlF>> for CircuitGate<F>
    where
        F: From<CamlF>,
        F: FftField,
    {
        fn from(ccg: CamlCircuitGate<CamlF>) -> Self {
            Self {
                typ: ccg.typ,
                wires: tuple_to_array(ccg.wires),
                coeffs: ccg.coeffs.into_iter().map(Into::into).collect(),
            }
        }
    }

    /// helper to convert array to tuple (OCaml doesn't have fixed-size arrays)
    fn array_to_tuple<T1, T2>(a: [T1; PERMUTS]) -> (T2, T2, T2, T2, T2, T2, T2)
    where
        T1: Clone,
        T2: From<T1>,
    {
        a.into_iter()
            .map(Into::into)
            .next_tuple()
            .expect("bug in array_to_tuple")
    }

    /// helper to convert tuple to array (OCaml doesn't have fixed-size arrays)
    fn tuple_to_array<T1, T2>(a: (T1, T1, T1, T1, T1, T1, T1)) -> [T2; PERMUTS]
    where
        T2: From<T1>,
    {
        [
            a.0.into(),
            a.1.into(),
            a.2.into(),
            a.3.into(),
            a.4.into(),
            a.5.into(),
            a.6.into(),
        ]
    }
}

//
// Tests
//

#[cfg(test)]
mod tests {
    use super::*;
    use ark_ff::UniformRand as _;
    use mina_curves::pasta::Fp;
    use proptest::prelude::*;
    use rand::SeedableRng as _;

    // TODO: move to mina-curves
    prop_compose! {
        pub fn arb_fp()(seed: [u8; 32]) -> Fp {
            let rng = &mut rand::rngs::StdRng::from_seed(seed);
            Fp::rand(rng)
        }
    }

    prop_compose! {
        fn arb_fp_vec(max: usize)(seed: [u8; 32], num in 0..max) -> Vec<Fp> {
            let rng = &mut rand::rngs::StdRng::from_seed(seed);
            let mut v = vec![];
            for _ in 0..num {
                v.push(Fp::rand(rng))
            }
            v
        }
    }

    prop_compose! {
        fn arb_circuit_gate()(typ: GateType, wires: GateWires, coeffs in arb_fp_vec(25)) -> CircuitGate<Fp> {
            CircuitGate {
                typ,
                wires,
                coeffs,
            }
        }
    }

    proptest! {
        #[test]
        fn test_gate_serialization(cg in arb_circuit_gate()) {
            let encoded = rmp_serde::to_vec(&cg).unwrap();
            let decoded: CircuitGate<Fp> = rmp_serde::from_slice(&encoded).unwrap();
            prop_assert_eq!(cg.typ, decoded.typ);
            for i in 0..PERMUTS {
                prop_assert_eq!(cg.wires[i], decoded.wires[i]);
            }
            prop_assert_eq!(cg.coeffs, decoded.coeffs);
        }
    }
}<|MERGE_RESOLUTION|>--- conflicted
+++ resolved
@@ -92,11 +92,7 @@
     // Range check (16-24)
     RangeCheck0 = 16,
     RangeCheck1 = 17,
-<<<<<<< HEAD
-    RangeCheck2 = 18,
-    ForeignFieldAdd = 19,
-=======
->>>>>>> 43a6762f
+    ForeignFieldAdd = 18,
 }
 
 #[serde_as]
@@ -164,17 +160,13 @@
             CairoClaim | CairoInstruction | CairoFlags | CairoTransition => {
                 self.verify_cairo_gate(row, witness, cs)
             }
-<<<<<<< HEAD
-            RangeCheck0 | RangeCheck1 | RangeCheck2 => self.verify_range_check(row, witness, cs),
+            RangeCheck0 | RangeCheck1 => self
+                .verify_range_check(row, witness, cs)
+                .map_err(|e| e.to_string()),
             ForeignFieldAdd => {
                 // TODO
                 Ok(())
             }
-=======
-            RangeCheck0 | RangeCheck1 => self
-                .verify_range_check(row, witness, cs)
-                .map_err(|e| e.to_string()),
->>>>>>> 43a6762f
         }
     }
 }
