--- conflicted
+++ resolved
@@ -44,11 +44,7 @@
 #[derive(Debug, Clone, Serialize, Deserialize)]
 pub struct ProofEvaluations<Evals> {
     /// public input polynomials
-<<<<<<< HEAD
-    pub public: Evals,
-=======
     pub public: Option<Evals>,
->>>>>>> 96cb94fd
     /// witness polynomials
     pub w: [Evals; COLUMNS],
     /// permutation polynomial
@@ -228,11 +224,7 @@
             foreign_field_mul_lookup_selector,
         } = self;
         ProofEvaluations {
-<<<<<<< HEAD
-            public: f(public),
-=======
             public: public.map(f),
->>>>>>> 96cb94fd
             w: w.map(f),
             z: f(z),
             s: s.map(f),
@@ -291,11 +283,7 @@
             foreign_field_mul_lookup_selector,
         } = self;
         ProofEvaluations {
-<<<<<<< HEAD
-            public: f(public),
-=======
             public: public.as_ref().map(f),
->>>>>>> 96cb94fd
             w: [
                 f(w0),
                 f(w1),
@@ -414,11 +402,7 @@
             zeta_omega: next,
         };
         ProofEvaluations {
-<<<<<<< HEAD
-            public: pt(F::zero(), F::zero()),
-=======
             public: Some(pt(F::zero(), F::zero())),
->>>>>>> 96cb94fd
             w: array::from_fn(|i| pt(curr[i], next[i])),
             z: pt(F::zero(), F::zero()),
             s: array::from_fn(|_| pt(F::zero(), F::zero())),
@@ -627,14 +611,10 @@
     //
 
     impl<F, CamlF> From<ProofEvaluations<PointEvaluations<Vec<F>>>>
-<<<<<<< HEAD
-        for (PointEvaluations<Vec<CamlF>>, CamlProofEvaluations<CamlF>)
-=======
         for (
             Option<PointEvaluations<Vec<CamlF>>>,
             CamlProofEvaluations<CamlF>,
         )
->>>>>>> 96cb94fd
     where
         F: Clone,
         CamlF: From<F>,
@@ -756,12 +736,8 @@
             );
 
             (
-<<<<<<< HEAD
-                pe.public.map(&|x| x.into_iter().map(Into::into).collect()),
-=======
                 pe.public
                     .map(|x| x.map(&|x| x.into_iter().map(Into::into).collect())),
->>>>>>> 96cb94fd
                 CamlProofEvaluations {
                     w,
                     coefficients,
@@ -841,30 +817,21 @@
         }
     }
 
-<<<<<<< HEAD
-    impl<F, CamlF> From<(PointEvaluations<Vec<CamlF>>, CamlProofEvaluations<CamlF>)>
-        for ProofEvaluations<PointEvaluations<Vec<F>>>
-=======
     impl<F, CamlF>
         From<(
             Option<PointEvaluations<Vec<CamlF>>>,
             CamlProofEvaluations<CamlF>,
         )> for ProofEvaluations<PointEvaluations<Vec<F>>>
->>>>>>> 96cb94fd
     where
         F: Clone,
         CamlF: Clone,
         F: From<CamlF>,
     {
         fn from(
-<<<<<<< HEAD
-            (public, cpe): (PointEvaluations<Vec<CamlF>>, CamlProofEvaluations<CamlF>),
-=======
             (public, cpe): (
                 Option<PointEvaluations<Vec<CamlF>>>,
                 CamlProofEvaluations<CamlF>,
             ),
->>>>>>> 96cb94fd
         ) -> Self {
             let w = [
                 cpe.w.0.map(&|x| x.into_iter().map(Into::into).collect()),
@@ -940,11 +907,7 @@
             ];
 
             Self {
-<<<<<<< HEAD
-                public: public.map(&|x| x.into_iter().map(Into::into).collect()),
-=======
                 public: public.map(|x| x.map(&|x| x.into_iter().map(Into::into).collect())),
->>>>>>> 96cb94fd
                 w,
                 coefficients,
                 z: cpe.z.map(&|x| x.into_iter().map(Into::into).collect()),
