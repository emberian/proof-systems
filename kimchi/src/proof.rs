//! This module implements the data structures of a proof.

use crate::circuits::{
    expr::Column,
    gate::GateType,
    lookup::lookups::LookupPattern,
    wires::{COLUMNS, PERMUTS},
};
use ark_ec::AffineCurve;
use ark_ff::{FftField, One, Zero};
use ark_poly::univariate::DensePolynomial;
use o1_utils::ExtendedDensePolynomial;
use poly_commitment::{
    commitment::{b_poly, b_poly_coefficients, PolyComm},
    evaluation_proof::OpeningProof,
};
use serde::{Deserialize, Serialize};
use serde_with::serde_as;
use std::array;

//~ spec:startcode
/// Evaluations of a polynomial at 2 points
#[serde_as]
#[derive(Copy, Clone, Serialize, Deserialize, Default, Debug)]
#[cfg_attr(
    feature = "ocaml_types",
    derive(ocaml::IntoValue, ocaml::FromValue, ocaml_gen::Struct)
)]
#[serde(bound(
    serialize = "Vec<o1_utils::serialization::SerdeAs>: serde_with::SerializeAs<Evals>",
    deserialize = "Vec<o1_utils::serialization::SerdeAs>: serde_with::DeserializeAs<'de, Evals>"
))]
pub struct PointEvaluations<Evals> {
    /// Evaluation at the challenge point zeta.
    #[serde_as(as = "Vec<o1_utils::serialization::SerdeAs>")]
    pub zeta: Evals,
    /// Evaluation at `zeta . omega`, the product of the challenge point and the group generator.
    #[serde_as(as = "Vec<o1_utils::serialization::SerdeAs>")]
    pub zeta_omega: Evals,
}

// TODO: this should really be vectors here, perhaps create another type for chunked evaluations?
/// Polynomial evaluations contained in a `ProverProof`.
/// - **Chunked evaluations** `Field` is instantiated with vectors with a length that equals the length of the chunk
/// - **Non chunked evaluations** `Field` is instantiated with a field, so they are single-sized#[serde_as]
#[serde_as]
#[derive(Debug, Clone, Serialize, Deserialize)]
pub struct ProofEvaluations<Evals> {
    /// public input polynomials
    pub public: Option<Evals>,
    /// witness polynomials
    pub w: [Evals; COLUMNS],
    /// permutation polynomial
    pub z: Evals,
    /// permutation polynomials
    /// (PERMUTS-1 evaluations because the last permutation is only used in commitment form)
    pub s: [Evals; PERMUTS - 1],
    /// coefficient polynomials
    pub coefficients: [Evals; COLUMNS],
    /// evaluation of the generic selector polynomial
    pub generic_selector: Evals,
    /// evaluation of the poseidon selector polynomial
    pub poseidon_selector: Evals,
    /// evaluation of the elliptic curve addition selector polynomial
    pub complete_add_selector: Evals,
    /// evaluation of the elliptic curve variable base scalar multiplication selector polynomial
    pub mul_selector: Evals,
    /// evaluation of the endoscalar multiplication selector polynomial
    pub emul_selector: Evals,
    /// evaluation of the endoscalar multiplication scalar computation selector polynomial
    pub endomul_scalar_selector: Evals,

    // Optional gates
    /// evaluation of the RangeCheck0 selector polynomial
    pub range_check0_selector: Option<Evals>,
    /// evaluation of the RangeCheck1 selector polynomial
    pub range_check1_selector: Option<Evals>,
    /// evaluation of the ForeignFieldAdd selector polynomial
    pub foreign_field_add_selector: Option<Evals>,
    /// evaluation of the ForeignFieldMul selector polynomial
    pub foreign_field_mul_selector: Option<Evals>,
    /// evaluation of the Xor selector polynomial
    pub xor_selector: Option<Evals>,
    /// evaluation of the Rot selector polynomial
    pub rot_selector: Option<Evals>,

    // lookup-related evaluations
    /// evaluation of lookup aggregation polynomial
    pub lookup_aggregation: Option<Evals>,
    /// evaluation of lookup table polynomial
    pub lookup_table: Option<Evals>,
    /// evaluation of lookup sorted polynomials
    pub lookup_sorted: [Option<Evals>; 5],
    /// evaluation of runtime lookup table polynomial
    pub runtime_lookup_table: Option<Evals>,

    // lookup selectors
    /// evaluation of the runtime lookup table selector polynomial
    pub runtime_lookup_table_selector: Option<Evals>,
    /// evaluation of the Xor range check pattern selector polynomial
    pub xor_lookup_selector: Option<Evals>,
    /// evaluation of the Lookup range check pattern selector polynomial
    pub lookup_gate_lookup_selector: Option<Evals>,
    /// evaluation of the RangeCheck range check pattern selector polynomial
    pub range_check_lookup_selector: Option<Evals>,
    /// evaluation of the ForeignFieldMul range check pattern selector polynomial
    pub foreign_field_mul_lookup_selector: Option<Evals>,
}

/// Commitments linked to the lookup feature
#[serde_as]
#[derive(Debug, Clone, Serialize, Deserialize)]
#[serde(bound = "G: ark_serialize::CanonicalDeserialize + ark_serialize::CanonicalSerialize")]
pub struct LookupCommitments<G: AffineCurve> {
    /// Commitments to the sorted lookup table polynomial (may have chunks)
    pub sorted: Vec<PolyComm<G>>,
    /// Commitment to the lookup aggregation polynomial
    pub aggreg: PolyComm<G>,
    /// Optional commitment to concatenated runtime tables
    pub runtime: Option<PolyComm<G>>,
}

/// All the commitments that the prover creates as part of the proof.
#[serde_as]
#[derive(Debug, Clone, Serialize, Deserialize)]
#[serde(bound = "G: ark_serialize::CanonicalDeserialize + ark_serialize::CanonicalSerialize")]
pub struct ProverCommitments<G: AffineCurve> {
    /// The commitments to the witness (execution trace)
    pub w_comm: [PolyComm<G>; COLUMNS],
    /// The commitment to the permutation polynomial
    pub z_comm: PolyComm<G>,
    /// The commitment to the quotient polynomial
    pub t_comm: PolyComm<G>,
    /// Commitments related to the lookup argument
    pub lookup: Option<LookupCommitments<G>>,
}

/// The proof that the prover creates from a [ProverIndex](super::prover_index::ProverIndex) and a `witness`.
#[serde_as]
#[derive(Debug, Clone, Serialize, Deserialize)]
#[serde(bound = "G: ark_serialize::CanonicalDeserialize + ark_serialize::CanonicalSerialize")]
pub struct ProverProof<G: AffineCurve> {
    /// All the polynomial commitments required in the proof
    pub commitments: ProverCommitments<G>,

    /// batched commitment opening proof
    pub proof: OpeningProof<G>,

    /// Two evaluations over a number of committed polynomials
    pub evals: ProofEvaluations<PointEvaluations<Vec<G::ScalarField>>>,

    /// Required evaluation for [Maller's optimization](https://o1-labs.github.io/mina-book/crypto/plonk/maller_15.html#the-evaluation-of-l)
    #[serde_as(as = "o1_utils::serialization::SerdeAs")]
    pub ft_eval1: G::ScalarField,

    /// The challenges underlying the optional polynomials folded into the proof
    pub prev_challenges: Vec<RecursionChallenge<G>>,
}

/// A struct to store the challenges inside a `ProverProof`
#[serde_as]
#[derive(Debug, Clone, Deserialize, Serialize)]
#[serde(bound = "G: ark_serialize::CanonicalDeserialize + ark_serialize::CanonicalSerialize")]
pub struct RecursionChallenge<G>
where
    G: AffineCurve,
{
    /// Vector of scalar field elements
    #[serde_as(as = "Vec<o1_utils::serialization::SerdeAs>")]
    pub chals: Vec<G::ScalarField>,
    /// Polynomial commitment
    pub comm: PolyComm<G>,
}

//~ spec:endcode

impl<Evals> PointEvaluations<Evals> {
    pub fn map<Evals2, FN: Fn(Evals) -> Evals2>(self, f: &FN) -> PointEvaluations<Evals2> {
        let PointEvaluations { zeta, zeta_omega } = self;
        PointEvaluations {
            zeta: f(zeta),
            zeta_omega: f(zeta_omega),
        }
    }

    pub fn map_ref<Evals2, FN: Fn(&Evals) -> Evals2>(&self, f: &FN) -> PointEvaluations<Evals2> {
        let PointEvaluations { zeta, zeta_omega } = self;
        PointEvaluations {
            zeta: f(zeta),
            zeta_omega: f(zeta_omega),
        }
    }
}

impl<Eval> ProofEvaluations<Eval> {
    pub fn map<Eval2, FN: Fn(Eval) -> Eval2>(self, f: &FN) -> ProofEvaluations<Eval2> {
        let ProofEvaluations {
            public,
            w,
            z,
            s,
            coefficients,
            generic_selector,
            poseidon_selector,
            complete_add_selector,
            mul_selector,
            emul_selector,
            endomul_scalar_selector,
            range_check0_selector,
            range_check1_selector,
            foreign_field_add_selector,
            foreign_field_mul_selector,
            xor_selector,
            rot_selector,
            lookup_aggregation,
            lookup_table,
            lookup_sorted,
            runtime_lookup_table,
            runtime_lookup_table_selector,
            xor_lookup_selector,
            lookup_gate_lookup_selector,
            range_check_lookup_selector,
            foreign_field_mul_lookup_selector,
        } = self;
        ProofEvaluations {
            public: public.map(f),
            w: w.map(f),
            z: f(z),
            s: s.map(f),
            coefficients: coefficients.map(f),
            generic_selector: f(generic_selector),
            poseidon_selector: f(poseidon_selector),
            complete_add_selector: f(complete_add_selector),
            mul_selector: f(mul_selector),
            emul_selector: f(emul_selector),
            endomul_scalar_selector: f(endomul_scalar_selector),
            range_check0_selector: range_check0_selector.map(f),
            range_check1_selector: range_check1_selector.map(f),
            foreign_field_add_selector: foreign_field_add_selector.map(f),
            foreign_field_mul_selector: foreign_field_mul_selector.map(f),
            xor_selector: xor_selector.map(f),
            rot_selector: rot_selector.map(f),
            lookup_aggregation: lookup_aggregation.map(f),
            lookup_table: lookup_table.map(f),
            lookup_sorted: lookup_sorted.map(|x| x.map(f)),
            runtime_lookup_table: runtime_lookup_table.map(f),
            runtime_lookup_table_selector: runtime_lookup_table_selector.map(f),
            xor_lookup_selector: xor_lookup_selector.map(f),
            lookup_gate_lookup_selector: lookup_gate_lookup_selector.map(f),
            range_check_lookup_selector: range_check_lookup_selector.map(f),
            foreign_field_mul_lookup_selector: foreign_field_mul_lookup_selector.map(f),
        }
    }

    pub fn map_ref<Eval2, FN: Fn(&Eval) -> Eval2>(&self, f: &FN) -> ProofEvaluations<Eval2> {
        let ProofEvaluations {
            public,
            w: [w0, w1, w2, w3, w4, w5, w6, w7, w8, w9, w10, w11, w12, w13, w14],
            z,
            s: [s0, s1, s2, s3, s4, s5],
            coefficients: [c0, c1, c2, c3, c4, c5, c6, c7, c8, c9, c10, c11, c12, c13, c14],
            generic_selector,
            poseidon_selector,
            complete_add_selector,
            mul_selector,
            emul_selector,
            endomul_scalar_selector,
            range_check0_selector,
            range_check1_selector,
            foreign_field_add_selector,
            foreign_field_mul_selector,
            xor_selector,
            rot_selector,
            lookup_aggregation,
            lookup_table,
            lookup_sorted,
            runtime_lookup_table,
            runtime_lookup_table_selector,
            xor_lookup_selector,
            lookup_gate_lookup_selector,
            range_check_lookup_selector,
            foreign_field_mul_lookup_selector,
        } = self;
        ProofEvaluations {
            public: public.as_ref().map(f),
            w: [
                f(w0),
                f(w1),
                f(w2),
                f(w3),
                f(w4),
                f(w5),
                f(w6),
                f(w7),
                f(w8),
                f(w9),
                f(w10),
                f(w11),
                f(w12),
                f(w13),
                f(w14),
            ],
            z: f(z),
            s: [f(s0), f(s1), f(s2), f(s3), f(s4), f(s5)],
            coefficients: [
                f(c0),
                f(c1),
                f(c2),
                f(c3),
                f(c4),
                f(c5),
                f(c6),
                f(c7),
                f(c8),
                f(c9),
                f(c10),
                f(c11),
                f(c12),
                f(c13),
                f(c14),
            ],
            generic_selector: f(generic_selector),
            poseidon_selector: f(poseidon_selector),
<<<<<<< HEAD
        }
    }
}

impl<F> ProofEvaluations<F> {
    /// Transpose the `ProofEvaluations`.
    ///
    /// # Panics
    ///
    /// Will panic if `ProofEvaluation` is None.
    pub fn transpose<const N: usize>(
        evals: [&ProofEvaluations<F>; N],
    ) -> ProofEvaluations<[&F; N]> {
        let has_lookup = evals.iter().all(|e| e.lookup.is_some());
        let has_runtime = has_lookup
            && evals
                .iter()
                .all(|e| e.lookup.as_ref().unwrap().runtime.is_some());

        ProofEvaluations {
            generic_selector: array::from_fn(|i| &evals[i].generic_selector),
            poseidon_selector: array::from_fn(|i| &evals[i].poseidon_selector),
            public: {
                if evals.iter().all(|e| e.public.is_some()) {
                    Some(array::from_fn(|i| evals[i].public.as_ref().unwrap()))
                } else {
                    None
                }
            },
            z: array::from_fn(|i| &evals[i].z),
            w: array::from_fn(|j| array::from_fn(|i| &evals[i].w[j])),
            s: array::from_fn(|j| array::from_fn(|i| &evals[i].s[j])),
            coefficients: array::from_fn(|j| array::from_fn(|i| &evals[i].coefficients[j])),
            lookup: if has_lookup {
                let sorted_length = evals[0].lookup.as_ref().unwrap().sorted.len();
                Some(LookupEvaluations {
                    aggreg: array::from_fn(|i| &evals[i].lookup.as_ref().unwrap().aggreg),
                    table: array::from_fn(|i| &evals[i].lookup.as_ref().unwrap().table),
                    sorted: (0..sorted_length)
                        .map(|j| array::from_fn(|i| &evals[i].lookup.as_ref().unwrap().sorted[j]))
                        .collect(),
                    runtime: if has_runtime {
                        Some(array::from_fn(|i| {
                            evals[i].lookup.as_ref().unwrap().runtime.as_ref().unwrap()
                        }))
                    } else {
                        None
                    },
                })
            } else {
                None
            },
=======
            complete_add_selector: f(complete_add_selector),
            mul_selector: f(mul_selector),
            emul_selector: f(emul_selector),
            endomul_scalar_selector: f(endomul_scalar_selector),
            range_check0_selector: range_check0_selector.as_ref().map(f),
            range_check1_selector: range_check1_selector.as_ref().map(f),
            foreign_field_add_selector: foreign_field_add_selector.as_ref().map(f),
            foreign_field_mul_selector: foreign_field_mul_selector.as_ref().map(f),
            xor_selector: xor_selector.as_ref().map(f),
            rot_selector: rot_selector.as_ref().map(f),
            lookup_aggregation: lookup_aggregation.as_ref().map(f),
            lookup_table: lookup_table.as_ref().map(f),
            lookup_sorted: array::from_fn(|i| lookup_sorted[i].as_ref().map(f)),
            runtime_lookup_table: runtime_lookup_table.as_ref().map(f),
            runtime_lookup_table_selector: runtime_lookup_table_selector.as_ref().map(f),
            xor_lookup_selector: xor_lookup_selector.as_ref().map(f),
            lookup_gate_lookup_selector: lookup_gate_lookup_selector.as_ref().map(f),
            range_check_lookup_selector: range_check_lookup_selector.as_ref().map(f),
            foreign_field_mul_lookup_selector: foreign_field_mul_lookup_selector.as_ref().map(f),
>>>>>>> 07cf7ec6
        }
    }
}

impl<G: AffineCurve> RecursionChallenge<G> {
    pub fn new(chals: Vec<G::ScalarField>, comm: PolyComm<G>) -> RecursionChallenge<G> {
        RecursionChallenge { chals, comm }
    }

    pub fn evals(
        &self,
        max_poly_size: usize,
        evaluation_points: &[G::ScalarField],
        powers_of_eval_points_for_chunks: &[G::ScalarField],
    ) -> Vec<Vec<G::ScalarField>> {
        let RecursionChallenge { chals, comm: _ } = self;
        // No need to check the correctness of poly explicitly. Its correctness is assured by the
        // checking of the inner product argument.
        let b_len = 1 << chals.len();
        let mut b: Option<Vec<G::ScalarField>> = None;

        (0..2)
            .map(|i| {
                let full = b_poly(chals, evaluation_points[i]);
                if max_poly_size == b_len {
                    return vec![full];
                }
                let mut betaacc = G::ScalarField::one();
                let diff = (max_poly_size..b_len)
                    .map(|j| {
                        let b_j = match &b {
                            None => {
                                let t = b_poly_coefficients(chals);
                                let res = t[j];
                                b = Some(t);
                                res
                            }
                            Some(b) => b[j],
                        };

                        let ret = betaacc * b_j;
                        betaacc *= &evaluation_points[i];
                        ret
                    })
                    .fold(G::ScalarField::zero(), |x, y| x + y);
                vec![full - (diff * powers_of_eval_points_for_chunks[i]), diff]
            })
            .collect()
    }
}

impl<F: Zero + Copy> ProofEvaluations<PointEvaluations<F>> {
    pub fn dummy_with_witness_evaluations(
        curr: [F; COLUMNS],
        next: [F; COLUMNS],
    ) -> ProofEvaluations<PointEvaluations<F>> {
        let pt = |curr, next| PointEvaluations {
            zeta: curr,
            zeta_omega: next,
        };
        ProofEvaluations {
            public: Some(pt(F::zero(), F::zero())),
            w: array::from_fn(|i| pt(curr[i], next[i])),
            z: pt(F::zero(), F::zero()),
            s: array::from_fn(|_| pt(F::zero(), F::zero())),
            coefficients: array::from_fn(|_| pt(F::zero(), F::zero())),
            generic_selector: pt(F::zero(), F::zero()),
            poseidon_selector: pt(F::zero(), F::zero()),
            complete_add_selector: pt(F::zero(), F::zero()),
            mul_selector: pt(F::zero(), F::zero()),
            emul_selector: pt(F::zero(), F::zero()),
            endomul_scalar_selector: pt(F::zero(), F::zero()),
            range_check0_selector: None,
            range_check1_selector: None,
            foreign_field_add_selector: None,
            foreign_field_mul_selector: None,
            xor_selector: None,
            rot_selector: None,
            lookup_aggregation: None,
            lookup_table: None,
            lookup_sorted: array::from_fn(|_| None),
            runtime_lookup_table: None,
            runtime_lookup_table_selector: None,
            xor_lookup_selector: None,
            lookup_gate_lookup_selector: None,
            range_check_lookup_selector: None,
            foreign_field_mul_lookup_selector: None,
        }
    }
}

impl<F: FftField> ProofEvaluations<PointEvaluations<Vec<F>>> {
    pub fn combine(&self, pt: &PointEvaluations<F>) -> ProofEvaluations<PointEvaluations<F>> {
        self.map_ref(&|evals| PointEvaluations {
            zeta: DensePolynomial::eval_polynomial(&evals.zeta, pt.zeta),
            zeta_omega: DensePolynomial::eval_polynomial(&evals.zeta_omega, pt.zeta_omega),
        })
    }
}

impl<F> ProofEvaluations<F> {
    pub fn get_column(&self, col: Column) -> Option<&F> {
        match col {
            Column::Witness(i) => Some(&self.w[i]),
            Column::Z => Some(&self.z),
            Column::LookupSorted(i) => self.lookup_sorted[i].as_ref(),
            Column::LookupAggreg => self.lookup_aggregation.as_ref(),
            Column::LookupTable => self.lookup_table.as_ref(),
            Column::LookupKindIndex(LookupPattern::Xor) => self.xor_lookup_selector.as_ref(),
            Column::LookupKindIndex(LookupPattern::Lookup) => {
                self.lookup_gate_lookup_selector.as_ref()
            }
            Column::LookupKindIndex(LookupPattern::RangeCheck) => {
                self.range_check_lookup_selector.as_ref()
            }
            Column::LookupKindIndex(LookupPattern::ForeignFieldMul) => {
                self.foreign_field_mul_lookup_selector.as_ref()
            }
            Column::LookupRuntimeSelector => self.runtime_lookup_table_selector.as_ref(),
            Column::LookupRuntimeTable => self.runtime_lookup_table.as_ref(),
            Column::Index(GateType::Generic) => Some(&self.generic_selector),
            Column::Index(GateType::Poseidon) => Some(&self.poseidon_selector),
            Column::Index(GateType::CompleteAdd) => Some(&self.complete_add_selector),
            Column::Index(GateType::VarBaseMul) => Some(&self.mul_selector),
            Column::Index(GateType::EndoMul) => Some(&self.emul_selector),
            Column::Index(GateType::EndoMulScalar) => Some(&self.endomul_scalar_selector),
            Column::Index(GateType::RangeCheck0) => self.range_check0_selector.as_ref(),
            Column::Index(GateType::RangeCheck1) => self.range_check1_selector.as_ref(),
            Column::Index(GateType::ForeignFieldAdd) => self.foreign_field_add_selector.as_ref(),
            Column::Index(GateType::ForeignFieldMul) => self.foreign_field_mul_selector.as_ref(),
            Column::Index(GateType::Xor16) => self.xor_selector.as_ref(),
            Column::Index(GateType::Rot64) => self.rot_selector.as_ref(),
            Column::Index(_) => None,
            Column::Coefficient(i) => Some(&self.coefficients[i]),
            Column::Permutation(i) => Some(&self.s[i]),
        }
    }
}

//
// OCaml types
//

#[cfg(feature = "ocaml_types")]
pub mod caml {
    use super::*;
    use poly_commitment::commitment::caml::CamlPolyComm;

    //
    // CamlRecursionChallenge<CamlG, CamlF>
    //

    #[derive(Clone, ocaml::IntoValue, ocaml::FromValue, ocaml_gen::Struct)]
    pub struct CamlRecursionChallenge<CamlG, CamlF> {
        pub chals: Vec<CamlF>,
        pub comm: CamlPolyComm<CamlG>,
    }

    //
    // CamlRecursionChallenge<CamlG, CamlF> <-> RecursionChallenge<G>
    //

    impl<G, CamlG, CamlF> From<RecursionChallenge<G>> for CamlRecursionChallenge<CamlG, CamlF>
    where
        G: AffineCurve,
        CamlG: From<G>,
        CamlF: From<G::ScalarField>,
    {
        fn from(ch: RecursionChallenge<G>) -> Self {
            Self {
                chals: ch.chals.into_iter().map(Into::into).collect(),
                comm: ch.comm.into(),
            }
        }
    }

    impl<G, CamlG, CamlF> From<CamlRecursionChallenge<CamlG, CamlF>> for RecursionChallenge<G>
    where
        G: AffineCurve + From<CamlG>,
        G::ScalarField: From<CamlF>,
    {
        fn from(caml_ch: CamlRecursionChallenge<CamlG, CamlF>) -> RecursionChallenge<G> {
            RecursionChallenge {
                chals: caml_ch.chals.into_iter().map(Into::into).collect(),
                comm: caml_ch.comm.into(),
            }
        }
    }

    //
    // CamlProofEvaluations<CamlF>
    //

    #[allow(clippy::type_complexity)]
    #[derive(Clone, ocaml::IntoValue, ocaml::FromValue, ocaml_gen::Struct)]
    pub struct CamlProofEvaluations<CamlF> {
        pub w: (
            PointEvaluations<Vec<CamlF>>,
            PointEvaluations<Vec<CamlF>>,
            PointEvaluations<Vec<CamlF>>,
            PointEvaluations<Vec<CamlF>>,
            PointEvaluations<Vec<CamlF>>,
            PointEvaluations<Vec<CamlF>>,
            PointEvaluations<Vec<CamlF>>,
            PointEvaluations<Vec<CamlF>>,
            PointEvaluations<Vec<CamlF>>,
            PointEvaluations<Vec<CamlF>>,
            PointEvaluations<Vec<CamlF>>,
            PointEvaluations<Vec<CamlF>>,
            PointEvaluations<Vec<CamlF>>,
            PointEvaluations<Vec<CamlF>>,
            PointEvaluations<Vec<CamlF>>,
        ),
        pub z: PointEvaluations<Vec<CamlF>>,
        pub s: (
            PointEvaluations<Vec<CamlF>>,
            PointEvaluations<Vec<CamlF>>,
            PointEvaluations<Vec<CamlF>>,
            PointEvaluations<Vec<CamlF>>,
            PointEvaluations<Vec<CamlF>>,
            PointEvaluations<Vec<CamlF>>,
        ),
        pub coefficients: (
            PointEvaluations<Vec<CamlF>>,
            PointEvaluations<Vec<CamlF>>,
            PointEvaluations<Vec<CamlF>>,
            PointEvaluations<Vec<CamlF>>,
            PointEvaluations<Vec<CamlF>>,
            PointEvaluations<Vec<CamlF>>,
            PointEvaluations<Vec<CamlF>>,
            PointEvaluations<Vec<CamlF>>,
            PointEvaluations<Vec<CamlF>>,
            PointEvaluations<Vec<CamlF>>,
            PointEvaluations<Vec<CamlF>>,
            PointEvaluations<Vec<CamlF>>,
            PointEvaluations<Vec<CamlF>>,
            PointEvaluations<Vec<CamlF>>,
            PointEvaluations<Vec<CamlF>>,
        ),

        pub generic_selector: PointEvaluations<Vec<CamlF>>,
        pub poseidon_selector: PointEvaluations<Vec<CamlF>>,
        pub complete_add_selector: PointEvaluations<Vec<CamlF>>,
        pub mul_selector: PointEvaluations<Vec<CamlF>>,
        pub emul_selector: PointEvaluations<Vec<CamlF>>,
        pub endomul_scalar_selector: PointEvaluations<Vec<CamlF>>,

        pub range_check0_selector: Option<PointEvaluations<Vec<CamlF>>>,
        pub range_check1_selector: Option<PointEvaluations<Vec<CamlF>>>,
        pub foreign_field_add_selector: Option<PointEvaluations<Vec<CamlF>>>,
        pub foreign_field_mul_selector: Option<PointEvaluations<Vec<CamlF>>>,
        pub xor_selector: Option<PointEvaluations<Vec<CamlF>>>,
        pub rot_selector: Option<PointEvaluations<Vec<CamlF>>>,
        pub lookup_aggregation: Option<PointEvaluations<Vec<CamlF>>>,
        pub lookup_table: Option<PointEvaluations<Vec<CamlF>>>,
        pub lookup_sorted: Vec<Option<PointEvaluations<Vec<CamlF>>>>,
        pub runtime_lookup_table: Option<PointEvaluations<Vec<CamlF>>>,

        pub runtime_lookup_table_selector: Option<PointEvaluations<Vec<CamlF>>>,
        pub xor_lookup_selector: Option<PointEvaluations<Vec<CamlF>>>,
        pub lookup_gate_lookup_selector: Option<PointEvaluations<Vec<CamlF>>>,
        pub range_check_lookup_selector: Option<PointEvaluations<Vec<CamlF>>>,
        pub foreign_field_mul_lookup_selector: Option<PointEvaluations<Vec<CamlF>>>,
    }

    //
    // ProofEvaluations<Vec<F>> <-> CamlProofEvaluations<CamlF>
    //

    impl<F, CamlF> From<ProofEvaluations<PointEvaluations<Vec<F>>>>
        for (
            Option<PointEvaluations<Vec<CamlF>>>,
            CamlProofEvaluations<CamlF>,
        )
    where
        F: Clone,
        CamlF: From<F>,
    {
        fn from(pe: ProofEvaluations<PointEvaluations<Vec<F>>>) -> Self {
            let w = (
                pe.w[0]
                    .clone()
                    .map(&|x| x.into_iter().map(Into::into).collect()),
                pe.w[1]
                    .clone()
                    .map(&|x| x.into_iter().map(Into::into).collect()),
                pe.w[2]
                    .clone()
                    .map(&|x| x.into_iter().map(Into::into).collect()),
                pe.w[3]
                    .clone()
                    .map(&|x| x.into_iter().map(Into::into).collect()),
                pe.w[4]
                    .clone()
                    .map(&|x| x.into_iter().map(Into::into).collect()),
                pe.w[5]
                    .clone()
                    .map(&|x| x.into_iter().map(Into::into).collect()),
                pe.w[6]
                    .clone()
                    .map(&|x| x.into_iter().map(Into::into).collect()),
                pe.w[7]
                    .clone()
                    .map(&|x| x.into_iter().map(Into::into).collect()),
                pe.w[8]
                    .clone()
                    .map(&|x| x.into_iter().map(Into::into).collect()),
                pe.w[9]
                    .clone()
                    .map(&|x| x.into_iter().map(Into::into).collect()),
                pe.w[10]
                    .clone()
                    .map(&|x| x.into_iter().map(Into::into).collect()),
                pe.w[11]
                    .clone()
                    .map(&|x| x.into_iter().map(Into::into).collect()),
                pe.w[12]
                    .clone()
                    .map(&|x| x.into_iter().map(Into::into).collect()),
                pe.w[13]
                    .clone()
                    .map(&|x| x.into_iter().map(Into::into).collect()),
                pe.w[14]
                    .clone()
                    .map(&|x| x.into_iter().map(Into::into).collect()),
            );
            let coefficients = (
                pe.coefficients[0]
                    .clone()
                    .map(&|x| x.into_iter().map(Into::into).collect()),
                pe.coefficients[1]
                    .clone()
                    .map(&|x| x.into_iter().map(Into::into).collect()),
                pe.coefficients[2]
                    .clone()
                    .map(&|x| x.into_iter().map(Into::into).collect()),
                pe.coefficients[3]
                    .clone()
                    .map(&|x| x.into_iter().map(Into::into).collect()),
                pe.coefficients[4]
                    .clone()
                    .map(&|x| x.into_iter().map(Into::into).collect()),
                pe.coefficients[5]
                    .clone()
                    .map(&|x| x.into_iter().map(Into::into).collect()),
                pe.coefficients[6]
                    .clone()
                    .map(&|x| x.into_iter().map(Into::into).collect()),
                pe.coefficients[7]
                    .clone()
                    .map(&|x| x.into_iter().map(Into::into).collect()),
                pe.coefficients[8]
                    .clone()
                    .map(&|x| x.into_iter().map(Into::into).collect()),
                pe.coefficients[9]
                    .clone()
                    .map(&|x| x.into_iter().map(Into::into).collect()),
                pe.coefficients[10]
                    .clone()
                    .map(&|x| x.into_iter().map(Into::into).collect()),
                pe.coefficients[11]
                    .clone()
                    .map(&|x| x.into_iter().map(Into::into).collect()),
                pe.coefficients[12]
                    .clone()
                    .map(&|x| x.into_iter().map(Into::into).collect()),
                pe.coefficients[13]
                    .clone()
                    .map(&|x| x.into_iter().map(Into::into).collect()),
                pe.coefficients[14]
                    .clone()
                    .map(&|x| x.into_iter().map(Into::into).collect()),
            );
            let s = (
                pe.s[0]
                    .clone()
                    .map(&|x| x.into_iter().map(Into::into).collect()),
                pe.s[1]
                    .clone()
                    .map(&|x| x.into_iter().map(Into::into).collect()),
                pe.s[2]
                    .clone()
                    .map(&|x| x.into_iter().map(Into::into).collect()),
                pe.s[3]
                    .clone()
                    .map(&|x| x.into_iter().map(Into::into).collect()),
                pe.s[4]
                    .clone()
                    .map(&|x| x.into_iter().map(Into::into).collect()),
                pe.s[5]
                    .clone()
                    .map(&|x| x.into_iter().map(Into::into).collect()),
            );

<<<<<<< HEAD
            (
                pe.public
                    .map(|x| x.map(&|x| x.into_iter().map(Into::into).collect())),
                CamlProofEvaluations {
                    w,
                    coefficients,
                    z: pe.z.map(&|x| x.into_iter().map(Into::into).collect()),
                    s,
                    generic_selector: pe
                        .generic_selector
                        .map(&|x| x.into_iter().map(Into::into).collect()),
                    poseidon_selector: pe
                        .poseidon_selector
                        .map(&|x| x.into_iter().map(Into::into).collect()),
                    lookup: pe.lookup.map(Into::into),
                },
            )
=======
            Self {
                w,
                coefficients,
                z: pe.z.map(&|x| x.into_iter().map(Into::into).collect()),
                s,
                generic_selector: pe
                    .generic_selector
                    .map(&|x| x.into_iter().map(Into::into).collect()),
                poseidon_selector: pe
                    .poseidon_selector
                    .map(&|x| x.into_iter().map(Into::into).collect()),
                complete_add_selector: pe
                    .complete_add_selector
                    .map(&|x| x.into_iter().map(Into::into).collect()),
                mul_selector: pe
                    .mul_selector
                    .map(&|x| x.into_iter().map(Into::into).collect()),
                emul_selector: pe
                    .emul_selector
                    .map(&|x| x.into_iter().map(Into::into).collect()),
                endomul_scalar_selector: pe
                    .endomul_scalar_selector
                    .map(&|x| x.into_iter().map(Into::into).collect()),
                range_check0_selector: pe
                    .range_check0_selector
                    .map(|x| x.map(&|x| x.into_iter().map(Into::into).collect())),
                range_check1_selector: pe
                    .range_check1_selector
                    .map(|x| x.map(&|x| x.into_iter().map(Into::into).collect())),
                foreign_field_add_selector: pe
                    .foreign_field_add_selector
                    .map(|x| x.map(&|x| x.into_iter().map(Into::into).collect())),
                foreign_field_mul_selector: pe
                    .foreign_field_mul_selector
                    .map(|x| x.map(&|x| x.into_iter().map(Into::into).collect())),
                xor_selector: pe
                    .xor_selector
                    .map(|x| x.map(&|x| x.into_iter().map(Into::into).collect())),
                rot_selector: pe
                    .rot_selector
                    .map(|x| x.map(&|x| x.into_iter().map(Into::into).collect())),
                lookup_aggregation: pe
                    .lookup_aggregation
                    .map(|x| x.map(&|x| x.into_iter().map(Into::into).collect())),
                lookup_table: pe
                    .lookup_table
                    .map(|x| x.map(&|x| x.into_iter().map(Into::into).collect())),
                lookup_sorted: pe
                    .lookup_sorted
                    .iter()
                    .map(|x| {
                        x.as_ref().map(|x| {
                            x.map_ref(&|x| x.clone().into_iter().map(Into::into).collect())
                        })
                    })
                    .collect::<Vec<_>>(),
                runtime_lookup_table: pe
                    .runtime_lookup_table
                    .map(|x| x.map(&|x| x.into_iter().map(Into::into).collect())),
                runtime_lookup_table_selector: pe
                    .runtime_lookup_table_selector
                    .map(|x| x.map(&|x| x.into_iter().map(Into::into).collect())),
                xor_lookup_selector: pe
                    .xor_lookup_selector
                    .map(|x| x.map(&|x| x.into_iter().map(Into::into).collect())),
                lookup_gate_lookup_selector: pe
                    .lookup_gate_lookup_selector
                    .map(|x| x.map(&|x| x.into_iter().map(Into::into).collect())),
                range_check_lookup_selector: pe
                    .range_check_lookup_selector
                    .map(|x| x.map(&|x| x.into_iter().map(Into::into).collect())),
                foreign_field_mul_lookup_selector: pe
                    .foreign_field_mul_lookup_selector
                    .map(|x| x.map(&|x| x.into_iter().map(Into::into).collect())),
            }
>>>>>>> 07cf7ec6
        }
    }

    impl<F, CamlF>
        From<(
            Option<PointEvaluations<Vec<CamlF>>>,
            CamlProofEvaluations<CamlF>,
        )> for ProofEvaluations<PointEvaluations<Vec<F>>>
    where
        F: Clone,
        CamlF: Clone,
        F: From<CamlF>,
    {
        fn from(
            (public, cpe): (
                Option<PointEvaluations<Vec<CamlF>>>,
                CamlProofEvaluations<CamlF>,
            ),
        ) -> Self {
            let w = [
                cpe.w.0.map(&|x| x.into_iter().map(Into::into).collect()),
                cpe.w.1.map(&|x| x.into_iter().map(Into::into).collect()),
                cpe.w.2.map(&|x| x.into_iter().map(Into::into).collect()),
                cpe.w.3.map(&|x| x.into_iter().map(Into::into).collect()),
                cpe.w.4.map(&|x| x.into_iter().map(Into::into).collect()),
                cpe.w.5.map(&|x| x.into_iter().map(Into::into).collect()),
                cpe.w.6.map(&|x| x.into_iter().map(Into::into).collect()),
                cpe.w.7.map(&|x| x.into_iter().map(Into::into).collect()),
                cpe.w.8.map(&|x| x.into_iter().map(Into::into).collect()),
                cpe.w.9.map(&|x| x.into_iter().map(Into::into).collect()),
                cpe.w.10.map(&|x| x.into_iter().map(Into::into).collect()),
                cpe.w.11.map(&|x| x.into_iter().map(Into::into).collect()),
                cpe.w.12.map(&|x| x.into_iter().map(Into::into).collect()),
                cpe.w.13.map(&|x| x.into_iter().map(Into::into).collect()),
                cpe.w.14.map(&|x| x.into_iter().map(Into::into).collect()),
            ];
            let coefficients = [
                cpe.coefficients
                    .0
                    .map(&|x| x.into_iter().map(Into::into).collect()),
                cpe.coefficients
                    .1
                    .map(&|x| x.into_iter().map(Into::into).collect()),
                cpe.coefficients
                    .2
                    .map(&|x| x.into_iter().map(Into::into).collect()),
                cpe.coefficients
                    .3
                    .map(&|x| x.into_iter().map(Into::into).collect()),
                cpe.coefficients
                    .4
                    .map(&|x| x.into_iter().map(Into::into).collect()),
                cpe.coefficients
                    .5
                    .map(&|x| x.into_iter().map(Into::into).collect()),
                cpe.coefficients
                    .6
                    .map(&|x| x.into_iter().map(Into::into).collect()),
                cpe.coefficients
                    .7
                    .map(&|x| x.into_iter().map(Into::into).collect()),
                cpe.coefficients
                    .8
                    .map(&|x| x.into_iter().map(Into::into).collect()),
                cpe.coefficients
                    .9
                    .map(&|x| x.into_iter().map(Into::into).collect()),
                cpe.coefficients
                    .10
                    .map(&|x| x.into_iter().map(Into::into).collect()),
                cpe.coefficients
                    .11
                    .map(&|x| x.into_iter().map(Into::into).collect()),
                cpe.coefficients
                    .12
                    .map(&|x| x.into_iter().map(Into::into).collect()),
                cpe.coefficients
                    .13
                    .map(&|x| x.into_iter().map(Into::into).collect()),
                cpe.coefficients
                    .14
                    .map(&|x| x.into_iter().map(Into::into).collect()),
            ];
            let s = [
                cpe.s.0.map(&|x| x.into_iter().map(Into::into).collect()),
                cpe.s.1.map(&|x| x.into_iter().map(Into::into).collect()),
                cpe.s.2.map(&|x| x.into_iter().map(Into::into).collect()),
                cpe.s.3.map(&|x| x.into_iter().map(Into::into).collect()),
                cpe.s.4.map(&|x| x.into_iter().map(Into::into).collect()),
                cpe.s.5.map(&|x| x.into_iter().map(Into::into).collect()),
            ];

            Self {
                public: public.map(|x| x.map(&|x| x.into_iter().map(Into::into).collect())),
                w,
                coefficients,
                z: cpe.z.map(&|x| x.into_iter().map(Into::into).collect()),
                s,
                generic_selector: cpe
                    .generic_selector
                    .map(&|x| x.into_iter().map(Into::into).collect()),
                poseidon_selector: cpe
                    .poseidon_selector
                    .map(&|x| x.into_iter().map(Into::into).collect()),
                complete_add_selector: cpe
                    .complete_add_selector
                    .map(&|x| x.into_iter().map(Into::into).collect()),
                mul_selector: cpe
                    .mul_selector
                    .map(&|x| x.into_iter().map(Into::into).collect()),
                emul_selector: cpe
                    .emul_selector
                    .map(&|x| x.into_iter().map(Into::into).collect()),
                endomul_scalar_selector: cpe
                    .endomul_scalar_selector
                    .map(&|x| x.into_iter().map(Into::into).collect()),
                range_check0_selector: cpe
                    .range_check0_selector
                    .map(|x| x.map(&|x| x.into_iter().map(Into::into).collect())),
                range_check1_selector: cpe
                    .range_check1_selector
                    .map(|x| x.map(&|x| x.into_iter().map(Into::into).collect())),
                foreign_field_add_selector: cpe
                    .foreign_field_add_selector
                    .map(|x| x.map(&|x| x.into_iter().map(Into::into).collect())),
                foreign_field_mul_selector: cpe
                    .foreign_field_mul_selector
                    .map(|x| x.map(&|x| x.into_iter().map(Into::into).collect())),
                xor_selector: cpe
                    .xor_selector
                    .map(|x| x.map(&|x| x.into_iter().map(Into::into).collect())),
                rot_selector: cpe
                    .rot_selector
                    .map(|x| x.map(&|x| x.into_iter().map(Into::into).collect())),
                lookup_aggregation: cpe
                    .lookup_aggregation
                    .map(|x| x.map(&|x| x.into_iter().map(Into::into).collect())),
                lookup_table: cpe
                    .lookup_table
                    .map(|x| x.map(&|x| x.into_iter().map(Into::into).collect())),
                lookup_sorted: {
                    assert_eq!(cpe.lookup_sorted.len(), 5); // Invalid proof
                    array::from_fn(|i| {
                        cpe.lookup_sorted[i]
                            .as_ref()
                            .map(|x| x.clone().map(&|x| x.into_iter().map(Into::into).collect()))
                    })
                },
                runtime_lookup_table: cpe
                    .runtime_lookup_table
                    .map(|x| x.map(&|x| x.iter().map(|x| x.clone().into()).collect())),
                runtime_lookup_table_selector: cpe
                    .runtime_lookup_table_selector
                    .map(|x| x.map(&|x| x.iter().map(|x| x.clone().into()).collect())),
                xor_lookup_selector: cpe
                    .xor_lookup_selector
                    .map(|x| x.map(&|x| x.iter().map(|x| x.clone().into()).collect())),
                lookup_gate_lookup_selector: cpe
                    .lookup_gate_lookup_selector
                    .map(|x| x.map(&|x| x.iter().map(|x| x.clone().into()).collect())),
                range_check_lookup_selector: cpe
                    .range_check_lookup_selector
                    .map(|x| x.map(&|x| x.iter().map(|x| x.clone().into()).collect())),
                foreign_field_mul_lookup_selector: cpe
                    .foreign_field_mul_lookup_selector
                    .map(|x| x.map(&|x| x.iter().map(|x| x.clone().into()).collect())),
            }
        }
    }
}<|MERGE_RESOLUTION|>--- conflicted
+++ resolved
@@ -321,60 +321,6 @@
             ],
             generic_selector: f(generic_selector),
             poseidon_selector: f(poseidon_selector),
-<<<<<<< HEAD
-        }
-    }
-}
-
-impl<F> ProofEvaluations<F> {
-    /// Transpose the `ProofEvaluations`.
-    ///
-    /// # Panics
-    ///
-    /// Will panic if `ProofEvaluation` is None.
-    pub fn transpose<const N: usize>(
-        evals: [&ProofEvaluations<F>; N],
-    ) -> ProofEvaluations<[&F; N]> {
-        let has_lookup = evals.iter().all(|e| e.lookup.is_some());
-        let has_runtime = has_lookup
-            && evals
-                .iter()
-                .all(|e| e.lookup.as_ref().unwrap().runtime.is_some());
-
-        ProofEvaluations {
-            generic_selector: array::from_fn(|i| &evals[i].generic_selector),
-            poseidon_selector: array::from_fn(|i| &evals[i].poseidon_selector),
-            public: {
-                if evals.iter().all(|e| e.public.is_some()) {
-                    Some(array::from_fn(|i| evals[i].public.as_ref().unwrap()))
-                } else {
-                    None
-                }
-            },
-            z: array::from_fn(|i| &evals[i].z),
-            w: array::from_fn(|j| array::from_fn(|i| &evals[i].w[j])),
-            s: array::from_fn(|j| array::from_fn(|i| &evals[i].s[j])),
-            coefficients: array::from_fn(|j| array::from_fn(|i| &evals[i].coefficients[j])),
-            lookup: if has_lookup {
-                let sorted_length = evals[0].lookup.as_ref().unwrap().sorted.len();
-                Some(LookupEvaluations {
-                    aggreg: array::from_fn(|i| &evals[i].lookup.as_ref().unwrap().aggreg),
-                    table: array::from_fn(|i| &evals[i].lookup.as_ref().unwrap().table),
-                    sorted: (0..sorted_length)
-                        .map(|j| array::from_fn(|i| &evals[i].lookup.as_ref().unwrap().sorted[j]))
-                        .collect(),
-                    runtime: if has_runtime {
-                        Some(array::from_fn(|i| {
-                            evals[i].lookup.as_ref().unwrap().runtime.as_ref().unwrap()
-                        }))
-                    } else {
-                        None
-                    },
-                })
-            } else {
-                None
-            },
-=======
             complete_add_selector: f(complete_add_selector),
             mul_selector: f(mul_selector),
             emul_selector: f(emul_selector),
@@ -394,7 +340,6 @@
             lookup_gate_lookup_selector: lookup_gate_lookup_selector.as_ref().map(f),
             range_check_lookup_selector: range_check_lookup_selector.as_ref().map(f),
             foreign_field_mul_lookup_selector: foreign_field_mul_lookup_selector.as_ref().map(f),
->>>>>>> 07cf7ec6
         }
     }
 }
@@ -789,7 +734,6 @@
                     .map(&|x| x.into_iter().map(Into::into).collect()),
             );
 
-<<<<<<< HEAD
             (
                 pe.public
                     .map(|x| x.map(&|x| x.into_iter().map(Into::into).collect())),
@@ -804,86 +748,71 @@
                     poseidon_selector: pe
                         .poseidon_selector
                         .map(&|x| x.into_iter().map(Into::into).collect()),
-                    lookup: pe.lookup.map(Into::into),
+                    complete_add_selector: pe
+                        .complete_add_selector
+                        .map(&|x| x.into_iter().map(Into::into).collect()),
+                    mul_selector: pe
+                        .mul_selector
+                        .map(&|x| x.into_iter().map(Into::into).collect()),
+                    emul_selector: pe
+                        .emul_selector
+                        .map(&|x| x.into_iter().map(Into::into).collect()),
+                    endomul_scalar_selector: pe
+                        .endomul_scalar_selector
+                        .map(&|x| x.into_iter().map(Into::into).collect()),
+                    range_check0_selector: pe
+                        .range_check0_selector
+                        .map(|x| x.map(&|x| x.into_iter().map(Into::into).collect())),
+                    range_check1_selector: pe
+                        .range_check1_selector
+                        .map(|x| x.map(&|x| x.into_iter().map(Into::into).collect())),
+                    foreign_field_add_selector: pe
+                        .foreign_field_add_selector
+                        .map(|x| x.map(&|x| x.into_iter().map(Into::into).collect())),
+                    foreign_field_mul_selector: pe
+                        .foreign_field_mul_selector
+                        .map(|x| x.map(&|x| x.into_iter().map(Into::into).collect())),
+                    xor_selector: pe
+                        .xor_selector
+                        .map(|x| x.map(&|x| x.into_iter().map(Into::into).collect())),
+                    rot_selector: pe
+                        .rot_selector
+                        .map(|x| x.map(&|x| x.into_iter().map(Into::into).collect())),
+                    lookup_aggregation: pe
+                        .lookup_aggregation
+                        .map(|x| x.map(&|x| x.into_iter().map(Into::into).collect())),
+                    lookup_table: pe
+                        .lookup_table
+                        .map(|x| x.map(&|x| x.into_iter().map(Into::into).collect())),
+                    lookup_sorted: pe
+                        .lookup_sorted
+                        .iter()
+                        .map(|x| {
+                            x.as_ref().map(|x| {
+                                x.map_ref(&|x| x.clone().into_iter().map(Into::into).collect())
+                            })
+                        })
+                        .collect::<Vec<_>>(),
+                    runtime_lookup_table: pe
+                        .runtime_lookup_table
+                        .map(|x| x.map(&|x| x.into_iter().map(Into::into).collect())),
+                    runtime_lookup_table_selector: pe
+                        .runtime_lookup_table_selector
+                        .map(|x| x.map(&|x| x.into_iter().map(Into::into).collect())),
+                    xor_lookup_selector: pe
+                        .xor_lookup_selector
+                        .map(|x| x.map(&|x| x.into_iter().map(Into::into).collect())),
+                    lookup_gate_lookup_selector: pe
+                        .lookup_gate_lookup_selector
+                        .map(|x| x.map(&|x| x.into_iter().map(Into::into).collect())),
+                    range_check_lookup_selector: pe
+                        .range_check_lookup_selector
+                        .map(|x| x.map(&|x| x.into_iter().map(Into::into).collect())),
+                    foreign_field_mul_lookup_selector: pe
+                        .foreign_field_mul_lookup_selector
+                        .map(|x| x.map(&|x| x.into_iter().map(Into::into).collect())),
                 },
             )
-=======
-            Self {
-                w,
-                coefficients,
-                z: pe.z.map(&|x| x.into_iter().map(Into::into).collect()),
-                s,
-                generic_selector: pe
-                    .generic_selector
-                    .map(&|x| x.into_iter().map(Into::into).collect()),
-                poseidon_selector: pe
-                    .poseidon_selector
-                    .map(&|x| x.into_iter().map(Into::into).collect()),
-                complete_add_selector: pe
-                    .complete_add_selector
-                    .map(&|x| x.into_iter().map(Into::into).collect()),
-                mul_selector: pe
-                    .mul_selector
-                    .map(&|x| x.into_iter().map(Into::into).collect()),
-                emul_selector: pe
-                    .emul_selector
-                    .map(&|x| x.into_iter().map(Into::into).collect()),
-                endomul_scalar_selector: pe
-                    .endomul_scalar_selector
-                    .map(&|x| x.into_iter().map(Into::into).collect()),
-                range_check0_selector: pe
-                    .range_check0_selector
-                    .map(|x| x.map(&|x| x.into_iter().map(Into::into).collect())),
-                range_check1_selector: pe
-                    .range_check1_selector
-                    .map(|x| x.map(&|x| x.into_iter().map(Into::into).collect())),
-                foreign_field_add_selector: pe
-                    .foreign_field_add_selector
-                    .map(|x| x.map(&|x| x.into_iter().map(Into::into).collect())),
-                foreign_field_mul_selector: pe
-                    .foreign_field_mul_selector
-                    .map(|x| x.map(&|x| x.into_iter().map(Into::into).collect())),
-                xor_selector: pe
-                    .xor_selector
-                    .map(|x| x.map(&|x| x.into_iter().map(Into::into).collect())),
-                rot_selector: pe
-                    .rot_selector
-                    .map(|x| x.map(&|x| x.into_iter().map(Into::into).collect())),
-                lookup_aggregation: pe
-                    .lookup_aggregation
-                    .map(|x| x.map(&|x| x.into_iter().map(Into::into).collect())),
-                lookup_table: pe
-                    .lookup_table
-                    .map(|x| x.map(&|x| x.into_iter().map(Into::into).collect())),
-                lookup_sorted: pe
-                    .lookup_sorted
-                    .iter()
-                    .map(|x| {
-                        x.as_ref().map(|x| {
-                            x.map_ref(&|x| x.clone().into_iter().map(Into::into).collect())
-                        })
-                    })
-                    .collect::<Vec<_>>(),
-                runtime_lookup_table: pe
-                    .runtime_lookup_table
-                    .map(|x| x.map(&|x| x.into_iter().map(Into::into).collect())),
-                runtime_lookup_table_selector: pe
-                    .runtime_lookup_table_selector
-                    .map(|x| x.map(&|x| x.into_iter().map(Into::into).collect())),
-                xor_lookup_selector: pe
-                    .xor_lookup_selector
-                    .map(|x| x.map(&|x| x.into_iter().map(Into::into).collect())),
-                lookup_gate_lookup_selector: pe
-                    .lookup_gate_lookup_selector
-                    .map(|x| x.map(&|x| x.into_iter().map(Into::into).collect())),
-                range_check_lookup_selector: pe
-                    .range_check_lookup_selector
-                    .map(|x| x.map(&|x| x.into_iter().map(Into::into).collect())),
-                foreign_field_mul_lookup_selector: pe
-                    .foreign_field_mul_lookup_selector
-                    .map(|x| x.map(&|x| x.into_iter().map(Into::into).collect())),
-            }
->>>>>>> 07cf7ec6
         }
     }
 
