//! This module implements prover's zk-proof primitive.

use crate::{
    circuits::{
        argument::{Argument, ArgumentType},
        expr::{self, l0_1, Constants, Environment, LookupEnvironment},
        gate::GateType,
        lookup::{self, runtime_tables::RuntimeTable, tables::combine_table_entry},
        polynomials::{
            complete_add::CompleteAdd,
            endomul_scalar::EndomulScalar,
            endosclmul::EndosclMul,
            foreign_field_add::circuitgates::ForeignFieldAdd,
            foreign_field_mul::{self, circuitgates::ForeignFieldMul},
            generic, permutation,
            permutation::ZK_ROWS,
            poseidon::Poseidon,
            range_check::circuitgates::{RangeCheck0, RangeCheck1},
            rot::Rot64,
            varbasemul::VarbaseMul,
            xor::Xor16,
        },
        wires::{COLUMNS, PERMUTS},
    },
    curve::KimchiCurve,
    error::ProverError,
    lagrange_basis_evaluations::LagrangeBasisEvaluations,
    plonk_sponge::FrSponge,
    proof::{
        LookupCommitments, LookupEvaluations, PointEvaluations, ProofEvaluations,
        ProverCommitments, ProverProof, RecursionChallenge,
    },
    prover_index::ProverIndex,
};
use ark_ec::ProjectiveCurve;
use ark_ff::{FftField, Field, One, PrimeField, UniformRand, Zero};
use ark_poly::{
    univariate::DensePolynomial, EvaluationDomain, Evaluations, Polynomial,
    Radix2EvaluationDomain as D, UVPolynomial,
};
use itertools::Itertools;
use mina_poseidon::{sponge::ScalarChallenge, FqSponge};
use o1_utils::ExtendedDensePolynomial as _;
use poly_commitment::{
    commitment::{
        absorb_commitment, b_poly_coefficients, BlindedCommitment, CommitmentCurve, PolyComm,
    },
    evaluation_proof::DensePolynomialOrEvaluations,
};
use rayon::prelude::*;
use std::array;
use std::collections::HashMap;

/// The result of a proof creation or verification.
type Result<T> = std::result::Result<T, ProverError>;

/// Helper to quickly test if a witness satisfies a constraint
macro_rules! check_constraint {
    ($index:expr, $evaluation:expr) => {{
        check_constraint!($index, stringify!($evaluation), $evaluation);
    }};
    ($index:expr, $label:expr, $evaluation:expr) => {{
        if cfg!(debug_assertions) {
            let (_, res) = $evaluation
                .interpolate_by_ref()
                .divide_by_vanishing_poly($index.cs.domain.d1)
                .unwrap();
            if !res.is_zero() {
                panic!("couldn't divide by vanishing polynomial: {}", $label);
            }
        }
    }};
}

/// Contains variables needed for lookup in the prover algorithm.
#[derive(Default)]
struct LookupContext<G, F>
where
    G: CommitmentCurve,
    F: FftField,
{
    /// The joint combiner used to join the columns of lookup tables
    joint_combiner: Option<F>,

    /// The power of the joint_combiner that can be used to add a table_id column
    /// to the concatenated lookup tables.
    table_id_combiner: Option<F>,

    /// The combined lookup entry that can be used as dummy value
    dummy_lookup_value: Option<F>,

    /// The combined lookup table
    joint_lookup_table: Option<DensePolynomial<F>>,
    joint_lookup_table_d8: Option<Evaluations<F, D<F>>>,

    /// The sorted polynomials `s` in different forms
    sorted: Option<Vec<Evaluations<F, D<F>>>>,
    sorted_coeffs: Option<Vec<DensePolynomial<F>>>,
    sorted_comms: Option<Vec<BlindedCommitment<G>>>,
    sorted8: Option<Vec<Evaluations<F, D<F>>>>,

    /// The aggregation polynomial in different forms
    aggreg_coeffs: Option<DensePolynomial<F>>,
    aggreg_comm: Option<BlindedCommitment<G>>,
    aggreg8: Option<Evaluations<F, D<F>>>,

    /// The evaluations of the aggregation polynomial for the proof
    eval: Option<LookupEvaluations<PointEvaluations<Vec<F>>>>,

    /// Runtime table
    runtime_table: Option<DensePolynomial<F>>,
    runtime_table_d8: Option<Evaluations<F, D<F>>>,
    runtime_table_comm: Option<BlindedCommitment<G>>,
    runtime_second_col_d8: Option<Evaluations<F, D<F>>>,
}

impl<G: KimchiCurve> ProverProof<G>
where
    G::BaseField: PrimeField,
{
    /// This function constructs prover's zk-proof from the witness & the `ProverIndex` against SRS instance
    ///
    /// # Errors
    ///
    /// Will give error if `create_recursive` process fails.
    pub fn create<
        EFqSponge: Clone + FqSponge<G::BaseField, G, G::ScalarField>,
        EFrSponge: FrSponge<G::ScalarField>,
    >(
        groupmap: &G::Map,
        witness: [Vec<G::ScalarField>; COLUMNS],
        runtime_tables: &[RuntimeTable<G::ScalarField>],
        index: &ProverIndex<G>,
    ) -> Result<Self> {
        Self::create_recursive::<EFqSponge, EFrSponge>(
            groupmap,
            witness,
            runtime_tables,
            index,
            Vec::new(),
            None,
        )
    }

    /// This function constructs prover's recursive zk-proof from the witness & the `ProverIndex` against SRS instance
    ///
    /// # Errors
    ///
    /// Will give error if inputs(like `lookup_context.joint_lookup_table_d8`) are None.
    ///
    /// # Panics
    ///
    /// Will panic if `lookup_context.joint_lookup_table_d8` is None.
    pub fn create_recursive<
        EFqSponge: Clone + FqSponge<G::BaseField, G, G::ScalarField>,
        EFrSponge: FrSponge<G::ScalarField>,
    >(
        group_map: &G::Map,
        mut witness: [Vec<G::ScalarField>; COLUMNS],
        runtime_tables: &[RuntimeTable<G::ScalarField>],
        index: &ProverIndex<G>,
        prev_challenges: Vec<RecursionChallenge<G>>,
        blinders: Option<[Option<PolyComm<G::ScalarField>>; COLUMNS]>,
    ) -> Result<Self> {
        internal_tracing::checkpoint!(internal_traces; create_recursive);

        // make sure that the SRS is not smaller than the domain size
        let d1_size = index.cs.domain.d1.size();
        if index.srs.max_degree() < d1_size {
            return Err(ProverError::SRSTooSmall);
        }

        let (_, endo_r) = G::endos();

        // TODO: rng should be passed as arg
        let rng = &mut rand::rngs::OsRng;

        // Verify the circuit satisfiability by the computed witness (baring plookup constraints)
        // Catch mistakes before proof generation.
        if cfg!(debug_assertions) && !index.cs.disable_gates_checks {
            let public = witness[0][0..index.cs.public].to_vec();
            index.verify(&witness, &public).expect("incorrect witness");
        }

        //~ 1. Ensure we have room in the witness for the zero-knowledge rows.
        //~    We currently expect the witness not to be of the same length as the domain,
        //~    but instead be of the length of the (smaller) circuit.
        //~    If we cannot add `ZK_ROWS` rows to the columns of the witness before reaching
        //~    the size of the domain, abort.
        let length_witness = witness[0].len();
        let length_padding = d1_size
            .checked_sub(length_witness)
            .ok_or(ProverError::NoRoomForZkInWitness)?;

        if length_padding < ZK_ROWS as usize {
            return Err(ProverError::NoRoomForZkInWitness);
        }

        //~ 1. Pad the witness columns with Zero gates to make them the same length as the domain.
        //~    Then, randomize the last `ZK_ROWS` of each columns.
        internal_tracing::checkpoint!(internal_traces; pad_witness);
        for w in &mut witness {
            if w.len() != length_witness {
                return Err(ProverError::WitnessCsInconsistent);
            }

            // padding
            w.extend(std::iter::repeat(G::ScalarField::zero()).take(length_padding));

            // zk-rows
            for row in w.iter_mut().rev().take(ZK_ROWS as usize) {
                *row = <G::ScalarField as UniformRand>::rand(rng);
            }
        }

        //~ 1. Setup the Fq-Sponge.
        internal_tracing::checkpoint!(internal_traces; set_up_fq_sponge);
        let mut fq_sponge = EFqSponge::new(G::OtherCurve::sponge_params());

        //~ 1. Absorb the digest of the VerifierIndex.
        let verifier_index_digest = index.verifier_index_digest::<EFqSponge>();
        fq_sponge.absorb_fq(&[verifier_index_digest]);

        //~ 1. Absorb the commitments of the previous challenges with the Fq-sponge.
        for RecursionChallenge { comm, .. } in &prev_challenges {
            absorb_commitment(&mut fq_sponge, comm)
        }

        //~ 1. Compute the negated public input polynomial as
        //~    the polynomial that evaluates to $-p_i$ for the first `public_input_size` values of the domain,
        //~    and $0$ for the rest.
        let public = witness[0][0..index.cs.public].to_vec();
        let public_poly = -Evaluations::<G::ScalarField, D<G::ScalarField>>::from_vec_and_domain(
            public,
            index.cs.domain.d1,
        )
        .interpolate();

        //~ 1. Commit (non-hiding) to the negated public input polynomial.
        let public_comm = index.srs.commit_non_hiding(&public_poly, None);
        let public_comm = {
            index
                .srs
                .mask_custom(
                    public_comm.clone(),
                    &public_comm.map(|_| G::ScalarField::one()),
                )
                .unwrap()
                .commitment
        };

        //~ 1. Absorb the commitment to the public polynomial with the Fq-Sponge.
        //~
        //~    Note: unlike the original PLONK protocol,
        //~    the prover also provides evaluations of the public polynomial to help the verifier circuit.
        //~    This is why we need to absorb the commitment to the public polynomial at this point.
        absorb_commitment(&mut fq_sponge, &public_comm);

        //~ 1. Commit to the witness columns by creating `COLUMNS` hidding commitments.
        //~
        //~    Note: since the witness is in evaluation form,
        //~    we can use the `commit_evaluation` optimization.
        internal_tracing::checkpoint!(internal_traces; commit_to_witness_columns);
        let mut w_comm = vec![];
        for col in 0..COLUMNS {
            // witness coeff -> witness eval
            let witness_eval =
                Evaluations::<G::ScalarField, D<G::ScalarField>>::from_vec_and_domain(
                    witness[col].clone(),
                    index.cs.domain.d1,
                );

            let com = match blinders.as_ref().and_then(|b| b[col].as_ref()) {
                // no blinders: blind the witness
                None => index
                    .srs
                    .commit_evaluations(index.cs.domain.d1, &witness_eval, rng),
                // blinders: blind the witness with them
                Some(blinder) => {
                    // TODO: make this a function rather no? mask_with_custom()
                    let witness_com = index
                        .srs
                        .commit_evaluations_non_hiding(index.cs.domain.d1, &witness_eval);
                    index
                        .srs
                        .mask_custom(witness_com, blinder)
                        .map_err(ProverError::WrongBlinders)?
                }
            };

            w_comm.push(com);
        }

        let w_comm: [BlindedCommitment<G>; COLUMNS] = w_comm
            .try_into()
            .expect("previous loop is of the correct length");

        //~ 1. Absorb the witness commitments with the Fq-Sponge.
        w_comm
            .iter()
            .for_each(|c| absorb_commitment(&mut fq_sponge, &c.commitment));

        //~ 1. Compute the witness polynomials by interpolating each `COLUMNS` of the witness.
        //~    As mentioned above, we commit using the evaluations form rather than the coefficients
        //~    form so we can take advantage of the sparsity of the evaluations (i.e., there are many
        //~    0 entries and entries that have less-than-full-size field elemnts.)
        let witness_poly: [DensePolynomial<G::ScalarField>; COLUMNS] = array::from_fn(|i| {
            Evaluations::<G::ScalarField, D<G::ScalarField>>::from_vec_and_domain(
                witness[i].clone(),
                index.cs.domain.d1,
            )
            .interpolate()
        });

        let mut lookup_context = LookupContext::default();

        //~ 1. If using lookup:
        if let Some(lcs) = &index.cs.lookup_constraint_system {
            internal_tracing::checkpoint!(internal_traces; use_lookup, {
                "uses_lookup": true,
                "uses_runtime_tables": lcs.runtime_tables.is_some(),
            });
            //~~ * if using runtime table:
            if let Some(cfg_runtime_tables) = &lcs.runtime_tables {
                //~~~ * check that all the provided runtime tables have length and IDs that match the runtime table configuration of the index
                //~~~   we expect the given runtime tables to be sorted as configured, this makes it easier afterwards
                let expected_runtime: Vec<_> = cfg_runtime_tables
                    .iter()
                    .map(|rt| (rt.id, rt.len))
                    .collect();
                let runtime: Vec<_> = runtime_tables
                    .iter()
                    .map(|rt| (rt.id, rt.data.len()))
                    .collect();
                if expected_runtime != runtime {
                    return Err(ProverError::RuntimeTablesInconsistent);
                }

                //~~~ * calculate the contribution to the second column of the lookup table
                //~~~   (the runtime vector)
                let (runtime_table_contribution, runtime_table_contribution_d8) = {
                    let mut offset = lcs
                        .runtime_table_offset
                        .expect("runtime configuration missing offset");

                    let mut evals = vec![G::ScalarField::zero(); d1_size];
                    for rt in runtime_tables {
                        let range = offset..(offset + rt.data.len());
                        evals[range].copy_from_slice(&rt.data);
                        offset += rt.data.len();
                    }

                    // zero-knowledge
                    for e in evals.iter_mut().rev().take(ZK_ROWS as usize) {
                        *e = <G::ScalarField as UniformRand>::rand(rng);
                    }

                    // get coeff and evaluation form
                    let runtime_table_contribution =
                        Evaluations::from_vec_and_domain(evals, index.cs.domain.d1).interpolate();

                    let runtime_table_contribution_d8 =
                        runtime_table_contribution.evaluate_over_domain_by_ref(index.cs.domain.d8);

                    (runtime_table_contribution, runtime_table_contribution_d8)
                };

                // commit the runtime polynomial
                // (and save it to the proof)
                let runtime_table_comm = index.srs.commit(&runtime_table_contribution, None, rng);

                // absorb the commitment
                absorb_commitment(&mut fq_sponge, &runtime_table_comm.commitment);

                // pre-compute the updated second column of the lookup table
                let mut second_column_d8 = runtime_table_contribution_d8.clone();
                second_column_d8
                    .evals
                    .par_iter_mut()
                    .enumerate()
                    .for_each(|(row, e)| {
                        *e += lcs.lookup_table8[1][row];
                    });

                lookup_context.runtime_table = Some(runtime_table_contribution);
                lookup_context.runtime_table_d8 = Some(runtime_table_contribution_d8);
                lookup_context.runtime_table_comm = Some(runtime_table_comm);
                lookup_context.runtime_second_col_d8 = Some(second_column_d8);
            }

            //~~ * If queries involve a lookup table with multiple columns
            //~~   then squeeze the Fq-Sponge to obtain the joint combiner challenge $j'$,
            //~~   otherwise set the joint combiner challenge $j'$ to $0$.
            let joint_combiner = if lcs.configuration.lookup_info.features.joint_lookup_used {
                fq_sponge.challenge()
            } else {
                G::ScalarField::zero()
            };

            //~~ * Derive the scalar joint combiner $j$ from $j'$ using the endomorphism (TOOD: specify)
            let joint_combiner: G::ScalarField = ScalarChallenge(joint_combiner).to_field(endo_r);

            //~~ * If multiple lookup tables are involved,
            //~~   set the `table_id_combiner` as the $j^i$ with $i$ the maximum width of any used table.
            //~~   Essentially, this is to add a last column of table ids to the concatenated lookup tables.
            let table_id_combiner: G::ScalarField = if lcs.table_ids8.as_ref().is_some() {
                joint_combiner.pow([lcs.configuration.lookup_info.max_joint_size as u64])
            } else {
                // TODO: just set this to None in case multiple tables are not used
                G::ScalarField::zero()
            };
            lookup_context.table_id_combiner = Some(table_id_combiner);

            //~~ * Compute the dummy lookup value as the combination of the last entry of the XOR table (so `(0, 0, 0)`).
            //~~   Warning: This assumes that we always use the XOR table when using lookups.
            let dummy_lookup_value = lcs
                .configuration
                .dummy_lookup
                .evaluate(&joint_combiner, &table_id_combiner);
            lookup_context.dummy_lookup_value = Some(dummy_lookup_value);

            //~~ * Compute the lookup table values as the combination of the lookup table entries.
            let joint_lookup_table_d8 = {
                let mut evals = Vec::with_capacity(d1_size);

                for idx in 0..(d1_size * 8) {
                    let table_id = match lcs.table_ids8.as_ref() {
                        Some(table_ids8) => table_ids8.evals[idx],
                        None =>
                        // If there is no `table_ids8` in the constraint system,
                        // every table ID is identically 0.
                        {
                            G::ScalarField::zero()
                        }
                    };

                    let combined_entry =
                        if !lcs.configuration.lookup_info.features.uses_runtime_tables {
                            let table_row = lcs.lookup_table8.iter().map(|e| &e.evals[idx]);

                            combine_table_entry(
                                &joint_combiner,
                                &table_id_combiner,
                                table_row,
                                &table_id,
                            )
                        } else {
                            // if runtime table are used, the second row is modified
                            let second_col = lookup_context.runtime_second_col_d8.as_ref().unwrap();

                            let table_row = lcs.lookup_table8.iter().enumerate().map(|(col, e)| {
                                if col == 1 {
                                    &second_col.evals[idx]
                                } else {
                                    &e.evals[idx]
                                }
                            });

                            combine_table_entry(
                                &joint_combiner,
                                &table_id_combiner,
                                table_row,
                                &table_id,
                            )
                        };
                    evals.push(combined_entry);
                }

                Evaluations::from_vec_and_domain(evals, index.cs.domain.d8)
            };

            // TODO: This interpolation is avoidable.
            let joint_lookup_table = joint_lookup_table_d8.interpolate_by_ref();

            //~~ * Compute the sorted evaluations.
            // TODO: Once we switch to committing using lagrange commitments,
            // `witness` will be consumed when we interpolate, so interpolation will
            // have to moved below this.
            let sorted: Vec<_> = lookup::constraints::sorted(
                dummy_lookup_value,
                &joint_lookup_table_d8,
                index.cs.domain.d1,
                &index.cs.gates,
                &witness,
                joint_combiner,
                table_id_combiner,
                &lcs.configuration.lookup_info,
            )?;

            //~~ * Randomize the last `EVALS` rows in each of the sorted polynomials
            //~~   in order to add zero-knowledge to the protocol.
            let sorted: Vec<_> = sorted
                .into_iter()
                .map(|chunk| lookup::constraints::zk_patch(chunk, index.cs.domain.d1, rng))
                .collect();

            //~~ * Commit each of the sorted polynomials.
            let sorted_comms: Vec<_> = sorted
                .iter()
                .map(|v| index.srs.commit_evaluations(index.cs.domain.d1, v, rng))
                .collect();

            //~~ * Absorb each commitments to the sorted polynomials.
            sorted_comms
                .iter()
                .for_each(|c| absorb_commitment(&mut fq_sponge, &c.commitment));

            // precompute different forms of the sorted polynomials for later
            // TODO: We can avoid storing these coefficients.
            let sorted_coeffs: Vec<_> = sorted.iter().map(|e| e.clone().interpolate()).collect();
            let sorted8: Vec<_> = sorted_coeffs
                .iter()
                .map(|v| v.evaluate_over_domain_by_ref(index.cs.domain.d8))
                .collect();

            lookup_context.joint_combiner = Some(joint_combiner);
            lookup_context.sorted = Some(sorted);
            lookup_context.sorted_coeffs = Some(sorted_coeffs);
            lookup_context.sorted_comms = Some(sorted_comms);
            lookup_context.sorted8 = Some(sorted8);
            lookup_context.joint_lookup_table_d8 = Some(joint_lookup_table_d8);
            lookup_context.joint_lookup_table = Some(joint_lookup_table);
        }

        //~ 1. Sample $\beta$ with the Fq-Sponge.
        let beta = fq_sponge.challenge();

        //~ 1. Sample $\gamma$ with the Fq-Sponge.
        let gamma = fq_sponge.challenge();

        //~ 1. If using lookup:
        if let Some(lcs) = &index.cs.lookup_constraint_system {
            //~~ * Compute the lookup aggregation polynomial.
            let joint_lookup_table_d8 = lookup_context.joint_lookup_table_d8.as_ref().unwrap();

            let aggreg = lookup::constraints::aggregation::<_, G::ScalarField>(
                lookup_context.dummy_lookup_value.unwrap(),
                joint_lookup_table_d8,
                index.cs.domain.d1,
                &index.cs.gates,
                &witness,
                &lookup_context.joint_combiner.unwrap(),
                &lookup_context.table_id_combiner.unwrap(),
                beta,
                gamma,
                lookup_context.sorted.as_ref().unwrap(),
                rng,
                &lcs.configuration.lookup_info,
            )?;

            //~~ * Commit to the aggregation polynomial.
            let aggreg_comm = index
                .srs
                .commit_evaluations(index.cs.domain.d1, &aggreg, rng);

            //~~ * Absorb the commitment to the aggregation polynomial with the Fq-Sponge.
            absorb_commitment(&mut fq_sponge, &aggreg_comm.commitment);

            // precompute different forms of the aggregation polynomial for later
            let aggreg_coeffs = aggreg.interpolate();
            // TODO: There's probably a clever way to expand the domain without
            // interpolating
            let aggreg8 = aggreg_coeffs.evaluate_over_domain_by_ref(index.cs.domain.d8);

            lookup_context.aggreg_comm = Some(aggreg_comm);
            lookup_context.aggreg_coeffs = Some(aggreg_coeffs);
            lookup_context.aggreg8 = Some(aggreg8);
        }

        //~ 1. Compute the permutation aggregation polynomial $z$.
        internal_tracing::checkpoint!(internal_traces; z_permutation_aggregation_polynomial);
        let z_poly = index.perm_aggreg(&witness, &beta, &gamma, rng)?;

        //~ 1. Commit (hidding) to the permutation aggregation polynomial $z$.
        let z_comm = index.srs.commit(&z_poly, None, rng);

        //~ 1. Absorb the permutation aggregation polynomial $z$ with the Fq-Sponge.
        absorb_commitment(&mut fq_sponge, &z_comm.commitment);

        //~ 1. Sample $\alpha'$ with the Fq-Sponge.
        let alpha_chal = ScalarChallenge(fq_sponge.challenge());

        //~ 1. Derive $\alpha$ from $\alpha'$ using the endomorphism (TODO: details)
        let alpha: G::ScalarField = alpha_chal.to_field(endo_r);

        //~ 1. TODO: instantiate alpha?
        let mut all_alphas = index.powers_of_alpha.clone();
        all_alphas.instantiate(alpha);

        //~ 1. Compute the quotient polynomial (the $t$ in $f = Z_H \cdot t$).
        //~    The quotient polynomial is computed by adding all these polynomials together:
        //~~ * the combined constraints for all the gates
        //~~ * the combined constraints for the permutation
        //~~ * TODO: lookup
        //~~ * the negated public polynomial
        //~    and by then dividing the resulting polynomial with the vanishing polynomial $Z_H$.
        //~    TODO: specify the split of the permutation polynomial into perm and bnd?
        let lookup_env = if let Some(lcs) = &index.cs.lookup_constraint_system {
            let joint_lookup_table_d8 = lookup_context.joint_lookup_table_d8.as_ref().unwrap();

            Some(LookupEnvironment {
                aggreg: lookup_context.aggreg8.as_ref().unwrap(),
                sorted: lookup_context.sorted8.as_ref().unwrap(),
                selectors: &lcs.lookup_selectors,
                table: joint_lookup_table_d8,
                runtime_selector: lcs.runtime_selector.as_ref(),
                runtime_table: lookup_context.runtime_table_d8.as_ref(),
            })
        } else {
            None
        };

        internal_tracing::checkpoint!(internal_traces; eval_witness_polynomials_over_domains);
        let lagrange = index.cs.evaluate(&witness_poly, &z_poly);
        internal_tracing::checkpoint!(internal_traces; compute_index_evals);
        let env = {
            let mut index_evals = HashMap::new();
            use GateType::*;
            index_evals.insert(Generic, &index.column_evaluations.generic_selector4);
            index_evals.insert(Poseidon, &index.column_evaluations.poseidon_selector8);
            index_evals.insert(
                CompleteAdd,
                &index.column_evaluations.complete_add_selector4,
            );
            index_evals.insert(VarBaseMul, &index.column_evaluations.mul_selector8);
            index_evals.insert(EndoMul, &index.column_evaluations.emul_selector8);
            index_evals.insert(
                EndoMulScalar,
                &index.column_evaluations.endomul_scalar_selector8,
            );

            if let Some(selector) = &index.column_evaluations.range_check0_selector8.as_ref() {
                index_evals.insert(GateType::RangeCheck0, selector);
            }

            if let Some(selector) = &index.column_evaluations.range_check1_selector8.as_ref() {
                index_evals.insert(GateType::RangeCheck1, selector);
            }

            if let Some(selector) = index
                .column_evaluations
                .foreign_field_add_selector8
                .as_ref()
            {
                index_evals.insert(GateType::ForeignFieldAdd, selector);
            }

            if let Some(selector) = index
                .column_evaluations
                .foreign_field_mul_selector8
                .as_ref()
            {
                index_evals.extend(
                    foreign_field_mul::gadget::circuit_gates()
                        .iter()
                        .enumerate()
                        .map(|(_, gate_type)| (*gate_type, selector)),
                );
            }

            if let Some(selector) = index.column_evaluations.xor_selector8.as_ref() {
                index_evals.insert(GateType::Xor16, selector);
            }

            if let Some(selector) = index.column_evaluations.rot_selector8.as_ref() {
                index_evals.insert(GateType::Rot64, selector);
            }

            let mds = &G::sponge_params().mds;
            Environment {
                constants: Constants {
                    alpha,
                    beta,
                    gamma,
                    joint_combiner: lookup_context.joint_combiner,
                    endo_coefficient: index.cs.endo,
                    mds,
                },
                witness: &lagrange.d8.this.w,
                coefficient: &index.column_evaluations.coefficients8,
                vanishes_on_last_4_rows: &index.cs.precomputations().vanishes_on_last_4_rows,
                z: &lagrange.d8.this.z,
                l0_1: l0_1(index.cs.domain.d1),
                domain: index.cs.domain,
                index: index_evals,
                lookup: lookup_env,
            }
        };

        let mut cache = expr::Cache::default();

<<<<<<< HEAD
=======
        internal_tracing::checkpoint!(internal_traces; compute_quotient_poly);

>>>>>>> 9da86a07
        let quotient_poly = {
            // generic
            let mut t4 = {
                let generic_constraint =
                    generic::Generic::combined_constraints(&all_alphas, &mut cache);
                let generic4 = generic_constraint.evaluations(&env);

                if cfg!(debug_assertions) {
                    let p4 = public_poly.evaluate_over_domain_by_ref(index.cs.domain.d4);
                    let gen_minus_pub = &generic4 + &p4;

                    check_constraint!(index, gen_minus_pub);
                }

                generic4
            };
            // permutation
            let (mut t8, bnd) = {
                let alphas =
                    all_alphas.get_alphas(ArgumentType::Permutation, permutation::CONSTRAINTS);
                let (perm, bnd) = index.perm_quot(&lagrange, beta, gamma, &z_poly, alphas)?;

                check_constraint!(index, perm);

                (perm, bnd)
            };

            {
                use crate::circuits::argument::DynArgument;

                let range_check0_enabled =
                    index.column_evaluations.range_check0_selector8.is_some();
                let range_check1_enabled =
                    index.column_evaluations.range_check1_selector8.is_some();
                let foreign_field_addition_enabled = index
                    .column_evaluations
                    .foreign_field_add_selector8
                    .is_some();
                let foreign_field_multiplication_enabled = index
                    .column_evaluations
                    .foreign_field_mul_selector8
                    .is_some();
                let xor_enabled = index.column_evaluations.xor_selector8.is_some();
                let rot_enabled = index.column_evaluations.rot_selector8.is_some();

                for gate in [
                    (
                        (&CompleteAdd::default() as &dyn DynArgument<G::ScalarField>),
                        true,
                    ),
                    (&VarbaseMul::default(), true),
                    (&EndosclMul::default(), true),
                    (&EndomulScalar::default(), true),
                    (&Poseidon::default(), true),
                    // Range check gates
                    (&RangeCheck0::default(), range_check0_enabled),
                    (&RangeCheck1::default(), range_check1_enabled),
                    // Foreign field addition gate
                    (&ForeignFieldAdd::default(), foreign_field_addition_enabled),
                    // Foreign field multiplication gate
                    (
                        &ForeignFieldMul::default(),
                        foreign_field_multiplication_enabled,
                    ),
                    // Xor gate
                    (&Xor16::default(), xor_enabled),
                    // Rot gate
                    (&Rot64::default(), rot_enabled),
                ]
                .into_iter()
                .filter_map(|(gate, is_enabled)| if is_enabled { Some(gate) } else { None })
                {
                    let constraint = gate.combined_constraints(&all_alphas, &mut cache);
                    let eval = constraint.evaluations(&env);
                    if eval.domain().size == t4.domain().size {
                        t4 += &eval;
                    } else if eval.domain().size == t8.domain().size {
                        t8 += &eval;
                    } else {
                        panic!("Bad evaluation")
                    }
                    check_constraint!(index, format!("{:?}", gate.argument_type()), eval);
                }
            };

            // lookup
            {
                if let Some(lcs) = index.cs.lookup_constraint_system.as_ref() {
                    let constraints = lookup::constraints::constraints(&lcs.configuration, false);
                    let constraints_len = u32::try_from(constraints.len())
                        .expect("not expecting a large amount of constraints");
                    let lookup_alphas =
                        all_alphas.get_alphas(ArgumentType::Lookup, constraints_len);

                    // as lookup constraints are computed with the expression framework,
                    // each of them can result in Evaluations of different domains
                    for (ii, (constraint, alpha_pow)) in
                        constraints.into_iter().zip_eq(lookup_alphas).enumerate()
                    {
                        let mut eval = constraint.evaluations(&env);
                        eval.evals.par_iter_mut().for_each(|x| *x *= alpha_pow);

                        if eval.domain().size == t4.domain().size {
                            t4 += &eval;
                        } else if eval.domain().size == t8.domain().size {
                            t8 += &eval;
                        } else if eval.evals.iter().all(|x| x.is_zero()) {
                            // Skip any 0-valued evaluations
                        } else {
                            panic!("Bad evaluation")
                        }

                        check_constraint!(index, format!("lookup constraint #{ii}"), eval);
                    }
                }
            }

            // public polynomial
            let mut f = t4.interpolate() + t8.interpolate();
            f += &public_poly;

            // divide contributions with vanishing polynomial
            let (mut quotient, res) = f
                .divide_by_vanishing_poly(index.cs.domain.d1)
                .ok_or(ProverError::Prover("division by vanishing polynomial"))?;
            if !res.is_zero() {
                return Err(ProverError::Prover(
                    "rest of division by vanishing polynomial",
                ));
            }

            quotient += &bnd; // already divided by Z_H
            quotient
        };

        //~ 1. commit (hiding) to the quotient polynomial $t$
        //~    TODO: specify the dummies
        let t_comm = {
            let mut t_comm = index.srs.commit(&quotient_poly, None, rng);

            let expected_t_size = PERMUTS;
            let dummies = expected_t_size - t_comm.commitment.unshifted.len();
            // Add `dummies` many hiding commitments to the 0 polynomial, since if the
            // number of commitments in `t_comm` is less than the max size, it means that
            // the higher degree coefficients of `t` are 0.
            for _ in 0..dummies {
                let w = <G::ScalarField as UniformRand>::rand(rng);
                t_comm
                    .commitment
                    .unshifted
                    .push(index.srs.h.mul(w).into_affine());
                t_comm.blinders.unshifted.push(w);
            }
            t_comm
        };

        //~ 1. Absorb the the commitment of the quotient polynomial with the Fq-Sponge.
        absorb_commitment(&mut fq_sponge, &t_comm.commitment);

        //~ 1. Sample $\zeta'$ with the Fq-Sponge.
        let zeta_chal = ScalarChallenge(fq_sponge.challenge());

        //~ 1. Derive $\zeta$ from $\zeta'$ using the endomorphism (TODO: specify)
        let zeta = zeta_chal.to_field(endo_r);

        let omega = index.cs.domain.d1.group_gen;
        let zeta_omega = zeta * omega;

        //~ 1. If lookup is used, evaluate the following polynomials at $\zeta$ and $\zeta \omega$:
        if index.cs.lookup_constraint_system.is_some() {
            //~~ * the aggregation polynomial
            let aggreg = lookup_context
                .aggreg_coeffs
                .as_ref()
                .unwrap()
                .to_chunked_polynomial(index.max_poly_size);

            //~~ * the sorted polynomials
            let sorted = lookup_context
                .sorted_coeffs
                .as_ref()
                .unwrap()
                .iter()
                .map(|c| c.to_chunked_polynomial(index.max_poly_size));

            //~~ * the table polynonial
            let joint_table = lookup_context.joint_lookup_table.as_ref().unwrap();
            let joint_table = joint_table.to_chunked_polynomial(index.max_poly_size);

            lookup_context.eval = Some(LookupEvaluations {
                aggreg: PointEvaluations {
                    zeta: aggreg.evaluate_chunks(zeta),
                    zeta_omega: aggreg.evaluate_chunks(zeta_omega),
                },
                sorted: sorted
                    .map(|sorted| PointEvaluations {
                        zeta: sorted.evaluate_chunks(zeta),
                        zeta_omega: sorted.evaluate_chunks(zeta_omega),
                    })
                    .collect(),
                table: PointEvaluations {
                    zeta: joint_table.evaluate_chunks(zeta),
                    zeta_omega: joint_table.evaluate_chunks(zeta_omega),
                },
                runtime: lookup_context.runtime_table.as_ref().map(|runtime_table| {
                    let runtime_table = runtime_table.to_chunked_polynomial(index.max_poly_size);
                    PointEvaluations {
                        zeta: runtime_table.evaluate_chunks(zeta),
                        zeta_omega: runtime_table.evaluate_chunks(zeta_omega),
                    }
                }),
            })
        }

        //~ 1. Chunk evaluate the following polynomials at both $\zeta$ and $\zeta \omega$:
        //~~ * $s_i$
        //~~ * $w_i$
        //~~ * $z$
        //~~ * lookup (TODO)
        //~~ * generic selector
        //~~ * poseidon selector
        //~
        //~    By "chunk evaluate" we mean that the evaluation of each polynomial can potentially be a vector of values.
        //~    This is because the index's `max_poly_size` parameter dictates the maximum size of a polynomial in the protocol.
        //~    If a polynomial $f$ exceeds this size, it must be split into several polynomials like so:
        //~    $$f(x) = f_0(x) + x^n f_1(x) + x^{2n} f_2(x) + \cdots$$
        //~
        //~    And the evaluation of such a polynomial is the following list for $x \in {\zeta, \zeta\omega}$:
        //~
        //~    $$(f_0(x), f_1(x), f_2(x), \ldots)$$
        //~
        //~    TODO: do we want to specify more on that? It seems unecessary except for the t polynomial (or if for some reason someone sets that to a low value)

        internal_tracing::checkpoint!(internal_traces; lagrange_basis_eval_zeta_poly);
        let zeta_evals = LagrangeBasisEvaluations::new(index.cs.domain.d1, zeta);
        internal_tracing::checkpoint!(internal_traces; lagrange_basis_eval_zeta_omega_poly);

        let zeta_omega_evals = LagrangeBasisEvaluations::new(index.cs.domain.d1, zeta_omega);

        let chunked_evals_for_selector =
            |p: &Evaluations<G::ScalarField, D<G::ScalarField>>| PointEvaluations {
                zeta: vec![zeta_evals.evaluate_boolean(p)],
                zeta_omega: vec![zeta_omega_evals.evaluate_boolean(p)],
            };

        let chunked_evals_for_evaluations =
            |p: &Evaluations<G::ScalarField, D<G::ScalarField>>| PointEvaluations {
                zeta: vec![zeta_evals.evaluate(p)],
                zeta_omega: vec![zeta_omega_evals.evaluate(p)],
            };

        internal_tracing::checkpoint!(internal_traces; chunk_eval_zeta_omega_poly);
        let chunked_evals = ProofEvaluations::<PointEvaluations<Vec<G::ScalarField>>> {
            s: array::from_fn(|i| {
                chunked_evals_for_evaluations(
                    &index.column_evaluations.permutation_coefficients8[i],
                )
            }),
            coefficients: array::from_fn(|i| {
                chunked_evals_for_evaluations(&index.column_evaluations.coefficients8[i])
            }),
            w: array::from_fn(|i| {
                let chunked = witness_poly[i].to_chunked_polynomial(index.max_poly_size);
                PointEvaluations {
                    zeta: chunked.evaluate_chunks(zeta),
                    zeta_omega: chunked.evaluate_chunks(zeta_omega),
                }
            }),

            z: {
                let chunked = z_poly.to_chunked_polynomial(index.max_poly_size);
                PointEvaluations {
                    zeta: chunked.evaluate_chunks(zeta),
                    zeta_omega: chunked.evaluate_chunks(zeta_omega),
                }
            },

            lookup: lookup_context.eval.take(),
            generic_selector: chunked_evals_for_selector(
                &index.column_evaluations.generic_selector4,
            ),
            poseidon_selector: chunked_evals_for_selector(
                &index.column_evaluations.poseidon_selector8,
            ),
            complete_add_selector: chunked_evals_for_selector(
                &index.column_evaluations.complete_add_selector4,
            ),
            mul_selector: chunked_evals_for_selector(&index.column_evaluations.mul_selector8),
            emul_selector: chunked_evals_for_selector(&index.column_evaluations.emul_selector8),
            endomul_scalar_selector: chunked_evals_for_selector(
                &index.column_evaluations.endomul_scalar_selector8,
            ),
        };

        let zeta_to_srs_len = zeta.pow([index.max_poly_size as u64]);
        let zeta_omega_to_srs_len = zeta_omega.pow([index.max_poly_size as u64]);
        let zeta_to_domain_size = zeta.pow([d1_size as u64]);

        //~ 1. Evaluate the same polynomials without chunking them
        //~    (so that each polynomial should correspond to a single value this time).
        let evals = {
            let powers_of_eval_points_for_chunks = PointEvaluations {
                zeta: zeta_to_srs_len,
                zeta_omega: zeta_omega_to_srs_len,
            };
            chunked_evals.combine(&powers_of_eval_points_for_chunks)
        };

        //~ 1. Compute the ft polynomial.
        //~    This is to implement [Maller's optimization](https://o1-labs.github.io/mina-book/crypto/plonk/maller_15.html).
        internal_tracing::checkpoint!(internal_traces; compute_ft_poly);
        let ft: DensePolynomial<G::ScalarField> = {
            let f_chunked = {
                // TODO: compute the linearization polynomial in evaluation form so
                // that we can drop the coefficient forms of the index polynomials from
                // the constraint system struct

                // permutation (not part of linearization yet)
                let alphas =
                    all_alphas.get_alphas(ArgumentType::Permutation, permutation::CONSTRAINTS);
                let f = index.perm_lnrz(&evals, zeta, beta, gamma, alphas);

                // the circuit polynomial
                let f = {
                    let (_lin_constant, mut lin) =
                        index.linearization.to_polynomial(&env, zeta, &evals);
                    lin += &f;
                    lin.interpolate()
                };

                drop(env);

                // see https://o1-labs.github.io/mina-book/crypto/plonk/maller_15.html#the-prover-side
                f.to_chunked_polynomial(index.max_poly_size)
                    .linearize(zeta_to_srs_len)
            };

            let t_chunked = quotient_poly
                .to_chunked_polynomial(index.max_poly_size)
                .linearize(zeta_to_srs_len);

            &f_chunked - &t_chunked.scale(zeta_to_domain_size - G::ScalarField::one())
        };

        //~ 1. construct the blinding part of the ft polynomial commitment
        //~    [see this section](https://o1-labs.github.io/mina-book/crypto/plonk/maller_15.html#evaluation-proof-and-blinding-factors)
        let blinding_ft = {
            let blinding_t = t_comm.blinders.chunk_blinding(zeta_to_srs_len);
            let blinding_f = G::ScalarField::zero();

            PolyComm {
                // blinding_f - Z_H(zeta) * blinding_t
                unshifted: vec![
                    blinding_f - (zeta_to_domain_size - G::ScalarField::one()) * blinding_t,
                ],
                shifted: None,
            }
        };

        //~ 1. Evaluate the ft polynomial at $\zeta\omega$ only.
        internal_tracing::checkpoint!(internal_traces; ft_eval_zeta_omega);
        let ft_eval1 = ft.evaluate(&zeta_omega);

        //~ 1. Setup the Fr-Sponge
        let fq_sponge_before_evaluations = fq_sponge.clone();
        let mut fr_sponge = EFrSponge::new(G::sponge_params());

        //~ 1. Squeeze the Fq-sponge and absorb the result with the Fr-Sponge.
        fr_sponge.absorb(&fq_sponge.digest());

        //~ 1. Absorb the previous recursion challenges.
        let prev_challenge_digest = {
            // Note: we absorb in a new sponge here to limit the scope in which we need the
            // more-expensive 'optional sponge'.
            let mut fr_sponge = EFrSponge::new(G::sponge_params());
            for RecursionChallenge { chals, .. } in &prev_challenges {
                fr_sponge.absorb_multiple(chals);
            }
            fr_sponge.digest()
        };
        fr_sponge.absorb(&prev_challenge_digest);

        //~ 1. Compute evaluations for the previous recursion challenges.
        internal_tracing::checkpoint!(internal_traces; build_polynomials);
        let polys = prev_challenges
            .iter()
            .map(|RecursionChallenge { chals, comm }| {
                (
                    DensePolynomial::from_coefficients_vec(b_poly_coefficients(chals)),
                    comm.unshifted.len(),
                )
            })
            .collect::<Vec<_>>();

        //~ 1. Evaluate the negated public polynomial (if present) at $\zeta$ and $\zeta\omega$.
        let public_evals = if public_poly.is_zero() {
            [vec![G::ScalarField::zero()], vec![G::ScalarField::zero()]]
        } else {
            [
                vec![public_poly.evaluate(&zeta)],
                vec![public_poly.evaluate(&zeta_omega)],
            ]
        };

        //~ 1. Absorb the unique evaluation of ft: $ft(\zeta\omega)$.
        fr_sponge.absorb(&ft_eval1);

        //~ 1. Absorb all the polynomial evaluations in $\zeta$ and $\zeta\omega$:
        //~~ * the public polynomial
        //~~ * z
        //~~ * generic selector
        //~~ * poseidon selector
        //~~ * the 15 register/witness
        //~~ * 6 sigmas evaluations (the last one is not evaluated)
        fr_sponge.absorb_multiple(&public_evals[0]);
        fr_sponge.absorb_multiple(&public_evals[1]);
        fr_sponge.absorb_evaluations(&chunked_evals);

        //~ 1. Sample $v'$ with the Fr-Sponge
        let v_chal = fr_sponge.challenge();

        //~ 1. Derive $v$ from $v'$ using the endomorphism (TODO: specify)
        let v = v_chal.to_field(endo_r);

        //~ 1. Sample $u'$ with the Fr-Sponge
        let u_chal = fr_sponge.challenge();

        //~ 1. Derive $u$ from $u'$ using the endomorphism (TODO: specify)
        let u = u_chal.to_field(endo_r);

        //~ 1. Create a list of all polynomials that will require evaluations
        //~    (and evaluation proofs) in the protocol.
        //~    First, include the previous challenges, in case we are in a recursive prover.
        let non_hiding = |d1_size: usize| PolyComm {
            unshifted: vec![G::ScalarField::zero(); d1_size],
            shifted: None,
        };

        let coefficients_form = DensePolynomialOrEvaluations::DensePolynomial;
        let evaluations_form = |e| DensePolynomialOrEvaluations::Evaluations(e, index.cs.domain.d1);

        let mut polynomials = polys
            .iter()
            .map(|(p, d1_size)| (coefficients_form(p), None, non_hiding(*d1_size)))
            .collect::<Vec<_>>();

        let fixed_hiding = |d1_size: usize| PolyComm {
            unshifted: vec![G::ScalarField::one(); d1_size],
            shifted: None,
        };

        //~ 1. Then, include:
        //~~ * the negated public polynomial
        //~~ * the ft polynomial
        //~~ * the permutation aggregation polynomial z polynomial
        //~~ * the generic selector
        //~~ * the poseidon selector
        //~~ * the 15 registers/witness columns
        //~~ * the 6 sigmas
        //~~ * optionally, the runtime table
        polynomials.push((coefficients_form(&public_poly), None, fixed_hiding(1)));
        polynomials.push((coefficients_form(&ft), None, blinding_ft));
        polynomials.push((coefficients_form(&z_poly), None, z_comm.blinders));
        polynomials.push((
            evaluations_form(&index.column_evaluations.generic_selector4),
            None,
            fixed_hiding(1),
        ));
        polynomials.push((
            evaluations_form(&index.column_evaluations.poseidon_selector8),
            None,
            fixed_hiding(1),
        ));
        polynomials.push((
            evaluations_form(&index.column_evaluations.complete_add_selector4),
            None,
            non_hiding(1),
        ));
        polynomials.push((
            evaluations_form(&index.column_evaluations.mul_selector8),
            None,
            non_hiding(1),
        ));
        polynomials.push((
            evaluations_form(&index.column_evaluations.emul_selector8),
            None,
            non_hiding(1),
        ));
        polynomials.push((
            evaluations_form(&index.column_evaluations.endomul_scalar_selector8),
            None,
            non_hiding(1),
        ));
        polynomials.extend(
            witness_poly
                .iter()
                .zip(w_comm.iter())
                .map(|(w, c)| (coefficients_form(w), None, c.blinders.clone()))
                .collect::<Vec<_>>(),
        );
        polynomials.extend(
            index
                .column_evaluations
                .coefficients8
                .iter()
                .map(|coefficientm| (evaluations_form(coefficientm), None, non_hiding(1)))
                .collect::<Vec<_>>(),
        );
        polynomials.extend(
            index.column_evaluations.permutation_coefficients8[0..PERMUTS - 1]
                .iter()
                .map(|w| (evaluations_form(w), None, non_hiding(1)))
                .collect::<Vec<_>>(),
        );

        //~ 1. if using lookup:
        if let Some(lcs) = &index.cs.lookup_constraint_system {
            //~~ * add the lookup sorted polynomials
            let sorted_poly = lookup_context.sorted_coeffs.as_ref().unwrap();
            let sorted_comms = lookup_context.sorted_comms.as_ref().unwrap();

            for (poly, comm) in sorted_poly.iter().zip(sorted_comms) {
                polynomials.push((coefficients_form(poly), None, comm.blinders.clone()));
            }

            //~~ * add the lookup aggreg polynomial
            let aggreg_poly = lookup_context.aggreg_coeffs.as_ref().unwrap();
            let aggreg_comm = lookup_context.aggreg_comm.as_ref().unwrap();
            polynomials.push((
                coefficients_form(aggreg_poly),
                None,
                aggreg_comm.blinders.clone(),
            ));

            //~~ * add the combined table polynomial
            let table_blinding = if lcs.runtime_selector.is_some() {
                let runtime_comm = lookup_context.runtime_table_comm.as_ref().unwrap();
                let joint_combiner = lookup_context.joint_combiner.as_ref().unwrap();

                let blinding = runtime_comm.blinders.unshifted[0];

                PolyComm {
                    unshifted: vec![*joint_combiner * blinding],
                    shifted: None,
                }
            } else {
                non_hiding(1)
            };

            let joint_lookup_table = lookup_context.joint_lookup_table.as_ref().unwrap();

            polynomials.push((coefficients_form(joint_lookup_table), None, table_blinding));

            //~~ * if present, add the runtime table polynomial
            if lcs.runtime_selector.is_some() {
                let runtime_table_comm = lookup_context.runtime_table_comm.as_ref().unwrap();
                let runtime_table = lookup_context.runtime_table.as_ref().unwrap();

                polynomials.push((
                    coefficients_form(runtime_table),
                    None,
                    runtime_table_comm.blinders.clone(),
                ));
            }
        }

        //~ 1. Create an aggregated evaluation proof for all of these polynomials at $\zeta$ and $\zeta\omega$ using $u$ and $v$.
        internal_tracing::checkpoint!(internal_traces; create_aggregated_evaluation_proof);
        let proof = index.srs.open(
            group_map,
            &polynomials,
            &[zeta, zeta_omega],
            v,
            u,
            fq_sponge_before_evaluations,
            rng,
        );

        let lookup = lookup_context
            .aggreg_comm
            .zip(lookup_context.sorted_comms)
            .map(|(a, s)| LookupCommitments {
                aggreg: a.commitment,
                sorted: s.iter().map(|c| c.commitment.clone()).collect(),
                runtime: lookup_context.runtime_table_comm.map(|x| x.commitment),
            });

        let proof = Self {
            commitments: ProverCommitments {
                w_comm: array::from_fn(|i| w_comm[i].commitment.clone()),
                z_comm: z_comm.commitment,
                t_comm: t_comm.commitment,
                lookup,
            },
            proof,
            evals: chunked_evals,
            ft_eval1,
            prev_challenges,
        };

        internal_tracing::checkpoint!(internal_traces; create_recursive_done);
        Ok(proof)
    }
}

internal_tracing::decl_traces!(internal_traces;
    pasta_fp_plonk_proof_create,
    pasta_fq_plonk_proof_create,
    create_recursive,
    pad_witness,
    set_up_fq_sponge,
    commit_to_witness_columns,
    use_lookup,
    z_permutation_aggregation_polynomial,
    eval_witness_polynomials_over_domains,
    compute_index_evals,
    compute_quotient_poly,
    lagrange_basis_eval_zeta_poly,
    lagrange_basis_eval_zeta_omega_poly,
    chunk_eval_zeta_omega_poly,
    compute_ft_poly,
    ft_eval_zeta_omega,
    build_polynomials,
    create_aggregated_evaluation_proof,
    create_recursive_done);

#[cfg(feature = "ocaml_types")]
pub mod caml {
    use super::*;
    use crate::proof::caml::{CamlProofEvaluations, CamlRecursionChallenge};
    use ark_ec::AffineCurve;
    use poly_commitment::commitment::caml::{CamlOpeningProof, CamlPolyComm};

    #[cfg(feature = "internal_tracing")]
    pub use internal_traces::caml::CamlTraces as CamlProverTraces;

    //
    // CamlProverProof<CamlG, CamlF>
    //

    #[derive(ocaml::IntoValue, ocaml::FromValue, ocaml_gen::Struct)]
    pub struct CamlProverProof<CamlG, CamlF> {
        pub commitments: CamlProverCommitments<CamlG>,
        pub proof: CamlOpeningProof<CamlG, CamlF>,
        // OCaml doesn't have sized arrays, so we have to convert to a tuple..
        pub evals: CamlProofEvaluations<CamlF>,
        pub ft_eval1: CamlF,
        pub public: Vec<CamlF>,
        pub prev_challenges: Vec<CamlRecursionChallenge<CamlG, CamlF>>, //Vec<(Vec<CamlF>, CamlPolyComm<CamlG>)>,
    }

    //
    // CamlProverCommitments<CamlG>
    //

    #[derive(Clone, ocaml::IntoValue, ocaml::FromValue, ocaml_gen::Struct)]
    pub struct CamlLookupCommitments<CamlG> {
        pub sorted: Vec<CamlPolyComm<CamlG>>,
        pub aggreg: CamlPolyComm<CamlG>,
        pub runtime: Option<CamlPolyComm<CamlG>>,
    }

    #[allow(clippy::type_complexity)]
    #[derive(Clone, ocaml::IntoValue, ocaml::FromValue, ocaml_gen::Struct)]
    pub struct CamlProverCommitments<CamlG> {
        // polynomial commitments
        pub w_comm: (
            CamlPolyComm<CamlG>,
            CamlPolyComm<CamlG>,
            CamlPolyComm<CamlG>,
            CamlPolyComm<CamlG>,
            CamlPolyComm<CamlG>,
            CamlPolyComm<CamlG>,
            CamlPolyComm<CamlG>,
            CamlPolyComm<CamlG>,
            CamlPolyComm<CamlG>,
            CamlPolyComm<CamlG>,
            CamlPolyComm<CamlG>,
            CamlPolyComm<CamlG>,
            CamlPolyComm<CamlG>,
            CamlPolyComm<CamlG>,
            CamlPolyComm<CamlG>,
        ),
        pub z_comm: CamlPolyComm<CamlG>,
        pub t_comm: CamlPolyComm<CamlG>,
        pub lookup: Option<CamlLookupCommitments<CamlG>>,
    }

    // These implementations are handy for conversions such as:
    // InternalType <-> Ocaml::Value
    //
    // It does this by hiding the required middle conversion step:
    // InternalType <-> CamlInternalType <-> Ocaml::Value
    //
    // Note that some conversions are not always possible to shorten,
    // because we don't always know how to convert the types.
    // For example, to implement the conversion
    // ProverCommitments<G> -> CamlProverCommitments<CamlG>
    // we need to know how to convert G to CamlG.
    // we don't know that information, unless we implemented some trait (e.g. ToCaml)
    // we can do that, but instead we implemented the From trait for the reverse operations (From<G> for CamlG).
    // it reduces the complexity, but forces us to do the conversion in two phases instead of one.

    //
    // CamlLookupCommitments<CamlG> <-> LookupCommitments<G>
    //

    impl<G, CamlG> From<LookupCommitments<G>> for CamlLookupCommitments<CamlG>
    where
        G: AffineCurve,
        CamlPolyComm<CamlG>: From<PolyComm<G>>,
    {
        fn from(
            LookupCommitments {
                aggreg,
                sorted,
                runtime,
            }: LookupCommitments<G>,
        ) -> Self {
            Self {
                aggreg: aggreg.into(),
                sorted: sorted.into_iter().map(Into::into).collect(),
                runtime: runtime.map(Into::into),
            }
        }
    }

    impl<G, CamlG> From<CamlLookupCommitments<CamlG>> for LookupCommitments<G>
    where
        G: AffineCurve,
        PolyComm<G>: From<CamlPolyComm<CamlG>>,
    {
        fn from(
            CamlLookupCommitments {
                aggreg,
                sorted,
                runtime,
            }: CamlLookupCommitments<CamlG>,
        ) -> LookupCommitments<G> {
            LookupCommitments {
                aggreg: aggreg.into(),
                sorted: sorted.into_iter().map(Into::into).collect(),
                runtime: runtime.map(Into::into),
            }
        }
    }

    //
    // CamlProverCommitments<CamlG> <-> ProverCommitments<G>
    //

    impl<G, CamlG> From<ProverCommitments<G>> for CamlProverCommitments<CamlG>
    where
        G: AffineCurve,
        CamlPolyComm<CamlG>: From<PolyComm<G>>,
    {
        fn from(prover_comm: ProverCommitments<G>) -> Self {
            let [w_comm0, w_comm1, w_comm2, w_comm3, w_comm4, w_comm5, w_comm6, w_comm7, w_comm8, w_comm9, w_comm10, w_comm11, w_comm12, w_comm13, w_comm14] =
                prover_comm.w_comm;
            Self {
                w_comm: (
                    w_comm0.into(),
                    w_comm1.into(),
                    w_comm2.into(),
                    w_comm3.into(),
                    w_comm4.into(),
                    w_comm5.into(),
                    w_comm6.into(),
                    w_comm7.into(),
                    w_comm8.into(),
                    w_comm9.into(),
                    w_comm10.into(),
                    w_comm11.into(),
                    w_comm12.into(),
                    w_comm13.into(),
                    w_comm14.into(),
                ),
                z_comm: prover_comm.z_comm.into(),
                t_comm: prover_comm.t_comm.into(),
                lookup: prover_comm.lookup.map(Into::into),
            }
        }
    }

    impl<G, CamlG> From<CamlProverCommitments<CamlG>> for ProverCommitments<G>
    where
        G: AffineCurve,
        PolyComm<G>: From<CamlPolyComm<CamlG>>,
    {
        fn from(caml_prover_comm: CamlProverCommitments<CamlG>) -> ProverCommitments<G> {
            let (
                w_comm0,
                w_comm1,
                w_comm2,
                w_comm3,
                w_comm4,
                w_comm5,
                w_comm6,
                w_comm7,
                w_comm8,
                w_comm9,
                w_comm10,
                w_comm11,
                w_comm12,
                w_comm13,
                w_comm14,
            ) = caml_prover_comm.w_comm;
            ProverCommitments {
                w_comm: [
                    w_comm0.into(),
                    w_comm1.into(),
                    w_comm2.into(),
                    w_comm3.into(),
                    w_comm4.into(),
                    w_comm5.into(),
                    w_comm6.into(),
                    w_comm7.into(),
                    w_comm8.into(),
                    w_comm9.into(),
                    w_comm10.into(),
                    w_comm11.into(),
                    w_comm12.into(),
                    w_comm13.into(),
                    w_comm14.into(),
                ],
                z_comm: caml_prover_comm.z_comm.into(),
                t_comm: caml_prover_comm.t_comm.into(),
                lookup: caml_prover_comm.lookup.map(Into::into),
            }
        }
    }

    //
    // ProverProof<G> <-> CamlProverProof<CamlG, CamlF>
    //

    impl<G, CamlG, CamlF> From<(ProverProof<G>, Vec<G::ScalarField>)> for CamlProverProof<CamlG, CamlF>
    where
        G: AffineCurve,
        CamlG: From<G>,
        CamlF: From<G::ScalarField>,
    {
        fn from(pp: (ProverProof<G>, Vec<G::ScalarField>)) -> Self {
            Self {
                commitments: pp.0.commitments.into(),
                proof: pp.0.proof.into(),
                evals: pp.0.evals.into(),
                ft_eval1: pp.0.ft_eval1.into(),
                public: pp.1.into_iter().map(Into::into).collect(),
                prev_challenges: pp.0.prev_challenges.into_iter().map(Into::into).collect(),
            }
        }
    }

    impl<G, CamlG, CamlF> From<CamlProverProof<CamlG, CamlF>> for (ProverProof<G>, Vec<G::ScalarField>)
    where
        G: AffineCurve + From<CamlG>,
        G::ScalarField: From<CamlF>,
    {
        fn from(caml_pp: CamlProverProof<CamlG, CamlF>) -> (ProverProof<G>, Vec<G::ScalarField>) {
            let proof = ProverProof {
                commitments: caml_pp.commitments.into(),
                proof: caml_pp.proof.into(),
                evals: caml_pp.evals.into(),
                ft_eval1: caml_pp.ft_eval1.into(),
                prev_challenges: caml_pp
                    .prev_challenges
                    .into_iter()
                    .map(Into::into)
                    .collect(),
            };

            (proof, caml_pp.public.into_iter().map(Into::into).collect())
        }
    }
}<|MERGE_RESOLUTION|>--- conflicted
+++ resolved
@@ -689,11 +689,8 @@
 
         let mut cache = expr::Cache::default();
 
-<<<<<<< HEAD
-=======
         internal_tracing::checkpoint!(internal_traces; compute_quotient_poly);
 
->>>>>>> 9da86a07
         let quotient_poly = {
             // generic
             let mut t4 = {
