--- conflicted
+++ resolved
@@ -625,11 +625,7 @@
     //~ 1. Compute the (chuncked) commitment of $ft$
     //~    (see [Maller's optimization](../crypto/plonk/maller_15.html)).
     let ft_comm = {
-<<<<<<< HEAD
-        let zeta_to_srs_len = oracles.zeta.pow([index.max_poly_size as u64]);
-=======
-        let zeta_to_srs_len = oracles.zeta.pow(&[verifier_index.max_poly_size as u64]);
->>>>>>> ffb4cb2e
+        let zeta_to_srs_len = oracles.zeta.pow([verifier_index.max_poly_size as u64]);
         let chunked_f_comm = f_comm.chunk_commitment(zeta_to_srs_len);
         let chunked_t_comm = &proof.commitments.t_comm.chunk_commitment(zeta_to_srs_len);
         &chunked_f_comm - &chunked_t_comm.scale(zeta_to_domain_size - G::ScalarField::one())
