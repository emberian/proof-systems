--- conflicted
+++ resolved
@@ -1,13 +1,5 @@
-use crate::witness::Witness;
 use ark_ff::UniformRand;
-<<<<<<< HEAD
-use rand::{prelude::*, thread_rng};
-use rayon::iter::{FromParallelIterator, IntoParallelIterator, ParallelIterator};
-=======
-use kimchi::{circuits::domains::EvaluationDomains, curve::KimchiCurve};
-use poly_commitment::{commitment::PolyComm, OpenProof};
 use rand::thread_rng;
->>>>>>> 2432675c
 
 use kimchi::circuits::domains::EvaluationDomains;
 use kimchi::circuits::expr::{ColumnEvaluations, ExprError};
@@ -16,17 +8,13 @@
 use poly_commitment::{commitment::PolyComm, OpenProof};
 
 use crate::mvlookup::{LookupProof, LookupWitness};
+use crate::witness::Witness;
 
 #[derive(Debug)]
-<<<<<<< HEAD
-pub struct Witness<G: KimchiCurve> {
+pub struct ProofInputs<const N: usize, G: KimchiCurve> {
     /// Actual values w_i of the witness columns. "Evaluations" as in
     /// evaluations of polynomial P_w that interpolates w_i.
-    pub evaluations: WitnessColumns<Vec<G::ScalarField>>,
-=======
-pub struct ProofInputs<const N: usize, G: KimchiCurve> {
     pub evaluations: Witness<N, Vec<G::ScalarField>>,
->>>>>>> 2432675c
     pub mvlookups: Vec<LookupWitness<G::ScalarField>>,
 }
 
@@ -50,24 +38,23 @@
 }
 
 #[derive(Debug, Clone)]
-<<<<<<< HEAD
-pub struct ProofEvaluations<F> {
+pub struct ProofEvaluations<const N: usize, F> {
     /// public input polynomials
     pub(crate) _public_evals: Option<PointEvaluations<F>>,
     /// witness polynomials
-    pub(crate) witness_evals: WitnessColumns<PointEvaluations<F>>,
+    pub(crate) witness_evals: Witness<N, PointEvaluations<F>>,
     /// MVLookup argument
     pub(crate) mvlookup_evals: Option<LookupProof<PointEvaluations<F>>>,
     /// Evaluation of Z_H(xi) (t_0(X) + xi^n t_1(X) + ...) at xi.
     pub(crate) ft_eval1: F,
 }
 
-impl<F: Clone> ColumnEvaluations<F> for ProofEvaluations<F> {
+impl<const N: usize, F: Clone> ColumnEvaluations<F> for ProofEvaluations<N, F> {
     type Column = crate::columns::Column;
     fn evaluate(&self, col: Self::Column) -> Result<PointEvaluations<F>, ExprError<Self::Column>> {
         let crate::columns::Column::X(i) = col;
-        if i < self.witness_evals.x.len() {
-            Ok(self.witness_evals.x[i].clone())
+        if i < self.witness_evals.cols.len() {
+            Ok(self.witness_evals.cols[i].clone())
         } else {
             panic!("No such column index")
         }
@@ -75,26 +62,15 @@
 }
 
 #[derive(Debug, Clone)]
-pub struct ProofCommitments<G: KimchiCurve> {
-    pub(crate) witness_comms: WitnessColumns<PolyComm<G>>,
+pub struct ProofCommitments<const N: usize, G: KimchiCurve> {
+    pub(crate) witness_comms: Witness<N, PolyComm<G>>,
     pub(crate) mvlookup_comms: Option<LookupProof<PolyComm<G>>>,
     pub(crate) t_comm: PolyComm<G>,
 }
 
 #[derive(Debug, Clone)]
-pub struct Proof<G: KimchiCurve, OpeningProof: OpenProof<G>> {
-    pub(crate) proof_comms: ProofCommitments<G>,
-    pub(crate) proof_evals: ProofEvaluations<G::ScalarField>,
-=======
 pub struct Proof<const N: usize, G: KimchiCurve, OpeningProof: OpenProof<G>> {
-    // Columns/PlonK argument
-    pub(crate) commitments: Witness<N, PolyComm<G>>,
-    pub(crate) zeta_evaluations: Witness<N, G::ScalarField>,
-    pub(crate) zeta_omega_evaluations: Witness<N, G::ScalarField>,
-    // MVLookup argument
-    pub(crate) mvlookup_commitments: Option<LookupProof<PolyComm<G>>>,
-    pub(crate) mvlookup_zeta_evaluations: Option<LookupProof<G::ScalarField>>,
-    pub(crate) mvlookup_zeta_omega_evaluations: Option<LookupProof<G::ScalarField>>,
->>>>>>> 2432675c
+    pub(crate) proof_comms: ProofCommitments<N, G>,
+    pub(crate) proof_evals: ProofEvaluations<N, G::ScalarField>,
     pub(crate) opening_proof: OpeningProof,
 }