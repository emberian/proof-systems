use ark_ff::{Field, One, Zero};

use kimchi::circuits::domains::EvaluationDomains;
use kimchi::circuits::expr::{Challenges, Constants, Expr, PolishToken};
use kimchi::plonk_sponge::FrSponge;
use kimchi::proof::PointEvaluations;
use kimchi::{curve::KimchiCurve, groupmap::GroupMap};
use mina_poseidon::sponge::ScalarChallenge;
use mina_poseidon::FqSponge;
use poly_commitment::{
    commitment::{absorb_commitment, combined_inner_product, BatchEvaluationProof, Evaluation},
    OpenProof,
};
use rand::thread_rng;

use crate::constraint::MSMExpr;
use crate::proof::Proof;

pub fn verify<
    G: KimchiCurve,
    OpeningProof: OpenProof<G>,
    EFqSponge: Clone + FqSponge<G::BaseField, G, G::ScalarField>,
    EFrSponge: FrSponge<G::ScalarField>,
    const N: usize,
>(
    domain: EvaluationDomains<G::ScalarField>,
    srs: &OpeningProof::SRS,
<<<<<<< HEAD
    constraint_exprs: &Vec<MSMExpr<G::ScalarField>>,
    proof: &Proof<G, OpeningProof>,
=======
    proof: &Proof<N, G, OpeningProof>,
>>>>>>> 2432675c
) -> bool {
    let Proof {
        proof_comms,
        proof_evals,
        opening_proof,
    } = proof;

    // -- Absorbing the commitments
    let mut fq_sponge = EFqSponge::new(G::other_curve_sponge_params());
    proof_comms
        .witness_comms
        .into_iter()
        .for_each(|comm| absorb_commitment(&mut fq_sponge, comm));

    if let Some(mvlookup_comms) = &proof_comms.mvlookup_comms {
        mvlookup_comms
            .into_iter()
            .for_each(|comm| absorb_commitment(&mut fq_sponge, comm));
    }

    //~ 1. Sample $\alpha'$ with the Fq-Sponge.
    let alpha_chal = ScalarChallenge(fq_sponge.challenge());
    let (_, endo_r) = G::endos();
    let alpha: G::ScalarField = alpha_chal.to_field(endo_r);

    absorb_commitment(&mut fq_sponge, &proof_comms.t_comm);

    // -- Finish absorbing the commitments

    // -- Preparing for opening proof verification
    let zeta_chal = ScalarChallenge(fq_sponge.challenge());
    let (_, endo_r) = G::endos();
    let zeta: G::ScalarField = zeta_chal.to_field(endo_r);
    let omega = domain.d1.group_gen;
    let zeta_omega = zeta * omega;

<<<<<<< HEAD
    let mut coms_and_evaluations: Vec<Evaluation<_>> = vec![];

    coms_and_evaluations.extend(
        proof_comms
            .witness_comms
            .into_iter()
            .zip(&proof_evals.witness_evals)
            .map(|(commitment, point_eval)| Evaluation {
                commitment: commitment.clone(),
                evaluations: vec![vec![point_eval.zeta], vec![point_eval.zeta_omega]],
            }),
    );

    if let Some(mvlookup_comms) = &proof_comms.mvlookup_comms {
        coms_and_evaluations.extend(
            mvlookup_comms
=======
    let mut es: Vec<Vec<Vec<G::ScalarField>>> = zeta_evaluations
        .into_iter()
        .zip(zeta_omega_evaluations)
        .map(|(zeta, zeta_omega)| vec![vec![*zeta], vec![*zeta_omega]])
        .collect::<Vec<Vec<Vec<G::ScalarField>>>>();

    if mvlookup_commitments.is_some() {
        let mvlookup_evals = mvlookup_zeta_evaluations
            .as_ref()
            .unwrap()
            .into_iter()
            .zip(mvlookup_zeta_omega_evaluations.as_ref().unwrap())
            .map(|(zeta, zeta_omega)| vec![vec![*zeta], vec![*zeta_omega]])
            .collect::<Vec<Vec<Vec<G::ScalarField>>>>();
        es.extend(mvlookup_evals);
    }

    let mut evaluations: Vec<Evaluation<_>> = commitments
        .into_iter()
        .zip(zeta_evaluations.into_iter().zip(zeta_omega_evaluations))
        .map(|(commitment, (zeta_eval, zeta_omega_eval))| Evaluation {
            commitment: commitment.clone(),
            evaluations: vec![vec![*zeta_eval], vec![*zeta_omega_eval]],
        })
        .collect();

    if let Some(mvlookup_commitments) = mvlookup_commitments {
        evaluations.extend(
            mvlookup_commitments
>>>>>>> 2432675c
                .into_iter()
                .zip(proof_evals.mvlookup_evals.as_ref().unwrap())
                .map(|(commitment, point_eval)| Evaluation {
                    commitment: commitment.clone(),
                    evaluations: vec![vec![point_eval.zeta], vec![point_eval.zeta_omega]],
                })
                .collect::<Vec<_>>(),
        );
    }

    // -- Absorb all coms_and_evaluations
    let fq_sponge_before_coms_and_evaluations = fq_sponge.clone();
    let mut fr_sponge = EFrSponge::new(G::sponge_params());
    fr_sponge.absorb(&fq_sponge.digest());

    for PointEvaluations { zeta, zeta_omega } in proof_evals.witness_evals.into_iter() {
        fr_sponge.absorb(zeta);
        fr_sponge.absorb(zeta_omega);
    }
    if proof_comms.mvlookup_comms.is_some() {
        // MVLookup FS
        for PointEvaluations { zeta, zeta_omega } in
            proof_evals.mvlookup_evals.as_ref().unwrap().into_iter()
        {
            fr_sponge.absorb(zeta);
            fr_sponge.absorb(zeta_omega);
        }
    };

    let ft_comm = {
        // TODO zeta or zeta*omega?
        let evaluation_point_to_domain_size = zeta.pow([domain.d1.size]);
        let chunked_t_comm = proof_comms
            .t_comm
            .chunk_commitment(evaluation_point_to_domain_size);
        chunked_t_comm.scale(G::ScalarField::one() - evaluation_point_to_domain_size)
    };

    let challenges = Challenges {
        alpha,
        beta: G::ScalarField::zero(),
        gamma: G::ScalarField::zero(),
        joint_combiner: None,
    };

    let constants = Constants {
        endo_coefficient: *endo_r,
        mds: &G::sponge_params().mds,
        zk_rows: 0,
    };

    let combined_expr =
        Expr::combine_constraints(0..(constraint_exprs.len() as u32), constraint_exprs.clone());
    let ft_eval0 = -PolishToken::evaluate(
        combined_expr.to_polish().as_slice(),
        domain.d1,
        zeta,
        proof_evals,
        &constants,
        &challenges,
    )
    .unwrap();

    coms_and_evaluations.push(Evaluation {
        commitment: ft_comm,
        evaluations: vec![vec![ft_eval0], vec![proof_evals.ft_eval1]],
    });

    fr_sponge.absorb(&proof_evals.ft_eval1);
    // -- End absorb all coms_and_evaluations

    let v_chal = fr_sponge.challenge();
    let v = v_chal.to_field(endo_r);
    let u_chal = fr_sponge.challenge();
    let u = u_chal.to_field(endo_r);

    let combined_inner_product = {
        let es: Vec<_> = coms_and_evaluations
            .iter()
            .map(|Evaluation { evaluations, .. }| evaluations.clone())
            .collect();

        combined_inner_product(&v, &u, es.as_slice())
    };

    let batch = BatchEvaluationProof {
        sponge: fq_sponge_before_coms_and_evaluations,
        evaluations: coms_and_evaluations,
        evaluation_points: vec![zeta, zeta_omega],
        polyscale: v,
        evalscale: u,
        opening: opening_proof,
        combined_inner_product,
    };

    let group_map = G::Map::setup();
    OpeningProof::verify(srs, &group_map, &mut [batch], &mut thread_rng())
}<|MERGE_RESOLUTION|>--- conflicted
+++ resolved
@@ -25,12 +25,8 @@
 >(
     domain: EvaluationDomains<G::ScalarField>,
     srs: &OpeningProof::SRS,
-<<<<<<< HEAD
     constraint_exprs: &Vec<MSMExpr<G::ScalarField>>,
-    proof: &Proof<G, OpeningProof>,
-=======
     proof: &Proof<N, G, OpeningProof>,
->>>>>>> 2432675c
 ) -> bool {
     let Proof {
         proof_comms,
@@ -42,8 +38,9 @@
     let mut fq_sponge = EFqSponge::new(G::other_curve_sponge_params());
     proof_comms
         .witness_comms
-        .into_iter()
-        .for_each(|comm| absorb_commitment(&mut fq_sponge, comm));
+        .cols
+        .iter()
+        .for_each(|comm| absorb_commitment(&mut fq_sponge, &comm));
 
     if let Some(mvlookup_comms) = &proof_comms.mvlookup_comms {
         mvlookup_comms
@@ -67,14 +64,14 @@
     let omega = domain.d1.group_gen;
     let zeta_omega = zeta * omega;
 
-<<<<<<< HEAD
     let mut coms_and_evaluations: Vec<Evaluation<_>> = vec![];
 
     coms_and_evaluations.extend(
         proof_comms
             .witness_comms
-            .into_iter()
-            .zip(&proof_evals.witness_evals)
+            .cols
+            .iter()
+            .zip(proof_evals.witness_evals.cols.iter())
             .map(|(commitment, point_eval)| Evaluation {
                 commitment: commitment.clone(),
                 evaluations: vec![vec![point_eval.zeta], vec![point_eval.zeta_omega]],
@@ -84,37 +81,6 @@
     if let Some(mvlookup_comms) = &proof_comms.mvlookup_comms {
         coms_and_evaluations.extend(
             mvlookup_comms
-=======
-    let mut es: Vec<Vec<Vec<G::ScalarField>>> = zeta_evaluations
-        .into_iter()
-        .zip(zeta_omega_evaluations)
-        .map(|(zeta, zeta_omega)| vec![vec![*zeta], vec![*zeta_omega]])
-        .collect::<Vec<Vec<Vec<G::ScalarField>>>>();
-
-    if mvlookup_commitments.is_some() {
-        let mvlookup_evals = mvlookup_zeta_evaluations
-            .as_ref()
-            .unwrap()
-            .into_iter()
-            .zip(mvlookup_zeta_omega_evaluations.as_ref().unwrap())
-            .map(|(zeta, zeta_omega)| vec![vec![*zeta], vec![*zeta_omega]])
-            .collect::<Vec<Vec<Vec<G::ScalarField>>>>();
-        es.extend(mvlookup_evals);
-    }
-
-    let mut evaluations: Vec<Evaluation<_>> = commitments
-        .into_iter()
-        .zip(zeta_evaluations.into_iter().zip(zeta_omega_evaluations))
-        .map(|(commitment, (zeta_eval, zeta_omega_eval))| Evaluation {
-            commitment: commitment.clone(),
-            evaluations: vec![vec![*zeta_eval], vec![*zeta_omega_eval]],
-        })
-        .collect();
-
-    if let Some(mvlookup_commitments) = mvlookup_commitments {
-        evaluations.extend(
-            mvlookup_commitments
->>>>>>> 2432675c
                 .into_iter()
                 .zip(proof_evals.mvlookup_evals.as_ref().unwrap())
                 .map(|(commitment, point_eval)| Evaluation {
@@ -130,9 +96,9 @@
     let mut fr_sponge = EFrSponge::new(G::sponge_params());
     fr_sponge.absorb(&fq_sponge.digest());
 
-    for PointEvaluations { zeta, zeta_omega } in proof_evals.witness_evals.into_iter() {
-        fr_sponge.absorb(zeta);
-        fr_sponge.absorb(zeta_omega);
+    for PointEvaluations { zeta, zeta_omega } in proof_evals.witness_evals.cols.iter() {
+        fr_sponge.absorb(&zeta);
+        fr_sponge.absorb(&zeta_omega);
     }
     if proof_comms.mvlookup_comms.is_some() {
         // MVLookup FS
