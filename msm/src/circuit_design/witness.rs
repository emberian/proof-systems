use crate::{
    circuit_design::capabilities::{
        ColAccessCap, ColWriteCap, DirectWitnessCap, HybridCopyCap, LookupCap, MultiRowReadCap,
    },
    columns::{Column, ColumnIndexer},
    logup::{Logup, LogupWitness, LookupTableID},
    proof::ProofInputs,
    witness::Witness,
};
use ark_ff::PrimeField;
use kimchi::circuits::domains::EvaluationDomains;
use log::debug;
use std::{collections::BTreeMap, iter, marker::PhantomData};

/// Witness builder environment. Operates on multiple rows at the same
/// time. `CIx::N_COL` must be equal to `N_WIT + N_FSEL`; passing these two
/// separately is due to a rust limitation.
pub struct WitnessBuilderEnv<
    F: PrimeField,
    CIx: ColumnIndexer,
    const N_WIT: usize,
    const N_REL: usize,
    const N_DSEL: usize,
    const N_FSEL: usize,
    LT: LookupTableID,
> {
    /// The witness columns that the environment is working with.
    /// Every element of the vector is a row, and the builder is
    /// always processing the last row.
    pub witness: Vec<Witness<N_WIT, F>>,

    /// Lookup multiplicities, a vector of values `m_i` per lookup
    /// table, where `m_i` is how many times the lookup value number
    /// `i` was looked up.
    pub lookup_multiplicities: BTreeMap<LT, Vec<F>>,

    /// Lookup requests. Each vector element represents one row, and
    /// each row is a map from lookup type to a vector of concrete
    /// lookups requested.
    pub lookups: Vec<BTreeMap<LT, Vec<Logup<F, LT>>>>,

    /// Fixed values for selector columns. `fixed_selectors[i][j]` is the
    /// value for row #j of the selector #i.
    pub fixed_selectors: Vec<Vec<F>>,

    /// Function used to map assertions.
    pub assert_mapper: Box<dyn Fn(F) -> F>,

    // A Phantom Data for CIx -- right now WitnessBUilderEnv does not
    // depend on CIx, but in the future (with associated generics
    // enabled?) it might be convenient to put all the `NT_COL` (and
    // other) constants into `CIx`. Logically, all these constants
    // "belong" to CIx, so there's an extra type parameter, and a
    // phantom data to support it.
    pub phantom_cix: PhantomData<CIx>,
}

impl<
        F: PrimeField,
        CIx: ColumnIndexer,
        const N_WIT: usize,
        const N_REL: usize,
        const N_DSEL: usize,
        const N_FSEL: usize,
        LT: LookupTableID,
    > ColAccessCap<F, CIx> for WitnessBuilderEnv<F, CIx, N_WIT, N_REL, N_DSEL, N_FSEL, LT>
{
    // Requiring an F element as we would need to compute values up to 180 bits
    // in the 15 bits decomposition.
    type Variable = F;

    fn assert_zero(&mut self, cst: Self::Variable) {
        assert_eq!((self.assert_mapper)(cst), F::zero());
    }

    fn set_assert_mapper(&mut self, mapper: Box<dyn Fn(Self::Variable) -> Self::Variable>) {
        self.assert_mapper = mapper;
    }

    fn constant(value: F) -> Self::Variable {
        value
    }

    fn read_column(&self, ix: CIx) -> Self::Variable {
        match ix.to_column() {
            Column::Relation(i) => self.witness.last().unwrap().cols[i],
            Column::FixedSelector(i) => self.fixed_selectors[i][self.witness.len() - 1],
            other => panic!("WitnessBuilderEnv::read_column does not support {other:?}"),
        }
    }
}

impl<
        F: PrimeField,
        CIx: ColumnIndexer,
        const N_WIT: usize,
        const N_REL: usize,
        const N_DSEL: usize,
        const N_FSEL: usize,
        LT: LookupTableID,
    > ColWriteCap<F, CIx> for WitnessBuilderEnv<F, CIx, N_WIT, N_REL, N_DSEL, N_FSEL, LT>
{
    fn write_column(&mut self, ix: CIx, value: &Self::Variable) {
        self.write_column_raw(ix.to_column(), *value);
    }
}

/// If `Env` implements real write ("for sure" writes), you can implement
/// hybrid copy (that is only required to "maybe" copy). The other way
/// around violates the semantics.
///
/// Sadly, rust does not allow "cover" instances to define this impl
/// for every `T: ColWriteCap`.
impl<
        F: PrimeField,
        CIx: ColumnIndexer,
        const N_WIT: usize,
        const N_REL: usize,
        const N_DSEL: usize,
        const N_FSEL: usize,
        LT: LookupTableID,
    > HybridCopyCap<F, CIx> for WitnessBuilderEnv<F, CIx, N_WIT, N_REL, N_DSEL, N_FSEL, LT>
{
    fn hcopy(&mut self, value: &Self::Variable, ix: CIx) -> Self::Variable {
        <WitnessBuilderEnv<F, CIx, N_WIT, N_REL, N_DSEL, N_FSEL, LT> as ColWriteCap<F, CIx>>::write_column(
            self, ix, value,
        );
        *value
    }
}

impl<
        F: PrimeField,
        CIx: ColumnIndexer,
        const N_WIT: usize,
        const N_REL: usize,
        const N_DSEL: usize,
        const N_FSEL: usize,
        LT: LookupTableID,
    > MultiRowReadCap<F, CIx> for WitnessBuilderEnv<F, CIx, N_WIT, N_REL, N_DSEL, N_FSEL, LT>
{
    /// Read value from a (row,column) position.
    fn read_row_column(&mut self, row: usize, col: CIx) -> Self::Variable {
        let Column::Relation(i) = col.to_column() else {
            todo!()
        };
        self.witness[row].cols[i]
    }

    /// Progresses to the next row.
    fn next_row(&mut self) {
        self.next_row();
    }

    /// Returns the current row.
    fn curr_row(&self) -> usize {
        self.witness.len() - 1
    }
}

impl<
        F: PrimeField,
        CIx: ColumnIndexer,
        const N_WIT: usize,
        const N_REL: usize,
        const N_DSEL: usize,
        const N_FSEL: usize,
        LT: LookupTableID,
    > DirectWitnessCap<F, CIx> for WitnessBuilderEnv<F, CIx, N_WIT, N_REL, N_DSEL, N_FSEL, LT>
{
    /// Convert an abstract variable to a field element! Inverse of Env::constant().
    fn variable_to_field(value: Self::Variable) -> F {
        value
    }
}

impl<
        F: PrimeField,
        CIx: ColumnIndexer,
        const N_WIT: usize,
        const N_REL: usize,
        const N_DSEL: usize,
        const N_FSEL: usize,
        LT: LookupTableID,
    > LookupCap<F, CIx, LT> for WitnessBuilderEnv<F, CIx, N_WIT, N_REL, N_DSEL, N_FSEL, LT>
{
    fn lookup(&mut self, table_id: LT, value: &<Self as ColAccessCap<F, CIx>>::Variable) {
        let value_ix = table_id.ix_by_value(*value);
        self.lookup_multiplicities.get_mut(&table_id).unwrap()[value_ix] += F::one();
        self.lookups
            .last_mut()
            .unwrap()
            .get_mut(&table_id)
            .unwrap()
            .push(Logup {
                table_id,
                numerator: F::one(),
                value: vec![*value],
            })
    }
}

impl<
        F: PrimeField,
        CIx: ColumnIndexer,
        const N_WIT: usize,
        const N_REL: usize,
        const N_DSEL: usize,
        const N_FSEL: usize,
        LT: LookupTableID,
    > WitnessBuilderEnv<F, CIx, N_WIT, N_REL, N_DSEL, N_FSEL, LT>
{
    pub fn write_column_raw(&mut self, position: Column, value: F) {
        match position {
            Column::Relation(i) => self.witness.last_mut().unwrap().cols[i] = value,
            Column::FixedSelector(_) => {
                panic!("Witness environment can't write into fixed selector columns.");
            }
            Column::DynamicSelector(_) => {
                // TODO: Do we want to allow writing to dynamic selector columns only 1 or 0?
                panic!(
                    "This is a dynamic selector column. The environment is
                supposed to write only in witness columns"
                );
            }
            Column::LookupPartialSum(_) => {
                panic!(
                    "This is a lookup related column. The environment is
                supposed to write only in witness columns"
                );
            }
            Column::LookupMultiplicity(_) => {
                panic!(
                    "This is a lookup related column. The environment is
                supposed to write only in witness columns"
                );
            }
            Column::LookupAggregation => {
                panic!(
                    "This is a lookup related column. The environment is
                supposed to write only in witness columns"
                );
            }
            Column::LookupFixedTable(_) => {
                panic!(
                    "This is a lookup related column. The environment is
                supposed to write only in witness columns"
                );
            }
        }
    }

    /// Progress to the computations on the next row.
    pub fn next_row(&mut self) {
        self.witness.push(Witness {
            cols: Box::new([F::zero(); N_WIT]),
        });
        let mut lookups_row = BTreeMap::new();
        for table_id in LT::all_variants().into_iter() {
            lookups_row.insert(table_id, Vec::new());
        }
        self.lookups.push(lookups_row);
    }

    /// Getting multiplicities for range check tables less or equal than 15 bits.
    pub fn get_lookup_multiplicities(&self, domain: EvaluationDomains<F>, table_id: LT) -> Vec<F> {
        let mut m = Vec::with_capacity(domain.d1.size as usize);
        m.extend(self.lookup_multiplicities[&table_id].to_vec());
        if table_id.length() < (domain.d1.size as usize) {
            let n_repeated_dummy_value: usize = (domain.d1.size as usize) - table_id.length() - 1;
            let repeated_dummy_value: Vec<F> = iter::repeat(-F::one())
                .take(n_repeated_dummy_value)
                .collect();
            m.extend(repeated_dummy_value);
            m.push(F::from(n_repeated_dummy_value as u64));
        }
        assert_eq!(m.len(), domain.d1.size as usize);
        m
    }
}

impl<
        F: PrimeField,
        CIx: ColumnIndexer,
        const N_WIT: usize,
        const N_REL: usize,
        const N_DSEL: usize,
        const N_FSEL: usize,
        LT: LookupTableID,
    > WitnessBuilderEnv<F, CIx, N_WIT, N_REL, N_DSEL, N_FSEL, LT>
{
    /// Create a new empty-state witness builder.
    pub fn create() -> Self {
        let mut lookups_row = BTreeMap::new();
        let mut lookup_multiplicities = BTreeMap::new();
        let fixed_selectors = vec![vec![]; N_FSEL];
        for table_id in LT::all_variants().into_iter() {
            lookups_row.insert(table_id, Vec::new());
            lookup_multiplicities.insert(table_id, vec![F::zero(); table_id.length()]);
        }

        Self {
            witness: vec![Witness {
                cols: Box::new([F::zero(); N_WIT]),
            }],

            lookup_multiplicities,
            lookups: vec![lookups_row],
            fixed_selectors,
            phantom_cix: PhantomData,
            assert_mapper: Box::new(|x| x),
        }
    }

    /// Sets a fixed selector, the vector of length equal to the
    /// domain size (circuit height).
    pub fn set_fixed_selector_cix(&mut self, sel: CIx, sel_values: Vec<F>) {
        if let Column::FixedSelector(i) = sel.to_column() {
            self.fixed_selectors[i] = sel_values;
        } else {
            panic!("Tried to assign values to non-fixed-selector typed column {sel:?}");
        }
    }

    /// Sets all fixed selectors directly. Each item in `selectors` is
    /// a vector of `domain_size` length.
    pub fn set_fixed_selectors(&mut self, selectors: Vec<Vec<F>>) {
        self.fixed_selectors = selectors
    }

    pub fn get_relation_witness(&self, domain: EvaluationDomains<F>) -> Witness<N_WIT, Vec<F>> {
        let domain_size: usize = domain.d1.size as usize;

        // Boxing to avoid stack overflow
        let mut witness: Box<Witness<N_WIT, Vec<F>>> = Box::new(Witness {
            cols: Box::new(std::array::from_fn(|_| Vec::with_capacity(domain_size))),
        });

        // Filling actually used rows first
        for witness_row in self.witness.iter().take(domain_size) {
            for j in 0..N_REL {
                witness.cols[j].push(witness_row.cols[j]);
            }
        }

        // Then filling witness rows up with zeroes to the domain size
        // FIXME: Maybe this is not always wise, as default instance can be non-zero.
        if self.witness.len() < domain_size {
            for i in 0..N_REL {
                witness.cols[i].extend(vec![F::zero(); domain_size - self.witness.len()]);
            }
        }

        // Fill out dynamic selectors.
        for i in 0..N_DSEL {
            // TODO FIXME Fill out dynamic selectors!
            witness.cols[N_REL + i] = vec![F::zero(); domain_size];
        }

<<<<<<< HEAD
=======
        // Fill out fixed selectors.
        for i in 0..N_FSEL {
            assert!(self.fixed_selectors[i].len() == domain_size);
            witness.cols[N_REL + N_DSEL + i] = self.fixed_selectors[i].clone();
        }

        for i in 0..(N_REL + N_DSEL + N_FSEL) {
            assert!(
                witness.cols[i].len() == domain_size,
                "Witness columns length {:?} for column {:?} does not match domain size {:?}",
                witness.cols[i].len(),
                i,
                domain_size
            );
        }

>>>>>>> cd347b2b
        *witness
    }

    pub fn get_logup_witness(
        &self,
        domain: EvaluationDomains<F>,
        lookup_tables_data: BTreeMap<LT, Vec<F>>,
    ) -> Vec<LogupWitness<F, LT>> {
        let domain_size: usize = domain.d1.size as usize;
        // Building lookup values
        let mut lookup_tables: BTreeMap<LT, Vec<Vec<Logup<F, LT>>>> = BTreeMap::new();
        if !lookup_tables_data.is_empty() {
            for table_id in LT::all_variants().into_iter() {
                // Find how many lookups are done per table.
                let number_of_lookups = self.lookups[0].get(&table_id).unwrap().len();
                // Technically the number of lookups must be the same per
                // row, but let's check if it's actually so.
                for (i, lookup_row) in self.lookups.iter().enumerate().take(domain_size) {
                    let number_of_lookups_currow = lookup_row.get(&table_id).unwrap().len();
                    assert!(
                        number_of_lookups == number_of_lookups_currow,
                        "Different number of lookups in row {i:?} and row 0: {number_of_lookups_currow:?} vs {number_of_lookups:?}"
                    );
                }
                // +1 for the fixed table
                lookup_tables.insert(table_id, vec![vec![]; number_of_lookups + 1]);
            }
        } else {
            debug!("No lookup tables data provided. Skipping lookup tables.");
        }

        for lookup_row in self.lookups.iter().take(domain_size) {
            for (table_id, table) in lookup_tables.iter_mut() {
                for (j, lookup) in lookup_row.get(table_id).unwrap().iter().enumerate() {
                    table[j].push(lookup.clone())
                }
            }
        }

        let mut lookup_multiplicities: BTreeMap<LT, Vec<F>> = BTreeMap::new();
        // Counting multiplicities & adding fixed column into the last column of every table.
        for (table_id, table) in lookup_tables.iter_mut() {
            let lookup_m = self.get_lookup_multiplicities(domain, *table_id);
            lookup_multiplicities.insert(*table_id, lookup_m.clone());
            let lookup_t = lookup_tables_data[table_id]
                .iter()
                .enumerate()
                .map(|(i, v)| Logup {
                    table_id: *table_id,
                    numerator: -lookup_m[i],
                    value: vec![*v],
                });
            *(table.last_mut().unwrap()) = lookup_t.collect();
        }

        lookup_tables
            .iter()
            .filter_map(|(table_id, table)| {
                // Only add a table if it's used. Otherwise lookups fail.
                if !table.is_empty() && !table[0].is_empty() {
                    Some(LogupWitness {
                        f: table.clone(),
                        m: lookup_multiplicities[table_id].clone(),
                        table_id: *table_id,
                    })
                } else {
                    None
                }
            })
            .collect()
    }

    /// Generates proof inputs, repacking/collecting internal witness builder state.
    pub fn get_proof_inputs(
        &self,
        domain: EvaluationDomains<F>,
        lookup_tables_data: BTreeMap<LT, Vec<F>>,
    ) -> ProofInputs<N_WIT, F, LT> {
        let evaluations = self.get_relation_witness(domain);
        let logups = self.get_logup_witness(domain, lookup_tables_data);

        ProofInputs {
            evaluations,
            logups,
        }
    }
}<|MERGE_RESOLUTION|>--- conflicted
+++ resolved
@@ -357,15 +357,7 @@
             witness.cols[N_REL + i] = vec![F::zero(); domain_size];
         }
 
-<<<<<<< HEAD
-=======
-        // Fill out fixed selectors.
-        for i in 0..N_FSEL {
-            assert!(self.fixed_selectors[i].len() == domain_size);
-            witness.cols[N_REL + N_DSEL + i] = self.fixed_selectors[i].clone();
-        }
-
-        for i in 0..(N_REL + N_DSEL + N_FSEL) {
+        for i in 0..(N_REL + N_DSEL) {
             assert!(
                 witness.cols[i].len() == domain_size,
                 "Witness columns length {:?} for column {:?} does not match domain size {:?}",
@@ -375,7 +367,6 @@
             );
         }
 
->>>>>>> cd347b2b
         *witness
     }
 
