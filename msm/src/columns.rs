--- conflicted
+++ resolved
@@ -1,10 +1,5 @@
-<<<<<<< HEAD
 use crate::N_LIMBS;
-=======
 use kimchi::circuits::expr::{Domain, GenericColumn};
-
-use crate::LIMBS_NUM;
->>>>>>> 018eec0b
 
 // @volhovm: maybe this needs to be a trait
 /// Describe a generic indexed variable X_{i}.
