--- conflicted
+++ resolved
@@ -24,16 +24,6 @@
     /// `get_witness` method.
     pub witness: Witness<SER_N_COLUMNS, F>,
 
-<<<<<<< HEAD
-    /// Keep track of the RangeCheck4 table multiplicities.
-    /// The value `0` is used as a (repeated) dummy value.
-    // Boxing to avoid stack overflow
-    // @volhovm: I understand this is TODO/unused, so I did not create a
-    // rangecheck4abs counterpart for it.
-    pub lookup_t_multiplicities_rangecheck4: Box<[F; 1 << 4]>,
-
-=======
->>>>>>> 45ff63db
     /// Keep track of the lookup multiplicities.
     pub lookup_multiplicities: BTreeMap<LookupTable<Ff>, Vec<F>>,
 
@@ -186,19 +176,20 @@
         table_id: LookupTable<Ff>,
     ) -> Vec<F> {
         let mut m = Vec::with_capacity(domain.d1.size as usize);
-<<<<<<< HEAD
         m.extend(self.lookup_multiplicities[&table_id].to_vec());
-        let repeated_dummy_value: Vec<F> = iter::repeat(-F::zero())
-            .take((domain.d1.size as usize) - table_id.length())
-=======
-        m.extend(self.lookup_multiplicities[&LookupTable::RangeCheck4].to_vec());
-        let n_repeated_dummy_value = domain.d1.size - (1 << 4) - 1;
-        let repeated_dummy_value: Vec<F> = iter::repeat(-F::one())
-            .take(n_repeated_dummy_value as usize)
->>>>>>> 45ff63db
-            .collect();
-        m.extend(repeated_dummy_value);
-        m.push(F::from(n_repeated_dummy_value));
+        if table_id.length() < (domain.d1.size as usize) {
+            let n_repeated_dummy_value: usize = (domain.d1.size as usize) - table_id.length() - 1;
+            let repeated_dummy_value: Vec<F> = iter::repeat(-F::one())
+                .take(n_repeated_dummy_value)
+                .collect();
+            m.extend(repeated_dummy_value);
+            // TODO @volhovm Why do we push the last index as a last
+            // element?
+            //
+            // FIXME this makes the logup unsound: we add dummy values
+            // which are not necessarily present in the table.
+            m.push(F::from(n_repeated_dummy_value as u64));
+        }
         assert_eq!(m.len(), domain.d1.size as usize);
         m
     }
