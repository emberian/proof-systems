--- conflicted
+++ resolved
@@ -46,15 +46,9 @@
 pub struct Lookup<T> {
     pub mode: LookupMode,
     /// The number of times that this lookup value should be added to / subtracted from the lookup accumulator.    pub magnitude_contribution: Fp,
-<<<<<<< HEAD
     pub magnitude: T,
-    pub table_id: LookupTables,
+    pub table_id: LookupTableIDs,
     pub value: Vec<T>,
-=======
-    pub magnitude: Fp,
-    pub table_id: LookupTableIDs,
-    pub value: Vec<Fp>,
->>>>>>> 5fe0cc12
 }
 
 impl<F: std::fmt::Display + Field> std::fmt::Display for Lookup<F> {
@@ -77,12 +71,8 @@
 }
 
 impl<T: One> Lookup<T> {
-<<<<<<< HEAD
     /// Reads one value when `if_is_true` is 1.
-    pub fn read_if(if_is_true: T, table_id: LookupTables, value: Vec<T>) -> Self {
-=======
     pub fn read_if(if_is_true: T, table_id: LookupTableIDs, value: Vec<T>) -> Self {
->>>>>>> 5fe0cc12
         Self {
             mode: LookupMode::Read,
             magnitude: if_is_true,
@@ -91,12 +81,8 @@
         }
     }
 
-<<<<<<< HEAD
     /// Writes one value when `if_is_true` is 1.
-    pub fn write_if(if_is_true: T, table_id: LookupTables, value: Vec<T>) -> Self {
-=======
     pub fn write_if(if_is_true: T, table_id: LookupTableIDs, value: Vec<T>) -> Self {
->>>>>>> 5fe0cc12
         Self {
             mode: LookupMode::Write,
             magnitude: if_is_true,
@@ -105,12 +91,8 @@
         }
     }
 
-<<<<<<< HEAD
     /// Reads one value from a table.
-    pub fn read_one(table_id: LookupTables, value: Vec<T>) -> Self {
-=======
     pub fn read_one(table_id: LookupTableIDs, value: Vec<T>) -> Self {
->>>>>>> 5fe0cc12
         Self {
             mode: LookupMode::Read,
             magnitude: T::one(),
@@ -119,12 +101,8 @@
         }
     }
 
-<<<<<<< HEAD
     /// Writes one value to a table.
-    pub fn write_one(table_id: LookupTables, value: Vec<T>) -> Self {
-=======
     pub fn write_one(table_id: LookupTableIDs, value: Vec<T>) -> Self {
->>>>>>> 5fe0cc12
         Self {
             mode: LookupMode::Write,
             magnitude: T::one(),
