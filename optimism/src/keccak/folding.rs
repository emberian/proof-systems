use crate::{
    folding::{Challenge, FoldingEnvironment, FoldingInstance, FoldingWitness},
    keccak::{column::ZKVM_KECCAK_COLS, KeccakColumn, Steps},
    trace::Indexer,
<<<<<<< HEAD
    Curve,
    Fp,
=======
    Curve, Fp, DOMAIN_SIZE,
>>>>>>> 778a7fc8
};
use ark_poly::{Evaluations, Radix2EvaluationDomain};
use folding::{expressions::FoldingColumnTrait, FoldingConfig};
use kimchi_msm::columns::Column;
use poly_commitment::srs::SRS;
use std::ops::Index;

use super::column::ZKVM_KECCAK_REL;

pub type KeccakFoldingWitness = FoldingWitness<ZKVM_KECCAK_COLS>;
pub type KeccakFoldingInstance = FoldingInstance<ZKVM_KECCAK_COLS>;

pub type KeccakFoldingEnvironment = FoldingEnvironment<ZKVM_KECCAK_COLS>;

impl Index<KeccakColumn> for KeccakFoldingWitness {
    type Output = Evaluations<Fp, Radix2EvaluationDomain<Fp>>;

    fn index(&self, index: KeccakColumn) -> &Self::Output {
        &self.witness.cols[index.ix()]
    }
}

// Implemented for decomposable folding compatibility
impl Index<Steps> for KeccakFoldingWitness {
    type Output = Evaluations<Fp, Radix2EvaluationDomain<Fp>>;

    /// Map a selector column to the corresponding witness column.
    fn index(&self, index: Steps) -> &Self::Output {
        &self.witness.cols[index.ix()]
    }
}

// Implementing this so that generic constraints can be used in folding
impl Index<Column> for KeccakFoldingWitness {
    type Output = Evaluations<Fp, Radix2EvaluationDomain<Fp>>;

    /// Map a column alias to the corresponding witness column.
    fn index(&self, index: Column) -> &Self::Output {
        match index {
            Column::Relation(ix) => &self.witness.cols[ix],
            Column::DynamicSelector(ix) => &self.witness.cols[ZKVM_KECCAK_REL + ix],
            _ => panic!("Invalid column type"),
        }
    }
}

#[derive(Clone, Debug, PartialEq, Eq, Hash)]
pub struct KeccakConfig;

impl FoldingColumnTrait for KeccakColumn {
    fn is_witness(&self) -> bool {
        // dynamic selectors KeccakColumn::Selector() count as witnesses
        true
    }
}

impl FoldingConfig for KeccakConfig {
    type Column = Column;
    type Selector = Steps;
    type Challenge = Challenge;
    type Curve = Curve;
    type Srs = SRS<Curve>;
    type Instance = KeccakFoldingInstance;
    type Witness = KeccakFoldingWitness;
    // The structure is empty as we don't need to store any additional
    // information that is static for the relation
    type Structure = ();
    type Env = KeccakFoldingEnvironment;

    fn rows() -> usize {
        1 << 8
    }
}<|MERGE_RESOLUTION|>--- conflicted
+++ resolved
@@ -2,12 +2,7 @@
     folding::{Challenge, FoldingEnvironment, FoldingInstance, FoldingWitness},
     keccak::{column::ZKVM_KECCAK_COLS, KeccakColumn, Steps},
     trace::Indexer,
-<<<<<<< HEAD
-    Curve,
-    Fp,
-=======
     Curve, Fp, DOMAIN_SIZE,
->>>>>>> 778a7fc8
 };
 use ark_poly::{Evaluations, Radix2EvaluationDomain};
 use folding::{expressions::FoldingColumnTrait, FoldingConfig};
@@ -78,6 +73,6 @@
     type Env = KeccakFoldingEnvironment;
 
     fn rows() -> usize {
-        1 << 8
+        DOMAIN_SIZE
     }
 }