use super::{
    column::{KeccakColumn, KeccakColumns},
    interpreter::{Absorb, KeccakStep, Sponge},
    ArithOps, BoolOps, DIM, E, QUARTERS,
};
use crate::mips::interpreter::Lookup;
use ark_ff::{Field, One};
<<<<<<< HEAD
use kimchi::{auto_clone_array, circuits::expr::ConstantTerm::Literal, grid, o1_utils::Two};
=======
use kimchi::{
    auto_clone_array,
    circuits::{
        expr::{ConstantExpr, ConstantTerm::Literal},
        polynomials::keccak::constants::ROUNDS,
    },
    grid,
    o1_utils::Two,
};
>>>>>>> 60ef5814

#[derive(Clone, Debug)]
pub struct KeccakEnv<Fp> {
    /// Constraints that are added to the circuit
    pub(crate) constraints: Vec<E<Fp>>,
    /// Values that are looked up in the circuit
    pub(crate) _lookup_terms: [Vec<Lookup<E<Fp>>>; 2], // at most 2 values are looked up at a time
    /// Expanded block of previous step
    pub(crate) prev_block: Vec<u64>,
    /// Padded preimage data
    pub(crate) padded: Vec<u8>,
    /// Current block of preimage data
    pub(crate) block_idx: usize,
    /// The full state of the Keccak gate (witness)
    pub(crate) keccak_state: KeccakColumns<E<Fp>>,
    /// Byte-length of the 10*1 pad (<=136)
    pub(crate) pad_len: u64,
    /// How many blocks are left to absrob (including current absorb)
    pub(crate) blocks_left_to_absorb: u64,
    /// What step of the hash is being executed (or None, if just ended)
    pub(crate) curr_step: Option<KeccakStep>,
}

impl<Fp: Field> KeccakEnv<Fp> {
    pub fn write_column(&mut self, column: KeccakColumn, value: u64) {
        self.keccak_state[column] = Self::constant(value.into());
    }

    pub fn null_state(&mut self) {
        self.keccak_state = KeccakColumns::default();
    }
    pub fn update_step(&mut self) {
        match self.curr_step {
            Some(step) => match step {
                KeccakStep::Sponge(sponge) => match sponge {
                    Sponge::Absorb(_) => self.curr_step = Some(KeccakStep::Round(0)),
                    Sponge::Squeeze => self.curr_step = None,
                },
                KeccakStep::Round(round) => {
                    if round < ROUNDS as u64 - 1 {
                        self.curr_step = Some(KeccakStep::Round(round + 1));
                    } else {
                        self.blocks_left_to_absorb -= 1;
                        match self.blocks_left_to_absorb {
                            0 => self.curr_step = Some(KeccakStep::Sponge(Sponge::Squeeze)),
                            1 => {
                                self.curr_step =
                                    Some(KeccakStep::Sponge(Sponge::Absorb(Absorb::Last)))
                            }
                            _ => {
                                self.curr_step =
                                    Some(KeccakStep::Sponge(Sponge::Absorb(Absorb::Middle)))
                            }
                        }
                    }
                }
            },
            None => panic!("No step to update"),
        }
    }
}

impl<Fp: Field> BoolOps for KeccakEnv<Fp> {
    type Column = KeccakColumn;
    type Variable = E<Fp>;
    type Fp = Fp;

    fn boolean(x: Self::Variable) -> Self::Variable {
        x.clone() * (x - Self::Variable::one())
    }

    fn not(x: Self::Variable) -> Self::Variable {
        Self::Variable::one() - x
    }

    fn is_one(x: Self::Variable) -> Self::Variable {
        x - Self::Variable::one()
    }

    fn xor(x: Self::Variable, y: Self::Variable) -> Self::Variable {
        Self::is_one(x + y)
    }

    fn or(x: Self::Variable, y: Self::Variable) -> Self::Variable {
        x.clone() + y.clone() - x * y
    }

    fn either_false(x: Self::Variable, y: Self::Variable) -> Self::Variable {
        x * y
    }
}

impl<Fp: Field> ArithOps for KeccakEnv<Fp> {
    type Column = KeccakColumn;
    type Variable = E<Fp>;
    type Fp = Fp;
    fn constant(x: Self::Fp) -> Self::Variable {
        Literal(x).into()
    }
    fn two_pow(x: u64) -> Self::Variable {
        Self::constant(Self::Fp::two_pow(x))
    }
}

pub(crate) trait KeccakEnvironment {
    type Column;
    type Variable: std::ops::Mul<Self::Variable, Output = Self::Variable>
        + std::ops::Add<Self::Variable, Output = Self::Variable>
        + std::ops::Sub<Self::Variable, Output = Self::Variable>
        + Clone;
    type Fp: std::ops::Neg<Output = Self::Fp>;

    fn from_shifts(
        shifts: &[Self::Variable],
        i: Option<usize>,
        y: Option<usize>,
        x: Option<usize>,
        q: Option<usize>,
    ) -> Self::Variable;

    fn from_quarters(quarters: &[Self::Variable], y: Option<usize>, x: usize) -> Self::Variable;

    fn is_sponge(&self) -> Self::Variable;

    fn is_round(&self) -> Self::Variable;

    fn round(&self) -> Self::Variable;

    fn absorb(&self) -> Self::Variable;

    fn squeeze(&self) -> Self::Variable;

    fn root(&self) -> Self::Variable;

    fn pad(&self) -> Self::Variable;

    fn length(&self) -> Self::Variable;

    fn two_to_pad(&self) -> Self::Variable;

    fn in_padding(&self, i: usize) -> Self::Variable;

    fn pad_suffix(&self, i: usize) -> Self::Variable;

    fn bytes_block(&self, i: usize) -> Vec<Self::Variable>;

    fn flags_block(&self, i: usize) -> Vec<Self::Variable>;

    fn block_in_padding(&self, i: usize) -> Self::Variable;

    fn round_constants(&self) -> Vec<Self::Variable>;

    fn old_state(&self, i: usize) -> Self::Variable;

    fn new_block(&self, i: usize) -> Self::Variable;

    fn next_state(&self, i: usize) -> Self::Variable;

    fn sponge_zeros(&self) -> Vec<Self::Variable>;

    fn sponge_shifts(&self) -> Vec<Self::Variable>;

    fn sponge_bytes(&self, i: usize) -> Self::Variable;

    fn state_a(&self, y: usize, x: usize, q: usize) -> Self::Variable;

    fn shifts_c(&self, i: usize, x: usize, q: usize) -> Self::Variable;

    fn dense_c(&self, x: usize, q: usize) -> Self::Variable;

    fn quotient_c(&self, x: usize) -> Self::Variable;

    fn remainder_c(&self, x: usize, q: usize) -> Self::Variable;

    fn dense_rot_c(&self, x: usize, q: usize) -> Self::Variable;

    fn expand_rot_c(&self, x: usize, q: usize) -> Self::Variable;

    fn shifts_e(&self, i: usize, y: usize, x: usize, q: usize) -> Self::Variable;

    fn dense_e(&self, y: usize, x: usize, q: usize) -> Self::Variable;

    fn quotient_e(&self, y: usize, x: usize, q: usize) -> Self::Variable;

    fn remainder_e(&self, y: usize, x: usize, q: usize) -> Self::Variable;

    fn dense_rot_e(&self, y: usize, x: usize, q: usize) -> Self::Variable;

    fn expand_rot_e(&self, y: usize, x: usize, q: usize) -> Self::Variable;

    fn shifts_b(&self, i: usize, y: usize, x: usize, q: usize) -> Self::Variable;

    fn shifts_sum(&self, i: usize, y: usize, x: usize, q: usize) -> Self::Variable;
}

impl<Fp: Field> KeccakEnvironment for KeccakEnv<Fp> {
    type Column = KeccakColumn;
    type Variable = E<Fp>;
    type Fp = Fp;

    fn from_shifts(
        shifts: &[Self::Variable],
        i: Option<usize>,
        y: Option<usize>,
        x: Option<usize>,
        q: Option<usize>,
    ) -> Self::Variable {
        match shifts.len() {
            400 => {
                if let Some(i) = i {
                    auto_clone_array!(shifts);
                    shifts(i)
                        + Self::two_pow(1) * shifts(100 + i)
                        + Self::two_pow(2) * shifts(200 + i)
                        + Self::two_pow(3) * shifts(300 + i)
                } else {
                    let shifts = grid!(400, shifts);
                    shifts(0, y.unwrap(), x.unwrap(), q.unwrap())
                        + Self::two_pow(1) * shifts(1, y.unwrap(), x.unwrap(), q.unwrap())
                        + Self::two_pow(2) * shifts(2, y.unwrap(), x.unwrap(), q.unwrap())
                        + Self::two_pow(3) * shifts(3, y.unwrap(), x.unwrap(), q.unwrap())
                }
            }
            100 => {
                let shifts = grid!(100, shifts);
                shifts(0, x.unwrap(), q.unwrap())
                    + Self::two_pow(1) * shifts(1, x.unwrap(), q.unwrap())
                    + Self::two_pow(2) * shifts(2, x.unwrap(), q.unwrap())
                    + Self::two_pow(3) * shifts(3, x.unwrap(), q.unwrap())
            }
            _ => panic!("Invalid length of shifts"),
        }
    }

    fn from_quarters(quarters: &[Self::Variable], y: Option<usize>, x: usize) -> Self::Variable {
        if let Some(y) = y {
            assert!(quarters.len() == 100, "Invalid length of quarters");
            let quarters = grid!(100, quarters);
            quarters(y, x, 0)
                + Self::two_pow(16) * quarters(y, x, 1)
                + Self::two_pow(32) * quarters(y, x, 2)
                + Self::two_pow(48) * quarters(y, x, 3)
        } else {
            assert!(quarters.len() == 20, "Invalid length of quarters");
            let quarters = grid!(20, quarters);
            quarters(x, 0)
                + Self::two_pow(16) * quarters(x, 1)
                + Self::two_pow(32) * quarters(x, 2)
                + Self::two_pow(48) * quarters(x, 3)
        }
    }

    fn is_sponge(&self) -> Self::Variable {
        Self::xor(self.absorb(), self.squeeze())
    }

    fn is_round(&self) -> Self::Variable {
        Self::not(self.is_sponge())
    }

    fn round(&self) -> Self::Variable {
        self.keccak_state[KeccakColumn::FlagRound].clone()
    }

    fn absorb(&self) -> Self::Variable {
        self.keccak_state[KeccakColumn::FlagAbsorb].clone()
    }

    fn squeeze(&self) -> Self::Variable {
        self.keccak_state[KeccakColumn::FlagSqueeze].clone()
    }

    fn root(&self) -> Self::Variable {
        self.keccak_state[KeccakColumn::FlagRoot].clone()
    }

    fn pad(&self) -> Self::Variable {
        self.keccak_state[KeccakColumn::FlagPad].clone()
    }

    fn length(&self) -> Self::Variable {
        self.keccak_state[KeccakColumn::FlagLength].clone()
    }

    fn two_to_pad(&self) -> Self::Variable {
        self.keccak_state[KeccakColumn::TwoToPad].clone()
    }

    fn in_padding(&self, i: usize) -> Self::Variable {
        self.keccak_state[KeccakColumn::FlagsBytes(i)].clone()
    }

    fn pad_suffix(&self, i: usize) -> Self::Variable {
        self.keccak_state[KeccakColumn::PadSuffix(i)].clone()
    }

    fn bytes_block(&self, i: usize) -> Vec<Self::Variable> {
        match i {
            0 => self.keccak_state.sponge_bytes[0..12].to_vec().clone(),
            1..=4 => self.keccak_state.sponge_bytes[12 + (i - 1) * 31..12 + i * 31]
                .to_vec()
                .clone(),
            _ => panic!("No more blocks of bytes can be part of padding"),
        }
    }

    fn flags_block(&self, i: usize) -> Vec<Self::Variable> {
        match i {
            0 => self.keccak_state.flags_bytes[0..12].to_vec().clone(),
            1..=4 => self.keccak_state.flags_bytes[12 + (i - 1) * 31..12 + i * 31]
                .to_vec()
                .clone(),
            _ => panic!("No more blocks of flags can be part of padding"),
        }
    }

    fn block_in_padding(&self, i: usize) -> Self::Variable {
        let bytes = self.bytes_block(i);
        let flags = self.flags_block(i);
        assert_eq!(bytes.len(), flags.len());
        let pad = bytes
            .iter()
            .zip(flags)
            .fold(Self::constant(Fp::zero()), |acc, (byte, flag)| {
                acc + byte.clone() * flag * Self::constant(Self::Fp::from(256u16))
            });

        pad
    }

    fn round_constants(&self) -> Vec<Self::Variable> {
        self.keccak_state.round_constants.clone()
    }

    fn old_state(&self, i: usize) -> Self::Variable {
        self.keccak_state[KeccakColumn::SpongeOldState(i)].clone()
    }

    fn new_block(&self, i: usize) -> Self::Variable {
        self.keccak_state[KeccakColumn::SpongeNewState(i)].clone()
    }

    fn next_state(&self, i: usize) -> Self::Variable {
        self.keccak_state[KeccakColumn::NextState(i)].clone()
    }

    fn sponge_zeros(&self) -> Vec<Self::Variable> {
        self.keccak_state.sponge_new_state[68..100].to_vec().clone()
    }

    fn sponge_bytes(&self, i: usize) -> Self::Variable {
        self.keccak_state[KeccakColumn::SpongeBytes(i)].clone()
    }

    fn sponge_shifts(&self) -> Vec<Self::Variable> {
        self.keccak_state.sponge_shifts.clone()
    }

    fn state_a(&self, x: usize, y: usize, q: usize) -> Self::Variable {
        self.keccak_state[KeccakColumn::ThetaStateA(y, x, q)].clone()
    }

    fn shifts_c(&self, i: usize, x: usize, q: usize) -> Self::Variable {
        self.keccak_state[KeccakColumn::ThetaShiftsC(i, x, q)].clone()
    }

    fn dense_c(&self, x: usize, q: usize) -> Self::Variable {
        self.keccak_state[KeccakColumn::ThetaDenseC(x, q)].clone()
    }

    fn quotient_c(&self, x: usize) -> Self::Variable {
        self.keccak_state[KeccakColumn::ThetaQuotientC(x)].clone()
    }

    fn remainder_c(&self, x: usize, q: usize) -> Self::Variable {
        self.keccak_state[KeccakColumn::ThetaRemainderC(x, q)].clone()
    }

    fn dense_rot_c(&self, x: usize, q: usize) -> Self::Variable {
        self.keccak_state[KeccakColumn::ThetaDenseRotC(x, q)].clone()
    }

    fn expand_rot_c(&self, x: usize, q: usize) -> Self::Variable {
        self.keccak_state[KeccakColumn::ThetaExpandRotC(x, q)].clone()
    }

    fn shifts_e(&self, i: usize, y: usize, x: usize, q: usize) -> Self::Variable {
        self.keccak_state[KeccakColumn::PiRhoShiftsE(i, y, x, q)].clone()
    }

    fn dense_e(&self, y: usize, x: usize, q: usize) -> Self::Variable {
        self.keccak_state[KeccakColumn::PiRhoDenseE(y, x, q)].clone()
    }

    fn quotient_e(&self, y: usize, x: usize, q: usize) -> Self::Variable {
        self.keccak_state[KeccakColumn::PiRhoQuotientE(y, x, q)].clone()
    }

    fn remainder_e(&self, y: usize, x: usize, q: usize) -> Self::Variable {
        self.keccak_state[KeccakColumn::PiRhoRemainderE(y, x, q)].clone()
    }

    fn dense_rot_e(&self, y: usize, x: usize, q: usize) -> Self::Variable {
        self.keccak_state[KeccakColumn::PiRhoDenseRotE(y, x, q)].clone()
    }

    fn expand_rot_e(&self, y: usize, x: usize, q: usize) -> Self::Variable {
        self.keccak_state[KeccakColumn::PiRhoExpandRotE(y, x, q)].clone()
    }

    fn shifts_b(&self, i: usize, y: usize, x: usize, q: usize) -> Self::Variable {
        self.keccak_state[KeccakColumn::ChiShiftsB(i, y, x, q)].clone()
    }

    fn shifts_sum(&self, i: usize, y: usize, x: usize, q: usize) -> Self::Variable {
        self.keccak_state[KeccakColumn::ChiShiftsSum(i, y, x, q)].clone()
    }
}<|MERGE_RESOLUTION|>--- conflicted
+++ resolved
@@ -5,19 +5,12 @@
 };
 use crate::mips::interpreter::Lookup;
 use ark_ff::{Field, One};
-<<<<<<< HEAD
-use kimchi::{auto_clone_array, circuits::expr::ConstantTerm::Literal, grid, o1_utils::Two};
-=======
 use kimchi::{
     auto_clone_array,
-    circuits::{
-        expr::{ConstantExpr, ConstantTerm::Literal},
-        polynomials::keccak::constants::ROUNDS,
-    },
+    circuits::{expr::ConstantTerm::Literal, polynomials::keccak::constants::ROUNDS},
     grid,
     o1_utils::Two,
 };
->>>>>>> 60ef5814
 
 #[derive(Clone, Debug)]
 pub struct KeccakEnv<Fp> {
