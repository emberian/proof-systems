use super::{
    column::KeccakColumn,
    environment::{KeccakEnv, KeccakEnvironment},
    ArithOps, E,
};
use crate::mips::interpreter::{Lookup, LookupMode, LookupTable};
use ark_ff::Field;
use kimchi::circuits::polynomials::keccak::constants::{
    DIM, QUARTERS, SHIFTS, SHIFTS_LEN, STATE_LEN,
};

pub(crate) trait Lookups {
    type Column;
    type Variable: std::ops::Mul<Self::Variable, Output = Self::Variable>
        + std::ops::Add<Self::Variable, Output = Self::Variable>
        + std::ops::Sub<Self::Variable, Output = Self::Variable>
        + Clone;

    /// Adds a given Lookup to the environment
    fn add_lookup(&mut self, lookup: Lookup<Self::Variable>);

    /// Adds all lookups of Self
    fn lookups(&mut self, rw: LookupMode);

    /// Adds a lookup to the RangeCheck16 table
    fn lookup_rc16(&mut self, rw: LookupMode, flag: Self::Variable, value: Self::Variable);

    /// Adds a lookup to the Reset table
    fn lookup_reset(
        &mut self,
        rw: LookupMode,
        flag: Self::Variable,
        dense: Self::Variable,
        sparse: Self::Variable,
    );

    /// Adds a lookup to the Shift table
    fn lookup_sparse(&mut self, rw: LookupMode, flag: Self::Variable, value: Self::Variable);

    /// Adds a lookup to the Byte table
    fn lookup_byte(&mut self, rw: LookupMode, flag: Self::Variable, value: Self::Variable);

    /// Adds the lookups required for the sponge
    fn lookups_sponge(&mut self, rw: LookupMode);

    /// Adds the lookups required for Theta in the round
    fn lookups_round_theta(&mut self, rw: LookupMode);

    /// Adds the lookups required for PiRho in the round
    fn lookups_round_pirho(&mut self, rw: LookupMode);

    /// Adds the lookups required for Chi in the round
    fn lookups_round_chi(&mut self, rw: LookupMode);

    /// Adds the lookups required for Iota in the round
    fn lookups_round_iota(&mut self, rw: LookupMode);
}

impl<Fp: Field> Lookups for KeccakEnv<Fp> {
    type Column = KeccakColumn;
    type Variable = E<Fp>;

    fn add_lookup(&mut self, lookup: Lookup<Self::Variable>) {
        self.lookups.push(lookup);
    }

    fn lookups(&mut self, rw: LookupMode) {
        // TODO: preimage lookups (somewhere else)

        // SPONGE LOOKUPS
        self.lookups_sponge(rw);

        // ROUND LOOKUPS
        {
            // THETA LOOKUPS
            self.lookups_round_theta(rw);
            // PIRHO LOOKUPS
            self.lookups_round_pirho(rw);
            // CHI LOOKUPS
            self.lookups_round_chi(rw);
            // IOTA LOOKUPS
<<<<<<< HEAD
            self.lookups_round_iota(rw);
=======
            for i in 0..QUARTERS {
                // Check round constants correspond with the current round
                self.add_lookup(Lookup::new(
                    rw,
                    LookupTable::RoundConstantsLookup,
                    vec![self.round(), self.round_constants()[i].clone()],
                ));
            }
>>>>>>> 09adaabf
        }
    }

    fn lookup_rc16(&mut self, rw: LookupMode, flag: Self::Variable, value: Self::Variable) {
        self.add_lookup(Lookup {
            mode: rw,
            magnitude: flag,
            table_id: LookupTable::RangeCheck16Lookup,
            value: vec![value],
        });
    }

    fn lookup_reset(
        &mut self,
        rw: LookupMode,
        flag: Self::Variable,
        dense: Self::Variable,
        sparse: Self::Variable,
    ) {
        self.add_lookup(Lookup {
            mode: rw,
            magnitude: flag,
            table_id: LookupTable::ResetLookup,
            value: vec![dense, sparse],
        });
    }

    fn lookup_sparse(&mut self, rw: LookupMode, flag: Self::Variable, value: Self::Variable) {
        self.add_lookup(Lookup {
            mode: rw,
            magnitude: flag,
            table_id: LookupTable::SparseLookup,
            value: vec![value],
        });
    }

    fn lookup_byte(&mut self, rw: LookupMode, flag: Self::Variable, value: Self::Variable) {
        self.add_lookup(Lookup {
            mode: rw,
            magnitude: flag,
            table_id: LookupTable::ByteLookup,
            value: vec![value],
        });
    }

    fn lookups_sponge(&mut self, rw: LookupMode) {
        // PADDING LOOKUPS
        // Power of two corresponds to 2^pad_length
        // Pad suffixes correspond to 10*1 rule
        // Note: When FlagLength=0, TwoToPad=1, and all PadSuffix=0
        self.add_lookup(Lookup {
            mode: rw,
            magnitude: self.is_sponge(),
            table_id: LookupTable::PadLookup,
            value: vec![
                self.length(),
                self.two_to_pad(),
                self.pad_suffix(0),
                self.pad_suffix(1),
                self.pad_suffix(2),
                self.pad_suffix(3),
                self.pad_suffix(4),
            ],
        });
        // BYTES LOOKUPS
        for i in 0..200 {
            // Bytes are <2^8
            self.lookup_byte(rw, self.is_sponge(), self.sponge_bytes(i));
        }
        // SHIFTS LOOKUPS
        for i in 100..SHIFTS_LEN {
            // Shifts1, Shifts2, Shifts3 are in the Sparse table
            self.lookup_sparse(rw, self.is_sponge(), self.sponge_shifts(i));
        }
        for i in 0..STATE_LEN {
            // Shifts0 together with Bits composition by pairs are in the Reset table
            let dense = self.sponge_bytes(2 * i) + self.sponge_bytes(2 * i + 1) * Self::two_pow(8);
            self.lookup_reset(rw, self.is_sponge(), dense, self.sponge_shifts(i));
        }
    }

    fn lookups_round_theta(&mut self, rw: LookupMode) {
        for q in 0..QUARTERS {
            for x in 0..DIM {
                // Check that ThetaRemainderC < 2^64
                self.lookup_rc16(rw, self.is_round(), self.remainder_c(x, q));
                // Check ThetaExpandRotC is the expansion of ThetaDenseRotC
                self.lookup_reset(
                    rw,
                    self.is_round(),
                    self.dense_rot_c(x, q),
                    self.expand_rot_c(x, q),
                );
                // Check ThetaShiftC0 is the expansion of ThetaDenseC
                self.lookup_reset(
                    rw,
                    self.is_round(),
                    self.dense_c(x, q),
                    self.shifts_c(0, x, q),
                );
                // Check that the rest of ThetaShiftsC are in the Sparse table
                for i in 1..SHIFTS {
                    self.lookup_sparse(rw, self.is_round(), self.shifts_c(i, x, q));
                }
            }
        }
    }

    fn lookups_round_pirho(&mut self, rw: LookupMode) {
        for q in 0..QUARTERS {
            for x in 0..DIM {
                for y in 0..DIM {
                    // Check that PiRhoRemainderE < 2^64 and PiRhoQuotientE < 2^64
                    self.lookup_rc16(rw, self.is_round(), self.remainder_e(y, x, q));
                    self.lookup_rc16(rw, self.is_round(), self.quotient_e(y, x, q));
                    // Check PiRhoExpandRotE is the expansion of PiRhoDenseRotE
                    self.lookup_reset(
                        rw,
                        self.is_round(),
                        self.dense_rot_e(y, x, q),
                        self.expand_rot_e(y, x, q),
                    );
                    // Check PiRhoShift0E is the expansion of PiRhoDenseE
                    self.lookup_reset(
                        rw,
                        self.is_round(),
                        self.dense_e(y, x, q),
                        self.shifts_e(0, y, x, q),
                    );
                    // Check that the rest of PiRhoShiftsE are in the Sparse table
                    for i in 1..SHIFTS {
                        self.lookup_sparse(rw, self.is_round(), self.shifts_e(i, y, x, q));
                    }
                }
            }
        }
    }

    fn lookups_round_chi(&mut self, rw: LookupMode) {
        for i in 0..SHIFTS_LEN {
            // Check ChiShiftsB and ChiShiftsSum are in the Sparse table
            self.lookup_sparse(rw, self.is_round(), self.vec_shifts_b()[i].clone());
            self.lookup_sparse(rw, self.is_round(), self.vec_shifts_sum()[i].clone());
        }
    }

    fn lookups_round_iota(&mut self, rw: LookupMode) {
        for i in 0..QUARTERS {
            // Check round constants correspond with the current round
            self.add_lookup(Lookup {
                numerator: Signed::new(rw, None),
                table_id: LookupTable::RoundConstantsLookup,
                value: vec![self.round(), self.round_constants()[i].clone()],
            });
        }
    }
}<|MERGE_RESOLUTION|>--- conflicted
+++ resolved
@@ -79,18 +79,7 @@
             // CHI LOOKUPS
             self.lookups_round_chi(rw);
             // IOTA LOOKUPS
-<<<<<<< HEAD
             self.lookups_round_iota(rw);
-=======
-            for i in 0..QUARTERS {
-                // Check round constants correspond with the current round
-                self.add_lookup(Lookup::new(
-                    rw,
-                    LookupTable::RoundConstantsLookup,
-                    vec![self.round(), self.round_constants()[i].clone()],
-                ));
-            }
->>>>>>> 09adaabf
         }
     }
 
@@ -241,7 +230,8 @@
         for i in 0..QUARTERS {
             // Check round constants correspond with the current round
             self.add_lookup(Lookup {
-                numerator: Signed::new(rw, None),
+                mode: rw,
+                magnitude: self.is_round(),
                 table_id: LookupTable::RoundConstantsLookup,
                 value: vec![self.round(), self.round_constants()[i].clone()],
             });
