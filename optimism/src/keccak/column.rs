--- conflicted
+++ resolved
@@ -1,10 +1,7 @@
 use std::ops::{Index, IndexMut};
 
 use ark_ff::{One, Zero};
-<<<<<<< HEAD
 use kimchi::circuits::polynomials::keccak::constants::*;
-=======
->>>>>>> de69010f
 use serde::{Deserialize, Serialize};
 
 use super::{grid_index, ZKVM_KECCAK_COLS_CURR, ZKVM_KECCAK_COLS_NEXT};
@@ -47,7 +44,6 @@
 
 #[derive(Clone, Debug, Serialize, Deserialize, Eq, PartialEq)]
 pub struct KeccakColumns<T> {
-<<<<<<< HEAD
     pub flag_round: T,           // Coeff Round = 0 | 1 .. 24
     pub flag_absorb: T,          // Coeff Absorb = 0 | 1
     pub flag_squeeze: T,         // Coeff Squeeze = 0 | 1
@@ -83,41 +79,6 @@
     }
 }
 
-=======
-    pub flag_round: T,               // Coeff Round = 0 | 1 .. 24
-    pub flag_absorb: T,              // Coeff Absorb = 0 | 1
-    pub flag_squeeze: T,             // Coeff Squeeze = 0 | 1
-    pub flag_root: T,                // Coeff Root = 0 | 1
-    pub flag_pad: T,                 // Coeff Pad = 0 | 1
-    pub flag_length: T,              // Coeff Length 0 | 1 .. 136
-    pub two_to_pad: T,               // 2^PadLength
-    pub inverse_round: T,            // Round^-1
-    pub flags_bytes: Vec<T>,         // 136 boolean values
-    pub pad_suffix: Vec<T>,          // 5 values with padding suffix
-    pub round_constants: Vec<T>,     // Round constants
-    pub theta_state_a: Vec<T>,       // Round Curr[0..100)
-    pub theta_shifts_c: Vec<T>,      // Round Curr[100..180)
-    pub theta_dense_c: Vec<T>,       // Round Curr[180..200)
-    pub theta_quotient_c: Vec<T>,    // Round Curr[200..205)
-    pub theta_remainder_c: Vec<T>,   // Round Curr[205..225)
-    pub theta_dense_rot_c: Vec<T>,   // Round Curr[225..245)
-    pub theta_expand_rot_c: Vec<T>,  // Round Curr[245..265)
-    pub pi_rho_shifts_e: Vec<T>,     // Round Curr[265..665)
-    pub pi_rho_dense_e: Vec<T>,      // Round Curr[665..765)
-    pub pi_rho_quotient_e: Vec<T>,   // Round Curr[765..865)
-    pub pi_rho_remainder_e: Vec<T>,  // Round Curr[865..965)
-    pub pi_rho_dense_rot_e: Vec<T>,  // Round Curr[965..1065)
-    pub pi_rho_expand_rot_e: Vec<T>, // Round Curr[1065..1165)
-    pub chi_shifts_b: Vec<T>,        // Round Curr[1165..1565)
-    pub chi_shifts_sum: Vec<T>,      // Round Curr[1565..1965)
-    pub sponge_old_state: Vec<T>,    // Sponge Curr[0..100)
-    pub sponge_new_state: Vec<T>,    // Sponge Curr[100..200)
-    pub sponge_bytes: Vec<T>,        // Sponge Curr[200..400)
-    pub sponge_shifts: Vec<T>,       // Sponge Curr[400..800)
-    pub next_state: Vec<T>,          // Sponge Next[0..100)
-}
-
->>>>>>> de69010f
 impl<T: Zero + One + Clone> Default for KeccakColumns<T> {
     fn default() -> Self {
         KeccakColumns {
@@ -132,31 +93,8 @@
             flags_bytes: vec![T::zero(); 136],
             pad_suffix: vec![T::zero(); 5],
             round_constants: vec![T::zero(); 4], // RC[0] is set to be all zeros
-<<<<<<< HEAD
             curr: vec![T::zero(); ZKVM_KECCAK_COLS_CURR],
             next: vec![T::zero(); ZKVM_KECCAK_COLS_NEXT],
-=======
-            theta_state_a: vec![T::zero(); 100],
-            theta_shifts_c: vec![T::zero(); 80],
-            theta_dense_c: vec![T::zero(); 20],
-            theta_quotient_c: vec![T::zero(); 5],
-            theta_remainder_c: vec![T::zero(); 20],
-            theta_dense_rot_c: vec![T::zero(); 20],
-            theta_expand_rot_c: vec![T::zero(); 20],
-            pi_rho_shifts_e: vec![T::zero(); 400],
-            pi_rho_dense_e: vec![T::zero(); 100],
-            pi_rho_quotient_e: vec![T::zero(); 100],
-            pi_rho_remainder_e: vec![T::zero(); 100],
-            pi_rho_dense_rot_e: vec![T::zero(); 100],
-            pi_rho_expand_rot_e: vec![T::zero(); 100],
-            chi_shifts_b: vec![T::zero(); 400],
-            chi_shifts_sum: vec![T::zero(); 400],
-            sponge_old_state: vec![T::zero(); 100],
-            sponge_new_state: vec![T::zero(); 100],
-            sponge_bytes: vec![T::zero(); 200],
-            sponge_shifts: vec![T::zero(); 400],
-            next_state: vec![T::zero(); 100],
->>>>>>> de69010f
         }
     }
 }
@@ -178,49 +116,49 @@
             KeccakColumn::PadSuffix(i) => &self.pad_suffix[i],
             KeccakColumn::RoundConstants(q) => &self.round_constants[q],
             KeccakColumn::ThetaStateA(y, x, q) => {
-                &self.curr(THETA_STATE_A_OFF, THETA_STATE_A_LEN, 0, y, x, q)
+                self.curr(THETA_STATE_A_OFF, THETA_STATE_A_LEN, 0, y, x, q)
             }
             KeccakColumn::ThetaShiftsC(i, x, q) => {
-                &self.curr(THETA_SHIFTS_C_OFF, THETA_SHIFTS_C_LEN, i, 0, x, q)
+                self.curr(THETA_SHIFTS_C_OFF, THETA_SHIFTS_C_LEN, i, 0, x, q)
             }
             KeccakColumn::ThetaDenseC(x, q) => {
-                &self.curr(THETA_DENSE_C_OFF, THETA_DENSE_C_LEN, 0, 0, x, q)
+                self.curr(THETA_DENSE_C_OFF, THETA_DENSE_C_LEN, 0, 0, x, q)
             }
             KeccakColumn::ThetaQuotientC(x) => {
-                &self.curr(THETA_QUOTIENT_C_OFF, THETA_QUOTIENT_C_LEN, 0, 0, x, 0)
+                self.curr(THETA_QUOTIENT_C_OFF, THETA_QUOTIENT_C_LEN, 0, 0, x, 0)
             }
             KeccakColumn::ThetaRemainderC(x, q) => {
-                &self.curr(THETA_REMAINDER_C_OFF, THETA_REMAINDER_C_LEN, 0, 0, x, q)
+                self.curr(THETA_REMAINDER_C_OFF, THETA_REMAINDER_C_LEN, 0, 0, x, q)
             }
             KeccakColumn::ThetaDenseRotC(x, q) => {
-                &self.curr(THETA_DENSE_ROT_C_OFF, THETA_DENSE_ROT_C_LEN, 0, 0, x, q)
+                self.curr(THETA_DENSE_ROT_C_OFF, THETA_DENSE_ROT_C_LEN, 0, 0, x, q)
             }
             KeccakColumn::ThetaExpandRotC(x, q) => {
-                &self.curr(THETA_EXPAND_ROT_C_OFF, THETA_EXPAND_ROT_C_LEN, 0, 0, x, q)
+                self.curr(THETA_EXPAND_ROT_C_OFF, THETA_EXPAND_ROT_C_LEN, 0, 0, x, q)
             }
             KeccakColumn::PiRhoShiftsE(i, y, x, q) => {
-                &self.curr(PIRHO_SHIFTS_E_OFF, PIRHO_SHIFTS_E_LEN, i, y, x, q)
+                self.curr(PIRHO_SHIFTS_E_OFF, PIRHO_SHIFTS_E_LEN, i, y, x, q)
             }
             KeccakColumn::PiRhoDenseE(y, x, q) => {
-                &self.curr(PIRHO_DENSE_E_OFF, PIRHO_DENSE_E_LEN, 0, y, x, q)
+                self.curr(PIRHO_DENSE_E_OFF, PIRHO_DENSE_E_LEN, 0, y, x, q)
             }
             KeccakColumn::PiRhoQuotientE(y, x, q) => {
-                &self.curr(PIRHO_QUOTIENT_E_OFF, PIRHO_QUOTIENT_E_LEN, 0, y, x, q)
+                self.curr(PIRHO_QUOTIENT_E_OFF, PIRHO_QUOTIENT_E_LEN, 0, y, x, q)
             }
             KeccakColumn::PiRhoRemainderE(y, x, q) => {
-                &self.curr(PIRHO_REMAINDER_E_OFF, PIRHO_REMAINDER_E_LEN, 0, y, x, q)
+                self.curr(PIRHO_REMAINDER_E_OFF, PIRHO_REMAINDER_E_LEN, 0, y, x, q)
             }
             KeccakColumn::PiRhoDenseRotE(y, x, q) => {
-                &self.curr(PIRHO_DENSE_ROT_E_OFF, PIRHO_DENSE_ROT_E_LEN, 0, y, x, q)
+                self.curr(PIRHO_DENSE_ROT_E_OFF, PIRHO_DENSE_ROT_E_LEN, 0, y, x, q)
             }
             KeccakColumn::PiRhoExpandRotE(y, x, q) => {
-                &self.curr(PIRHO_EXPAND_ROT_E_OFF, PIRHO_DENSE_ROT_E_LEN, 0, y, x, q)
+                self.curr(PIRHO_EXPAND_ROT_E_OFF, PIRHO_DENSE_ROT_E_LEN, 0, y, x, q)
             }
             KeccakColumn::ChiShiftsB(i, y, x, q) => {
-                &self.curr(CHI_SHIFTS_B_OFF, CHI_SHIFTS_B_LEN, i, y, x, q)
+                self.curr(CHI_SHIFTS_B_OFF, CHI_SHIFTS_B_LEN, i, y, x, q)
             }
             KeccakColumn::ChiShiftsSum(i, y, x, q) => {
-                &self.curr(CHI_SHIFTS_SUM_OFF, CHI_SHIFTS_SUM_LEN, i, y, x, q)
+                self.curr(CHI_SHIFTS_SUM_OFF, CHI_SHIFTS_SUM_LEN, i, y, x, q)
             }
             KeccakColumn::IotaStateG(i) => &self.next[i],
             KeccakColumn::SpongeOldState(i) => &self.curr[SPONGE_OLD_STATE_OFF + i],
