use std::ops::{Index, IndexMut};

use ark_ff::{One, Zero};
use kimchi::circuits::polynomials::keccak::constants::{
    CHI_SHIFTS_B_LEN, CHI_SHIFTS_B_OFF, CHI_SHIFTS_SUM_LEN, CHI_SHIFTS_SUM_OFF, PIRHO_DENSE_E_LEN,
    PIRHO_DENSE_E_OFF, PIRHO_DENSE_ROT_E_LEN, PIRHO_DENSE_ROT_E_OFF, PIRHO_EXPAND_ROT_E_LEN,
    PIRHO_EXPAND_ROT_E_OFF, PIRHO_QUOTIENT_E_LEN, PIRHO_QUOTIENT_E_OFF, PIRHO_REMAINDER_E_LEN,
    PIRHO_REMAINDER_E_OFF, PIRHO_SHIFTS_E_LEN, PIRHO_SHIFTS_E_OFF, SPONGE_BYTES_OFF,
    SPONGE_NEW_STATE_OFF, SPONGE_OLD_STATE_OFF, SPONGE_SHIFTS_OFF, STATE_LEN, THETA_DENSE_C_LEN,
    THETA_DENSE_C_OFF, THETA_DENSE_ROT_C_LEN, THETA_DENSE_ROT_C_OFF, THETA_EXPAND_ROT_C_LEN,
    THETA_EXPAND_ROT_C_OFF, THETA_QUOTIENT_C_LEN, THETA_QUOTIENT_C_OFF, THETA_REMAINDER_C_LEN,
    THETA_REMAINDER_C_OFF, THETA_SHIFTS_C_LEN, THETA_SHIFTS_C_OFF, THETA_STATE_A_LEN,
    THETA_STATE_A_OFF,
};
use serde::{Deserialize, Serialize};

use super::{grid_index, ZKVM_KECCAK_COLS_CURR, ZKVM_KECCAK_COLS_NEXT};

#[derive(Clone, Copy, Debug, Serialize, Deserialize, Eq, PartialEq)]
pub enum KeccakColumn {
<<<<<<< HEAD
    HashCounter,
=======
>>>>>>> e0fcae7a
    StepCounter,
    FlagRound,                                // Coeff Round = 0 | 1 .. 24
    FlagAbsorb,                               // Coeff Absorb = 0 | 1
    FlagSqueeze,                              // Coeff Squeeze = 0 | 1
    FlagRoot,                                 // Coeff Root = 0 | 1
    FlagPad,                                  // Coeff Pad = 0 | 1
    FlagLength,                               // Coeff Length 0 | 1 .. 136
    TwoToPad,                                 // 2^PadLength
    InverseRound,                             // Round^-1
    FlagsBytes(usize),                        // 136 boolean values
    PadSuffix(usize),                         // 5 values with padding suffix
    RoundConstants(usize),                    // Round constants
    ThetaStateA(usize, usize, usize),         // Round Curr[0..100)
    ThetaShiftsC(usize, usize, usize),        // Round Curr[100..180)
    ThetaDenseC(usize, usize),                // Round Curr[180..200)
    ThetaQuotientC(usize),                    // Round Curr[200..205)
    ThetaRemainderC(usize, usize),            // Round Curr[205..225)
    ThetaDenseRotC(usize, usize),             // Round Curr[225..245)
    ThetaExpandRotC(usize, usize),            // Round Curr[245..265)
    PiRhoShiftsE(usize, usize, usize, usize), // Round Curr[265..665)
    PiRhoDenseE(usize, usize, usize),         // Round Curr[665..765)
    PiRhoQuotientE(usize, usize, usize),      // Round Curr[765..865)
    PiRhoRemainderE(usize, usize, usize),     // Round Curr[865..965)
    PiRhoDenseRotE(usize, usize, usize),      // Round Curr[965..1065)
    PiRhoExpandRotE(usize, usize, usize),     // Round Curr[1065..1165)
    ChiShiftsB(usize, usize, usize, usize),   // Round Curr[1165..1565)
    ChiShiftsSum(usize, usize, usize, usize), // Round Curr[1565..1965)
    IotaStateG(usize),                        // Round Next[0..100)
    SpongeOldState(usize),                    // Sponge Curr[0..100)
    SpongeNewState(usize),                    // Sponge Curr[100..200)
    SpongeBytes(usize),                       // Sponge Curr[200..400)
    SpongeShifts(usize),                      // Sponge Curr[400..800)
    SpongeXorState(usize),                    // Absorb Next[0..100)
}

#[derive(Clone, Debug, Serialize, Deserialize, Eq, PartialEq)]
pub struct KeccakColumns<T> {
<<<<<<< HEAD
    pub hash_counter: T,
    pub step_counter: T,
    pub flag_round: T,           // Coeff Round = 0 | 1 .. 24
    pub flag_absorb: T,          // Coeff Absorb = 0 | 1
    pub flag_squeeze: T,         // Coeff Squeeze = 0 | 1
    pub flag_root: T,            // Coeff Root = 0 | 1
    pub flag_pad: T,             // Coeff Pad = 0 | 1
    pub flag_length: T,          // Coeff Length 0 | 1 .. 136
    pub two_to_pad: T,           // 2^PadLength
    pub inverse_round: T,        // Round^-1
    pub flags_bytes: Vec<T>,     // 136 boolean values
    pub pad_suffix: Vec<T>,      // 5 values with padding suffix
    pub round_constants: Vec<T>, // Round constants
    pub curr: Vec<T>,            // Curr[0..1965)
    pub next: Vec<T>,            // Next[0..100)
=======
    step_counter: T,
    flag_round: T,           // Coeff Round = 0 | 1 .. 24
    flag_absorb: T,          // Coeff Absorb = 0 | 1
    flag_squeeze: T,         // Coeff Squeeze = 0 | 1
    flag_root: T,            // Coeff Root = 0 | 1
    flag_pad: T,             // Coeff Pad = 0 | 1
    flag_length: T,          // Coeff Length 0 | 1 .. 136
    two_to_pad: T,           // 2^PadLength
    inverse_round: T,        // Round^-1
    flags_bytes: Vec<T>,     // 136 boolean values
    pad_suffix: Vec<T>,      // 5 values with padding suffix
    round_constants: Vec<T>, // Round constants
    curr: Vec<T>,            // Curr[0..1965)
    next: Vec<T>,            // Next[0..100)
>>>>>>> e0fcae7a
}

impl<T: Clone> KeccakColumns<T> {
    fn curr(&self, offset: usize, length: usize, i: usize, y: usize, x: usize, q: usize) -> &T {
        &self.curr[offset + grid_index(length, i, y, x, q)]
    }

    fn mut_curr(
        &mut self,
        offset: usize,
        length: usize,
        i: usize,
        y: usize,
        x: usize,
        q: usize,
    ) -> &mut T {
        &mut self.curr[offset + grid_index(length, i, y, x, q)]
    }

    pub fn chunk(&self, offset: usize, length: usize) -> &[T] {
        &self.curr[offset..offset + length]
    }

    pub(crate) fn curr_state(&self) -> &[T] {
        &self.curr[0..STATE_LEN]
    }
    pub(crate) fn next_state(&self) -> &[T] {
        &self.next
    }
<<<<<<< HEAD
=======

    pub(crate) fn round_constants(&self) -> &[T] {
        &self.round_constants
    }

    pub(crate) fn flags_bytes(&self) -> &[T] {
        &self.flags_bytes
    }
>>>>>>> e0fcae7a
}

impl<T: Zero + One + Clone> Default for KeccakColumns<T> {
    fn default() -> Self {
        KeccakColumns {
<<<<<<< HEAD
            hash_counter: T::zero(),
=======
>>>>>>> e0fcae7a
            step_counter: T::zero(),
            flag_round: T::zero(),
            flag_absorb: T::zero(),
            flag_squeeze: T::zero(),
            flag_root: T::zero(),
            flag_pad: T::zero(),
            flag_length: T::zero(),
            two_to_pad: T::one(), // So that default 2^0 is in the table
            inverse_round: T::zero(),
            flags_bytes: vec![T::zero(); 136],
            pad_suffix: vec![T::zero(); 5],
            round_constants: vec![T::zero(); 4], // RC[0] is set to be all zeros
            curr: vec![T::zero(); ZKVM_KECCAK_COLS_CURR],
            next: vec![T::zero(); ZKVM_KECCAK_COLS_NEXT],
        }
    }
}

impl<T: Clone> Index<KeccakColumn> for KeccakColumns<T> {
    type Output = T;

    fn index(&self, index: KeccakColumn) -> &Self::Output {
        match index {
<<<<<<< HEAD
            KeccakColumn::HashCounter => &self.hash_counter,
=======
>>>>>>> e0fcae7a
            KeccakColumn::StepCounter => &self.step_counter,
            KeccakColumn::FlagRound => &self.flag_round,
            KeccakColumn::FlagAbsorb => &self.flag_absorb,
            KeccakColumn::FlagSqueeze => &self.flag_squeeze,
            KeccakColumn::FlagRoot => &self.flag_root,
            KeccakColumn::FlagPad => &self.flag_pad,
            KeccakColumn::FlagLength => &self.flag_length,
            KeccakColumn::TwoToPad => &self.two_to_pad,
            KeccakColumn::InverseRound => &self.inverse_round,
            KeccakColumn::FlagsBytes(i) => &self.flags_bytes[i],
            KeccakColumn::PadSuffix(i) => &self.pad_suffix[i],
            KeccakColumn::RoundConstants(q) => &self.round_constants[q],
            KeccakColumn::ThetaStateA(y, x, q) => {
                self.curr(THETA_STATE_A_OFF, THETA_STATE_A_LEN, 0, y, x, q)
            }
            KeccakColumn::ThetaShiftsC(i, x, q) => {
                self.curr(THETA_SHIFTS_C_OFF, THETA_SHIFTS_C_LEN, i, 0, x, q)
            }
            KeccakColumn::ThetaDenseC(x, q) => {
                self.curr(THETA_DENSE_C_OFF, THETA_DENSE_C_LEN, 0, 0, x, q)
            }
            KeccakColumn::ThetaQuotientC(x) => {
                self.curr(THETA_QUOTIENT_C_OFF, THETA_QUOTIENT_C_LEN, 0, 0, x, 0)
            }
            KeccakColumn::ThetaRemainderC(x, q) => {
                self.curr(THETA_REMAINDER_C_OFF, THETA_REMAINDER_C_LEN, 0, 0, x, q)
            }
            KeccakColumn::ThetaDenseRotC(x, q) => {
                self.curr(THETA_DENSE_ROT_C_OFF, THETA_DENSE_ROT_C_LEN, 0, 0, x, q)
            }
            KeccakColumn::ThetaExpandRotC(x, q) => {
                self.curr(THETA_EXPAND_ROT_C_OFF, THETA_EXPAND_ROT_C_LEN, 0, 0, x, q)
            }
            KeccakColumn::PiRhoShiftsE(i, y, x, q) => {
                self.curr(PIRHO_SHIFTS_E_OFF, PIRHO_SHIFTS_E_LEN, i, y, x, q)
            }
            KeccakColumn::PiRhoDenseE(y, x, q) => {
                self.curr(PIRHO_DENSE_E_OFF, PIRHO_DENSE_E_LEN, 0, y, x, q)
            }
            KeccakColumn::PiRhoQuotientE(y, x, q) => {
                self.curr(PIRHO_QUOTIENT_E_OFF, PIRHO_QUOTIENT_E_LEN, 0, y, x, q)
            }
            KeccakColumn::PiRhoRemainderE(y, x, q) => {
                self.curr(PIRHO_REMAINDER_E_OFF, PIRHO_REMAINDER_E_LEN, 0, y, x, q)
            }
            KeccakColumn::PiRhoDenseRotE(y, x, q) => {
                self.curr(PIRHO_DENSE_ROT_E_OFF, PIRHO_DENSE_ROT_E_LEN, 0, y, x, q)
            }
            KeccakColumn::PiRhoExpandRotE(y, x, q) => {
                self.curr(PIRHO_EXPAND_ROT_E_OFF, PIRHO_EXPAND_ROT_E_LEN, 0, y, x, q)
            }
            KeccakColumn::ChiShiftsB(i, y, x, q) => {
                self.curr(CHI_SHIFTS_B_OFF, CHI_SHIFTS_B_LEN, i, y, x, q)
            }
            KeccakColumn::ChiShiftsSum(i, y, x, q) => {
                self.curr(CHI_SHIFTS_SUM_OFF, CHI_SHIFTS_SUM_LEN, i, y, x, q)
            }
            KeccakColumn::IotaStateG(i) => &self.next[i],
            KeccakColumn::SpongeOldState(i) => &self.curr[SPONGE_OLD_STATE_OFF + i],
            KeccakColumn::SpongeNewState(i) => &self.curr[SPONGE_NEW_STATE_OFF + i],
            KeccakColumn::SpongeBytes(i) => &self.curr[SPONGE_BYTES_OFF + i],
            KeccakColumn::SpongeShifts(i) => &self.curr[SPONGE_SHIFTS_OFF + i],
            KeccakColumn::SpongeXorState(i) => &self.next[i],
        }
    }
}

impl<T: Clone> IndexMut<KeccakColumn> for KeccakColumns<T> {
    fn index_mut(&mut self, index: KeccakColumn) -> &mut Self::Output {
        match index {
<<<<<<< HEAD
            KeccakColumn::HashCounter => &mut self.hash_counter,
=======
>>>>>>> e0fcae7a
            KeccakColumn::StepCounter => &mut self.step_counter,
            KeccakColumn::FlagRound => &mut self.flag_round,
            KeccakColumn::FlagAbsorb => &mut self.flag_absorb,
            KeccakColumn::FlagSqueeze => &mut self.flag_squeeze,
            KeccakColumn::FlagRoot => &mut self.flag_root,
            KeccakColumn::FlagPad => &mut self.flag_pad,
            KeccakColumn::FlagLength => &mut self.flag_length,
            KeccakColumn::TwoToPad => &mut self.two_to_pad,
            KeccakColumn::InverseRound => &mut self.inverse_round,
            KeccakColumn::FlagsBytes(i) => &mut self.flags_bytes[i],
            KeccakColumn::PadSuffix(i) => &mut self.pad_suffix[i],
            KeccakColumn::RoundConstants(q) => &mut self.round_constants[q],
            KeccakColumn::ThetaStateA(y, x, q) => {
                self.mut_curr(THETA_STATE_A_OFF, THETA_STATE_A_LEN, 0, y, x, q)
            }
            KeccakColumn::ThetaShiftsC(i, x, q) => {
                self.mut_curr(THETA_SHIFTS_C_OFF, THETA_SHIFTS_C_LEN, i, 0, x, q)
            }
            KeccakColumn::ThetaDenseC(x, q) => {
                self.mut_curr(THETA_DENSE_C_OFF, THETA_DENSE_C_LEN, 0, 0, x, q)
            }
            KeccakColumn::ThetaQuotientC(x) => {
                self.mut_curr(THETA_QUOTIENT_C_OFF, THETA_QUOTIENT_C_LEN, 0, 0, x, 0)
            }
            KeccakColumn::ThetaRemainderC(x, q) => {
                self.mut_curr(THETA_REMAINDER_C_OFF, THETA_REMAINDER_C_LEN, 0, 0, x, q)
            }
            KeccakColumn::ThetaDenseRotC(x, q) => {
                self.mut_curr(THETA_DENSE_ROT_C_OFF, THETA_DENSE_ROT_C_LEN, 0, 0, x, q)
            }
            KeccakColumn::ThetaExpandRotC(x, q) => {
                self.mut_curr(THETA_EXPAND_ROT_C_OFF, THETA_EXPAND_ROT_C_LEN, 0, 0, x, q)
            }
            KeccakColumn::PiRhoShiftsE(i, y, x, q) => {
                self.mut_curr(PIRHO_SHIFTS_E_OFF, PIRHO_SHIFTS_E_LEN, i, y, x, q)
            }
            KeccakColumn::PiRhoDenseE(y, x, q) => {
                self.mut_curr(PIRHO_DENSE_E_OFF, PIRHO_DENSE_E_LEN, 0, y, x, q)
            }
            KeccakColumn::PiRhoQuotientE(y, x, q) => {
                self.mut_curr(PIRHO_QUOTIENT_E_OFF, PIRHO_QUOTIENT_E_LEN, 0, y, x, q)
            }
            KeccakColumn::PiRhoRemainderE(y, x, q) => {
                self.mut_curr(PIRHO_REMAINDER_E_OFF, PIRHO_REMAINDER_E_LEN, 0, y, x, q)
            }
            KeccakColumn::PiRhoDenseRotE(y, x, q) => {
                self.mut_curr(PIRHO_DENSE_ROT_E_OFF, PIRHO_DENSE_ROT_E_LEN, 0, y, x, q)
            }
            KeccakColumn::PiRhoExpandRotE(y, x, q) => {
                self.mut_curr(PIRHO_EXPAND_ROT_E_OFF, PIRHO_DENSE_ROT_E_LEN, 0, y, x, q)
            }
            KeccakColumn::ChiShiftsB(i, y, x, q) => {
                self.mut_curr(CHI_SHIFTS_B_OFF, CHI_SHIFTS_B_LEN, i, y, x, q)
            }
            KeccakColumn::ChiShiftsSum(i, y, x, q) => {
                self.mut_curr(CHI_SHIFTS_SUM_OFF, CHI_SHIFTS_SUM_LEN, i, y, x, q)
            }
            KeccakColumn::IotaStateG(i) => &mut self.next[i],
            KeccakColumn::SpongeOldState(i) => &mut self.curr[SPONGE_OLD_STATE_OFF + i],
            KeccakColumn::SpongeNewState(i) => &mut self.curr[SPONGE_NEW_STATE_OFF + i],
            KeccakColumn::SpongeBytes(i) => &mut self.curr[SPONGE_BYTES_OFF + i],
            KeccakColumn::SpongeShifts(i) => &mut self.curr[SPONGE_SHIFTS_OFF + i],
            KeccakColumn::SpongeXorState(i) => &mut self.next[i],
        }
    }
}<|MERGE_RESOLUTION|>--- conflicted
+++ resolved
@@ -18,10 +18,7 @@
 
 #[derive(Clone, Copy, Debug, Serialize, Deserialize, Eq, PartialEq)]
 pub enum KeccakColumn {
-<<<<<<< HEAD
     HashCounter,
-=======
->>>>>>> e0fcae7a
     StepCounter,
     FlagRound,                                // Coeff Round = 0 | 1 .. 24
     FlagAbsorb,                               // Coeff Absorb = 0 | 1
@@ -59,23 +56,7 @@
 
 #[derive(Clone, Debug, Serialize, Deserialize, Eq, PartialEq)]
 pub struct KeccakColumns<T> {
-<<<<<<< HEAD
-    pub hash_counter: T,
-    pub step_counter: T,
-    pub flag_round: T,           // Coeff Round = 0 | 1 .. 24
-    pub flag_absorb: T,          // Coeff Absorb = 0 | 1
-    pub flag_squeeze: T,         // Coeff Squeeze = 0 | 1
-    pub flag_root: T,            // Coeff Root = 0 | 1
-    pub flag_pad: T,             // Coeff Pad = 0 | 1
-    pub flag_length: T,          // Coeff Length 0 | 1 .. 136
-    pub two_to_pad: T,           // 2^PadLength
-    pub inverse_round: T,        // Round^-1
-    pub flags_bytes: Vec<T>,     // 136 boolean values
-    pub pad_suffix: Vec<T>,      // 5 values with padding suffix
-    pub round_constants: Vec<T>, // Round constants
-    pub curr: Vec<T>,            // Curr[0..1965)
-    pub next: Vec<T>,            // Next[0..100)
-=======
+    hash_counter: T,
     step_counter: T,
     flag_round: T,           // Coeff Round = 0 | 1 .. 24
     flag_absorb: T,          // Coeff Absorb = 0 | 1
@@ -90,7 +71,6 @@
     round_constants: Vec<T>, // Round constants
     curr: Vec<T>,            // Curr[0..1965)
     next: Vec<T>,            // Next[0..100)
->>>>>>> e0fcae7a
 }
 
 impl<T: Clone> KeccakColumns<T> {
@@ -120,8 +100,6 @@
     pub(crate) fn next_state(&self) -> &[T] {
         &self.next
     }
-<<<<<<< HEAD
-=======
 
     pub(crate) fn round_constants(&self) -> &[T] {
         &self.round_constants
@@ -130,16 +108,12 @@
     pub(crate) fn flags_bytes(&self) -> &[T] {
         &self.flags_bytes
     }
->>>>>>> e0fcae7a
 }
 
 impl<T: Zero + One + Clone> Default for KeccakColumns<T> {
     fn default() -> Self {
         KeccakColumns {
-<<<<<<< HEAD
             hash_counter: T::zero(),
-=======
->>>>>>> e0fcae7a
             step_counter: T::zero(),
             flag_round: T::zero(),
             flag_absorb: T::zero(),
@@ -163,10 +137,7 @@
 
     fn index(&self, index: KeccakColumn) -> &Self::Output {
         match index {
-<<<<<<< HEAD
             KeccakColumn::HashCounter => &self.hash_counter,
-=======
->>>>>>> e0fcae7a
             KeccakColumn::StepCounter => &self.step_counter,
             KeccakColumn::FlagRound => &self.flag_round,
             KeccakColumn::FlagAbsorb => &self.flag_absorb,
@@ -237,10 +208,7 @@
 impl<T: Clone> IndexMut<KeccakColumn> for KeccakColumns<T> {
     fn index_mut(&mut self, index: KeccakColumn) -> &mut Self::Output {
         match index {
-<<<<<<< HEAD
             KeccakColumn::HashCounter => &mut self.hash_counter,
-=======
->>>>>>> e0fcae7a
             KeccakColumn::StepCounter => &mut self.step_counter,
             KeccakColumn::FlagRound => &mut self.flag_round,
             KeccakColumn::FlagAbsorb => &mut self.flag_absorb,
