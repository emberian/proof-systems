//! This module defines the custom columns used in the Keccak witness, which
//! are aliases for the actual Keccak witness columns also defined here.
use self::{Absorbs::*, Sponges::*, Steps::*};
use crate::keccak::{ZKVM_KECCAK_COLS_CURR, ZKVM_KECCAK_COLS_NEXT};
use kimchi::circuits::polynomials::keccak::constants::{
    CHI_SHIFTS_B_LEN, CHI_SHIFTS_B_OFF, CHI_SHIFTS_SUM_LEN, CHI_SHIFTS_SUM_OFF, PIRHO_DENSE_E_LEN,
    PIRHO_DENSE_E_OFF, PIRHO_DENSE_ROT_E_LEN, PIRHO_DENSE_ROT_E_OFF, PIRHO_EXPAND_ROT_E_LEN,
    PIRHO_EXPAND_ROT_E_OFF, PIRHO_QUOTIENT_E_LEN, PIRHO_QUOTIENT_E_OFF, PIRHO_REMAINDER_E_LEN,
    PIRHO_REMAINDER_E_OFF, PIRHO_SHIFTS_E_LEN, PIRHO_SHIFTS_E_OFF, QUARTERS, RATE_IN_BYTES,
    SPONGE_BYTES_LEN, SPONGE_BYTES_OFF, SPONGE_COLS, SPONGE_NEW_STATE_LEN, SPONGE_NEW_STATE_OFF,
    SPONGE_SHIFTS_LEN, SPONGE_SHIFTS_OFF, SPONGE_ZEROS_LEN, SPONGE_ZEROS_OFF, STATE_LEN,
    THETA_DENSE_C_LEN, THETA_DENSE_C_OFF, THETA_DENSE_ROT_C_LEN, THETA_DENSE_ROT_C_OFF,
    THETA_EXPAND_ROT_C_LEN, THETA_EXPAND_ROT_C_OFF, THETA_QUOTIENT_C_LEN, THETA_QUOTIENT_C_OFF,
    THETA_REMAINDER_C_LEN, THETA_REMAINDER_C_OFF, THETA_SHIFTS_C_LEN, THETA_SHIFTS_C_OFF,
};
use kimchi_msm::{
    columns::{Column, ColumnIndexer},
    witness::Witness,
};
use std::ops::{Index, IndexMut};

/// The maximum total number of witness columns used by the Keccak circuit.
/// Note that in round steps, the columns used to store padding information are not needed.
pub const ZKVM_KECCAK_COLS: usize =
    MODE_LEN + STATUS_IDXS_LEN + CURR_LEN + NEXT_LEN + ROUND_FLAGS_LEN;

const MODE_OFF: usize = 0; // The offset of the selector columns inside the witness
const MODE_LEN: usize = 6; // The number of columns used by the Keccak circuit to represent the mode flags.
const FLAG_ROUND_OFF: usize = 0; // Offset of the Round selector inside the mode flags
const FLAG_FST_OFF: usize = 1; // Offset of the Absorb(First) selector inside the mode flags
const FLAG_MID_OFF: usize = 2; // Offset of the Absorb(Middle) selector inside the mode flags
const FLAG_LST_OFF: usize = 3; // Offset of the Absorb(Last) selector  inside the mode flags
const FLAG_ONE_OFF: usize = 4; // Offset of the Absorb(Only) selector  inside the mode flags
const FLAG_SQUEEZE_OFF: usize = 5; // Offset of the Squeeze selector inside the mode flags

const STATUS_IDXS_OFF: usize = MODE_LEN; // The offset of the columns reserved for the status indices
const STATUS_IDXS_LEN: usize = 3; // The number of columns used by the Keccak circuit to represent the status flags.

const CURR_OFF: usize = STATUS_IDXS_OFF + STATUS_IDXS_LEN; // The offset of the curr chunk inside the witness columns
const CURR_LEN: usize = ZKVM_KECCAK_COLS_CURR; // The length of the curr chunk inside the witness columns
const NEXT_OFF: usize = CURR_OFF + CURR_LEN; // The offset of the next chunk inside the witness columns
const NEXT_LEN: usize = ZKVM_KECCAK_COLS_NEXT; // The length of the next chunk inside the witness columns

/// The number of sparse round constants used per round
pub(crate) const ROUND_CONST_LEN: usize = QUARTERS;
const ROUND_FLAGS_LEN: usize = ROUND_CONST_LEN + 1;
const ROUND_COEFFS_OFF: usize = NEXT_OFF + NEXT_LEN; // The offset of the Round coefficients inside the witness columns

const PAD_FLAGS_OFF: usize = MODE_LEN + STATUS_IDXS_LEN + SPONGE_COLS; // Offset of the Pad flags inside the witness columns. Starts after sponge columns are finished.
const PAD_FLAGS_LEN: usize = 2 + PAD_BYTES_LEN + PAD_SUFFIX_LEN; // The number of columns needed to store the padding information in sponge steps
const PAD_LEN_OFF: usize = 0; // Offset of the PadLength column inside the sponge coefficients
const PAD_TWO_OFF: usize = 1; // Offset of the TwoToPad column inside the sponge coefficients
const PAD_SUFFIX_OFF: usize = 2; // Offset of the PadSuffix column inside the sponge coefficients
/// The padding suffix of 1088 bits is stored as 5 field elements: 1x12 + 4x31 bytes
pub(crate) const PAD_SUFFIX_LEN: usize = 5;
const PAD_BYTES_OFF: usize = PAD_SUFFIX_OFF + PAD_SUFFIX_LEN; // Offset of the PadBytesFlags inside the sponge coefficients
/// The maximum number of padding bytes involved
pub(crate) const PAD_BYTES_LEN: usize = RATE_IN_BYTES;

const FLAGS_OFF: usize = STATUS_FLAGS_LEN;
const CURR_OFF: usize = FLAGS_OFF + MODE_FLAGS_COLS_LEN;
const NEXT_OFF: usize = CURR_OFF + ZKVM_KECCAK_COLS_CURR;

/// Column aliases used by the Keccak circuit.
/// The number of aliases is not necessarily equal to the actual number of
/// columns.
/// Each alias will be mapped to a column index depending on the step kind
/// (Sponge or Round) that is currently being executed.
#[derive(Clone, Copy, Debug, Eq, PartialEq, Hash)]
<<<<<<< HEAD
pub enum Column {
    /// Selectors used to distinguish between different modes of the Keccak step
    Selector(Steps),

=======
pub enum ColumnAlias {
>>>>>>> 0f3282a1
    /// Hash identifier to distinguish inside the syscalls communication channel
    HashIndex,
    /// Block index inside the hash to enumerate preimage bytes
    BlockIndex,
    /// Hash step identifier to distinguish inside interstep communication
    StepIndex,

    Input(usize),  // Curr[0..100) either ThetaStateA or SpongeOldState
    Output(usize), // Next[0..100) either IotaStateG or SpongeXorState

    ThetaShiftsC(usize),    // Round Curr[100..180)
    ThetaDenseC(usize),     // Round Curr[180..200)
    ThetaQuotientC(usize),  // Round Curr[200..205)
    ThetaRemainderC(usize), // Round Curr[205..225)
    ThetaDenseRotC(usize),  // Round Curr[225..245)
    ThetaExpandRotC(usize), // Round Curr[245..265)
    PiRhoShiftsE(usize),    // Round Curr[265..665)
    PiRhoDenseE(usize),     // Round Curr[665..765)
    PiRhoQuotientE(usize),  // Round Curr[765..865)
    PiRhoRemainderE(usize), // Round Curr[865..965)
    PiRhoDenseRotE(usize),  // Round Curr[965..1065)
    PiRhoExpandRotE(usize), // Round Curr[1065..1165)
    ChiShiftsB(usize),      // Round Curr[1165..1565)
    ChiShiftsSum(usize),    // Round Curr[1565..1965)

    SpongeNewState(usize), // Sponge Curr[100..200)
    SpongeZeros(usize),    // Sponge Curr[168..200)
    SpongeBytes(usize),    // Sponge Curr[200..400)
    SpongeShifts(usize),   // Sponge Curr[400..800)

    RoundNumber, // Only nonzero when Selector(Flag::Round) = 1 : Round 0 | 1 ..=23
    RoundConstants(usize), // Only nonzero when Selector(Flag::Round) = 1 : Round constants

    PadLength,            // Only nonzero when Selector(Flag::Pad) = 1 : Length 0 | 1 ..=136
    TwoToPad,             // Only nonzero when Selector(Flag::Pad) = 1 : 2^PadLength
    PadSuffix(usize),     // Only nonzero when Selector(Flag::Pad) = 1 : 5 field elements
    PadBytesFlags(usize), // Only nonzero when Selector(Flag::Pad) = 1 : 136 boolean values
}

/// Variants of Keccak steps available for the interpreter.
/// These selectors determine the specific behaviour so that Keccak steps
/// can be split into different instances for folding
#[derive(Clone, Copy, Debug, Eq, PartialEq, Hash)]
pub enum Steps {
    /// Current step is a sponge
    Sponge(Sponges),
    /// Current step performs a round of the permutation.
    /// The round number stored in the Step is only used for the environment execution.
    Round(u64),
}
/// Variants of Keccak sponges
#[derive(Clone, Copy, Debug, Eq, PartialEq, Hash)]
pub enum Sponges {
    Absorb(Absorbs),
    Squeeze,
}

/// Order of absorb steps in the computation depending on the number of blocks to absorb
#[derive(Clone, Copy, Debug, Eq, PartialEq, Hash)]
pub enum Absorbs {
    First,  // Also known as the root absorb
    Middle, // Any other absorb
    Last,   // Also known as the padding absorb
    Only,   // Only one block to absorb (preimage data is less than 136 bytes), both root and pad
}

<<<<<<< HEAD
/// The columns used by the Keccak circuit.
/// The Keccak circuit is split into two main modes: Round and Sponge (split into Root, Absorb, Pad, RootPad, Squeeze).
/// The columns are shared between the Sponge and Round steps
/// (the total number of columns refers to the maximum of columns used by each mode)
/// The hash, block, and step indices are shared between both modes.
=======
impl ColumnAlias {
    /// Returns the witness column index for the given alias
    fn ix(&self) -> usize {
        match *self {
            ColumnAlias::HashIndex => 0,
            ColumnAlias::BlockIndex => 1,
            ColumnAlias::StepIndex => 2,

            ColumnAlias::FlagRound => FLAGS_OFF + FLAG_ROUND_OFF,
            ColumnAlias::FlagAbsorb => FLAGS_OFF + FLAG_ABSORB_OFF,
            ColumnAlias::FlagSqueeze => FLAGS_OFF + FLAG_SQUEEZE_OFF,
            ColumnAlias::FlagRoot => FLAGS_OFF + FLAG_ROOT_OFF,
            ColumnAlias::PadBytesFlags(i) => {
                assert!(i < PAD_BYTES_LEN);
                FLAGS_OFF + PAD_BYTES_OFF + i
            }
            ColumnAlias::PadLength => FLAGS_OFF + PAD_LEN_OFF,
            ColumnAlias::InvPadLength => FLAGS_OFF + PAD_INV_OFF,
            ColumnAlias::TwoToPad => FLAGS_OFF + PAD_TWO_OFF,
            ColumnAlias::PadSuffix(i) => {
                assert!(i < PAD_SUFFIX_LEN);
                FLAGS_OFF + PAD_SUFFIX_OFF + i
            }
            ColumnAlias::RoundConstants(i) => {
                assert!(i < ROUND_COEFFS_LEN);
                FLAGS_OFF + ROUND_COEFFS_OFF + i
            }

            ColumnAlias::Input(i) => {
                assert!(i < STATE_LEN);
                CURR_OFF + i
            }
            ColumnAlias::ThetaShiftsC(i) => {
                assert!(i < THETA_SHIFTS_C_LEN);
                CURR_OFF + THETA_SHIFTS_C_OFF + i
            }
            ColumnAlias::ThetaDenseC(i) => {
                assert!(i < THETA_DENSE_C_LEN);
                CURR_OFF + THETA_DENSE_C_OFF + i
            }
            ColumnAlias::ThetaQuotientC(i) => {
                assert!(i < THETA_QUOTIENT_C_LEN);
                CURR_OFF + THETA_QUOTIENT_C_OFF + i
            }
            ColumnAlias::ThetaRemainderC(i) => {
                assert!(i < THETA_REMAINDER_C_LEN);
                CURR_OFF + THETA_REMAINDER_C_OFF + i
            }
            ColumnAlias::ThetaDenseRotC(i) => {
                assert!(i < THETA_DENSE_ROT_C_LEN);
                CURR_OFF + THETA_DENSE_ROT_C_OFF + i
            }
            ColumnAlias::ThetaExpandRotC(i) => {
                assert!(i < THETA_EXPAND_ROT_C_LEN);
                CURR_OFF + THETA_EXPAND_ROT_C_OFF + i
            }
            ColumnAlias::PiRhoShiftsE(i) => {
                assert!(i < PIRHO_SHIFTS_E_LEN);
                CURR_OFF + PIRHO_SHIFTS_E_OFF + i
            }
            ColumnAlias::PiRhoDenseE(i) => {
                assert!(i < PIRHO_DENSE_E_LEN);
                CURR_OFF + PIRHO_DENSE_E_OFF + i
            }
            ColumnAlias::PiRhoQuotientE(i) => {
                assert!(i < PIRHO_QUOTIENT_E_LEN);
                CURR_OFF + PIRHO_QUOTIENT_E_OFF + i
            }
            ColumnAlias::PiRhoRemainderE(i) => {
                assert!(i < PIRHO_REMAINDER_E_LEN);
                CURR_OFF + PIRHO_REMAINDER_E_OFF + i
            }
            ColumnAlias::PiRhoDenseRotE(i) => {
                assert!(i < PIRHO_DENSE_ROT_E_LEN);
                CURR_OFF + PIRHO_DENSE_ROT_E_OFF + i
            }
            ColumnAlias::PiRhoExpandRotE(i) => {
                assert!(i < PIRHO_EXPAND_ROT_E_LEN);
                CURR_OFF + PIRHO_EXPAND_ROT_E_OFF + i
            }
            ColumnAlias::ChiShiftsB(i) => {
                assert!(i < CHI_SHIFTS_B_LEN);
                CURR_OFF + CHI_SHIFTS_B_OFF + i
            }
            ColumnAlias::ChiShiftsSum(i) => {
                assert!(i < CHI_SHIFTS_SUM_LEN);
                CURR_OFF + CHI_SHIFTS_SUM_OFF + i
            }
            ColumnAlias::SpongeNewState(i) => {
                assert!(i < SPONGE_NEW_STATE_LEN);
                CURR_OFF + SPONGE_NEW_STATE_OFF + i
            }
            ColumnAlias::SpongeZeros(i) => {
                assert!(i < SPONGE_ZEROS_LEN);
                CURR_OFF + SPONGE_ZEROS_OFF + i
            }
            ColumnAlias::SpongeBytes(i) => {
                assert!(i < SPONGE_BYTES_LEN);
                CURR_OFF + SPONGE_BYTES_OFF + i
            }
            ColumnAlias::SpongeShifts(i) => {
                assert!(i < SPONGE_SHIFTS_LEN);
                CURR_OFF + SPONGE_SHIFTS_OFF + i
            }
            ColumnAlias::Output(i) => {
                assert!(i < STATE_LEN);
                NEXT_OFF + i
            }
        }
    }
}

/// The witness columns used by the Keccak circuit.
/// The Keccak circuit is split into two main modes: Sponge and Round.
/// The columns are shared between the Sponge and Round steps.
/// The hash and step indices are shared between both modes.
>>>>>>> 0f3282a1
/// The row is split into the following entries:
/// - mode_flags: what kind of mode is running: round, root, absorb, pad, rootpad, squeeze. Only 1 of them can be active.
/// - hash_index: Which hash this is inside the circuit
/// - block_index: Which block this is inside the hash
/// - step_index: Which step this is inside the hash
/// - curr: Contains 1965 witnesses used in the current step including Input
/// - next: Contains the 100 Output witnesses
/// - round_flags: contain 5 elements with information about the current round step
/// - pad_flags: PadLength, TwoToPad, PadBytesFlags, PadSuffix
///
///   Keccak Witness Columns: KeccakWitness.cols
///  -------------------------------------------------------
/// | 0..=5 | 6 | 7 | 8 | 9..1973 | 1974..2073 | 2074..2078 |
///  -------------------------------------------------------
///   0..=5 -> mode_flags
///   6     -> hash_index
///   7     -> block_index
///   8     -> step_index
///   9..=1973 -> curr
///            9                                                                        1973
///            <--------------------------------if_round<---------------------------------->
///            <-------------if_sponge-------------->
///            9                                   808
///           -> SPONGE:                             | -> ROUND:
///           -> 9..=108: Input == SpongeOldState    | -> 9..=108: Input == ThetaStateA
///           -> 109..=208: SpongeNewState           | -> 109..=188: ThetaShiftsC
///                       : 176..=207 -> SpongeZeros | -> 189..=208: ThetaDenseC
///           -> 209..=408: SpongeBytes              | -> 209..=213: ThetaQuotientC
///           -> 409..=808: SpongeShifts             | -> 214..=233: ThetaRemainderC
///                                                  | -> 234..=253: ThetaDenseRotC
///                                                  | -> 254..=273: ThetaExpandRotC
///                                                  | -> 274..=673: PiRhoShiftsE
///                                                  | -> 674..=773: PiRhoDenseE
///                                                  | -> 774..=873: PiRhoQuotientE
///                                                  | -> 874..=973: PiRhoRemainderE
///                                                  | -> 974..=1073: PiRhoDenseRotE
///                                                  | -> 1074..=1173: PiRhoExpandRotE
///                                                  | -> 1174..=1573: ChiShiftsB
///                                                  | -> 1574..=1973: ChiShiftsSum
///   1974..=2073 -> next
///               -> 1974..=2073: Output (if Round, then IotaStateG, if Sponge then SpongeXorState)
///
///   2074..=2078 -> round_flags
///               -> 2074: RoundNumber
///               -> 2075..=2078: RoundConstants
///
///   809..=951 -> pad_flags
///             -> 809: PadLength
///             -> 810: TwoToPad
///             -> 811..=815: PadSuffix
///             -> 816..=951: PadBytesFlags
///
pub type KeccakWitness<T> = Witness<ZKVM_KECCAK_COLS, T>;

<<<<<<< HEAD
pub trait KeccakWitnessTrait<T> {
    /// Returns the hash index
    fn hash_index(&self) -> &T;
    /// Returns the block index
    fn block_index(&self) -> &T;
    /// Returns the step index
    fn step_index(&self) -> &T;
    /// Returns the mode flags
    fn mode_flags(&self) -> &[T];
    /// Returns the mode flags as a mutable reference
    fn mode_flags_mut(&mut self) -> &mut [T];
    /// Returns the `curr` witness columns
    fn curr(&self) -> &[T];
    /// Returns the `curr` witness columns as a mutable reference
    fn curr_mut(&mut self) -> &mut [T];
    /// Returns the `next` witness columns
    fn next(&self) -> &[T];
    /// Returns the `next` witness columns as a mutable reference
    fn next_mut(&mut self) -> &mut [T];
    /// Returns a chunk of the `curr` witness columns
    fn chunk(&self, offset: usize, length: usize) -> &[T];
    /// Returns the round flags
    fn round_flags(&self) -> &[T];
    /// Returns the round flags as a mutable reference
    fn round_flags_mut(&mut self) -> &mut [T];
    /// Returns the padding flags
    fn pad_flags(&self) -> &[T];
    /// Returns the padding flags as a mutable reference
    fn pad_flags_mut(&mut self) -> &mut [T];
}

impl<T: Clone> KeccakWitnessTrait<T> for KeccakWitness<T> {
    fn mode_flags(&self) -> &[T] {
        &self.cols[MODE_OFF..MODE_LEN + MODE_OFF]
    }

    fn mode_flags_mut(&mut self) -> &mut [T] {
        &mut self.cols[MODE_OFF..MODE_LEN + MODE_OFF]
    }

    fn hash_index(&self) -> &T {
        &self.cols[STATUS_IDXS_OFF]
    }

    fn block_index(&self) -> &T {
        &self.cols[STATUS_IDXS_OFF + 1]
    }

    fn step_index(&self) -> &T {
        &self.cols[STATUS_IDXS_OFF + 2]
    }

    fn curr(&self) -> &[T] {
        &self.cols[CURR_OFF..CURR_OFF + CURR_LEN]
    }

    fn curr_mut(&mut self) -> &mut [T] {
        &mut self.cols[CURR_OFF..CURR_OFF + CURR_LEN]
    }

    fn next(&self) -> &[T] {
        &self.cols[NEXT_OFF..NEXT_OFF + NEXT_LEN]
    }

    fn next_mut(&mut self) -> &mut [T] {
        &mut self.cols[NEXT_OFF..NEXT_OFF + NEXT_LEN]
    }

    fn chunk(&self, offset: usize, length: usize) -> &[T] {
        &self.curr()[offset..offset + length]
    }

    fn round_flags(&self) -> &[T] {
        &self.cols[ROUND_COEFFS_OFF..ROUND_COEFFS_OFF + ROUND_FLAGS_LEN]
    }

    fn round_flags_mut(&mut self) -> &mut [T] {
        &mut self.cols[ROUND_COEFFS_OFF..ROUND_COEFFS_OFF + ROUND_FLAGS_LEN]
    }

    fn pad_flags(&self) -> &[T] {
        &self.cols[PAD_FLAGS_OFF..PAD_FLAGS_OFF + PAD_FLAGS_LEN]
    }
    fn pad_flags_mut(&mut self) -> &mut [T] {
        &mut self.cols[PAD_FLAGS_OFF..PAD_FLAGS_OFF + PAD_FLAGS_LEN]
    }
}

impl<T: Clone> Index<Column> for KeccakWitness<T> {
=======
impl<T: Clone> Index<ColumnAlias> for KeccakWitness<T> {
>>>>>>> 0f3282a1
    type Output = T;

    /// Map the column alias to the actual column index.
    /// Note that the column index depends on the step kind (Sponge or Round).
    /// For instance, the column 800 represents PadLength in the Sponge step, while it
    /// is used by intermediary values when executing the Round step.
<<<<<<< HEAD
    fn index(&self, index: Column) -> &Self::Output {
        match index {
            Column::Selector(step) => match step {
                Round(_) => &self.mode_flags()[FLAG_ROUND_OFF],
                Sponge(sponge) => match sponge {
                    Absorb(absorb) => match absorb {
                        First => &self.mode_flags()[FLAG_FST_OFF],
                        Middle => &self.mode_flags()[FLAG_MID_OFF],
                        Last => &self.mode_flags()[FLAG_LST_OFF],
                        Only => &self.mode_flags()[FLAG_ONE_OFF],
                    },
                    Squeeze => &self.mode_flags()[FLAG_SQUEEZE_OFF],
                },
            },

            Column::HashIndex => self.hash_index(),
            Column::BlockIndex => self.block_index(),
            Column::StepIndex => self.step_index(),

            Column::Input(idx) => {
                assert!(idx < STATE_LEN);
                &self.curr()[idx]
            }
            Column::Output(idx) => {
                assert!(idx < STATE_LEN);
                &self.next()[idx]
            }

            Column::ThetaShiftsC(idx) => {
                assert!(idx < THETA_SHIFTS_C_LEN);
                &self.curr()[THETA_SHIFTS_C_OFF + idx]
            }
            Column::ThetaDenseC(idx) => {
                assert!(idx < THETA_DENSE_C_LEN);
                &self.curr()[THETA_DENSE_C_OFF + idx]
            }
            Column::ThetaQuotientC(idx) => {
                assert!(idx < THETA_QUOTIENT_C_LEN);
                &self.curr()[THETA_QUOTIENT_C_OFF + idx]
            }
            Column::ThetaRemainderC(idx) => {
                assert!(idx < THETA_REMAINDER_C_LEN);
                &self.curr()[THETA_REMAINDER_C_OFF + idx]
            }
            Column::ThetaDenseRotC(idx) => {
                assert!(idx < THETA_DENSE_ROT_C_LEN);
                &self.curr()[THETA_DENSE_ROT_C_OFF + idx]
            }
            Column::ThetaExpandRotC(idx) => {
                assert!(idx < THETA_EXPAND_ROT_C_LEN);
                &self.curr()[THETA_EXPAND_ROT_C_OFF + idx]
            }
            Column::PiRhoShiftsE(idx) => {
                assert!(idx < PIRHO_SHIFTS_E_LEN);
                &self.curr()[PIRHO_SHIFTS_E_OFF + idx]
            }
            Column::PiRhoDenseE(idx) => {
                assert!(idx < PIRHO_DENSE_E_LEN);
                &self.curr()[PIRHO_DENSE_E_OFF + idx]
            }
            Column::PiRhoQuotientE(idx) => {
                assert!(idx < PIRHO_QUOTIENT_E_LEN);
                &self.curr()[PIRHO_QUOTIENT_E_OFF + idx]
            }
            Column::PiRhoRemainderE(idx) => {
                assert!(idx < PIRHO_REMAINDER_E_LEN);
                &self.curr()[PIRHO_REMAINDER_E_OFF + idx]
            }
            Column::PiRhoDenseRotE(idx) => {
                assert!(idx < PIRHO_DENSE_ROT_E_LEN);
                &self.curr()[PIRHO_DENSE_ROT_E_OFF + idx]
            }
            Column::PiRhoExpandRotE(idx) => {
                assert!(idx < PIRHO_EXPAND_ROT_E_LEN);
                &self.curr()[PIRHO_EXPAND_ROT_E_OFF + idx]
            }
            Column::ChiShiftsB(idx) => {
                assert!(idx < CHI_SHIFTS_B_LEN);
                &self.curr()[CHI_SHIFTS_B_OFF + idx]
            }
            Column::ChiShiftsSum(idx) => {
                assert!(idx < CHI_SHIFTS_SUM_LEN);
                &self.curr()[CHI_SHIFTS_SUM_OFF + idx]
            }

            Column::SpongeNewState(idx) => {
                assert!(idx < SPONGE_NEW_STATE_LEN);
                &self.curr()[SPONGE_NEW_STATE_OFF + idx]
            }
            Column::SpongeZeros(idx) => {
                assert!(idx < SPONGE_ZEROS_LEN);
                &self.curr()[SPONGE_ZEROS_OFF + idx]
            }
            Column::SpongeBytes(idx) => {
                assert!(idx < SPONGE_BYTES_LEN);
                &self.curr()[SPONGE_BYTES_OFF + idx]
            }
            Column::SpongeShifts(idx) => {
                assert!(idx < SPONGE_SHIFTS_LEN);
                &self.curr()[SPONGE_SHIFTS_OFF + idx]
            }

            Column::RoundNumber => &self.round_flags()[0],
            Column::RoundConstants(idx) => {
                assert!(idx < ROUND_CONST_LEN);
                &self.round_flags()[1 + idx]
            }

            Column::PadLength => &self.pad_flags()[PAD_LEN_OFF],
            Column::TwoToPad => &self.pad_flags()[PAD_TWO_OFF],
            Column::PadSuffix(idx) => {
                assert!(idx < PAD_SUFFIX_LEN);
                &self.pad_flags()[PAD_SUFFIX_OFF + idx]
            }
            Column::PadBytesFlags(idx) => {
                assert!(idx < PAD_BYTES_LEN);
                &self.pad_flags()[PAD_BYTES_OFF + idx]
            }
        }
    }
}

impl<T: Clone> IndexMut<Column> for KeccakWitness<T> {
    fn index_mut(&mut self, index: Column) -> &mut Self::Output {
        match index {
            Column::Selector(step) => match step {
                Round(_) => &mut self.mode_flags_mut()[FLAG_ROUND_OFF],
                Sponge(sponge) => match sponge {
                    Absorb(absorb) => match absorb {
                        First => &mut self.mode_flags_mut()[FLAG_FST_OFF],
                        Middle => &mut self.mode_flags_mut()[FLAG_MID_OFF],
                        Last => &mut self.mode_flags_mut()[FLAG_LST_OFF],
                        Only => &mut self.mode_flags_mut()[FLAG_ONE_OFF],
                    },
                    Squeeze => &mut self.mode_flags_mut()[FLAG_SQUEEZE_OFF],
                },
            },

            Column::HashIndex => &mut self.cols[STATUS_IDXS_OFF],
            Column::BlockIndex => &mut self.cols[STATUS_IDXS_OFF + 1],
            Column::StepIndex => &mut self.cols[STATUS_IDXS_OFF + 2],

            Column::Input(idx) => {
                assert!(idx < STATE_LEN);
                &mut self.curr_mut()[idx]
            }
            Column::Output(idx) => {
                assert!(idx < STATE_LEN);
                &mut self.next_mut()[idx]
            }

            Column::ThetaShiftsC(idx) => {
                assert!(idx < THETA_SHIFTS_C_LEN);
                &mut self.curr_mut()[THETA_SHIFTS_C_OFF + idx]
            }
            Column::ThetaDenseC(idx) => {
                assert!(idx < THETA_DENSE_C_LEN);
                &mut self.curr_mut()[THETA_DENSE_C_OFF + idx]
            }
            Column::ThetaQuotientC(idx) => {
                assert!(idx < THETA_QUOTIENT_C_LEN);
                &mut self.curr_mut()[THETA_QUOTIENT_C_OFF + idx]
            }
            Column::ThetaRemainderC(idx) => {
                assert!(idx < THETA_REMAINDER_C_LEN);
                &mut self.curr_mut()[THETA_REMAINDER_C_OFF + idx]
            }
            Column::ThetaDenseRotC(idx) => {
                assert!(idx < THETA_DENSE_ROT_C_LEN);
                &mut self.curr_mut()[THETA_DENSE_ROT_C_OFF + idx]
            }
            Column::ThetaExpandRotC(idx) => {
                assert!(idx < THETA_EXPAND_ROT_C_LEN);
                &mut self.curr_mut()[THETA_EXPAND_ROT_C_OFF + idx]
            }
            Column::PiRhoShiftsE(idx) => {
                assert!(idx < PIRHO_SHIFTS_E_LEN);
                &mut self.curr_mut()[PIRHO_SHIFTS_E_OFF + idx]
            }
            Column::PiRhoDenseE(idx) => {
                assert!(idx < PIRHO_DENSE_E_LEN);
                &mut self.curr_mut()[PIRHO_DENSE_E_OFF + idx]
            }
            Column::PiRhoQuotientE(idx) => {
                assert!(idx < PIRHO_QUOTIENT_E_LEN);
                &mut self.curr_mut()[PIRHO_QUOTIENT_E_OFF + idx]
            }
            Column::PiRhoRemainderE(idx) => {
                assert!(idx < PIRHO_REMAINDER_E_LEN);
                &mut self.curr_mut()[PIRHO_REMAINDER_E_OFF + idx]
            }
            Column::PiRhoDenseRotE(idx) => {
                assert!(idx < PIRHO_DENSE_ROT_E_LEN);
                &mut self.curr_mut()[PIRHO_DENSE_ROT_E_OFF + idx]
            }
            Column::PiRhoExpandRotE(idx) => {
                assert!(idx < PIRHO_EXPAND_ROT_E_LEN);
                &mut self.curr_mut()[PIRHO_EXPAND_ROT_E_OFF + idx]
            }
            Column::ChiShiftsB(idx) => {
                assert!(idx < CHI_SHIFTS_B_LEN);
                &mut self.curr_mut()[CHI_SHIFTS_B_OFF + idx]
            }
            Column::ChiShiftsSum(idx) => {
                assert!(idx < CHI_SHIFTS_SUM_LEN);
                &mut self.curr_mut()[CHI_SHIFTS_SUM_OFF + idx]
            }

            Column::SpongeNewState(idx) => {
                assert!(idx < SPONGE_NEW_STATE_LEN);
                &mut self.curr_mut()[SPONGE_NEW_STATE_OFF + idx]
            }
            Column::SpongeZeros(idx) => {
                assert!(idx < SPONGE_ZEROS_LEN);
                &mut self.curr_mut()[SPONGE_ZEROS_OFF + idx]
            }
            Column::SpongeBytes(idx) => {
                assert!(idx < SPONGE_BYTES_LEN);
                &mut self.curr_mut()[SPONGE_BYTES_OFF + idx]
            }
            Column::SpongeShifts(idx) => {
                assert!(idx < SPONGE_SHIFTS_LEN);
                &mut self.curr_mut()[SPONGE_SHIFTS_OFF + idx]
            }

            Column::RoundNumber => &mut self.round_flags_mut()[0],
            Column::RoundConstants(idx) => {
                assert!(idx < ROUND_CONST_LEN);
                &mut self.round_flags_mut()[1 + idx]
            }

            Column::PadLength => &mut self.pad_flags_mut()[PAD_LEN_OFF],
            Column::TwoToPad => &mut self.pad_flags_mut()[PAD_TWO_OFF],
            Column::PadSuffix(idx) => {
                assert!(idx < PAD_SUFFIX_LEN);
                &mut self.pad_flags_mut()[PAD_SUFFIX_OFF + idx]
            }
            Column::PadBytesFlags(idx) => {
                assert!(idx < PAD_BYTES_LEN);
                &mut self.pad_flags_mut()[PAD_BYTES_OFF + idx]
            }
        }
=======
    fn index(&self, index: ColumnAlias) -> &Self::Output {
        &self.cols[index.ix()]
    }
}

impl<T: Clone> IndexMut<ColumnAlias> for KeccakWitness<T> {
    fn index_mut(&mut self, index: ColumnAlias) -> &mut Self::Output {
        &mut self.cols[index.ix()]
    }
}

impl ColumnIndexer for ColumnAlias {
    fn to_column(self) -> Column {
        Column::X(self.ix())
>>>>>>> 0f3282a1
    }
}<|MERGE_RESOLUTION|>--- conflicted
+++ resolved
@@ -21,8 +21,7 @@
 
 /// The maximum total number of witness columns used by the Keccak circuit.
 /// Note that in round steps, the columns used to store padding information are not needed.
-pub const ZKVM_KECCAK_COLS: usize =
-    MODE_LEN + STATUS_IDXS_LEN + CURR_LEN + NEXT_LEN + ROUND_FLAGS_LEN;
+pub const ZKVM_KECCAK_COLS: usize = MODE_LEN + STATUS_LEN + CURR_LEN + NEXT_LEN + RC_LEN;
 
 const MODE_OFF: usize = 0; // The offset of the selector columns inside the witness
 const MODE_LEN: usize = 6; // The number of columns used by the Keccak circuit to represent the mode flags.
@@ -33,21 +32,20 @@
 const FLAG_ONE_OFF: usize = 4; // Offset of the Absorb(Only) selector  inside the mode flags
 const FLAG_SQUEEZE_OFF: usize = 5; // Offset of the Squeeze selector inside the mode flags
 
-const STATUS_IDXS_OFF: usize = MODE_LEN; // The offset of the columns reserved for the status indices
-const STATUS_IDXS_LEN: usize = 3; // The number of columns used by the Keccak circuit to represent the status flags.
-
-const CURR_OFF: usize = STATUS_IDXS_OFF + STATUS_IDXS_LEN; // The offset of the curr chunk inside the witness columns
+const STATUS_OFF: usize = MODE_OFF + MODE_LEN; // The offset of the columns reserved for the status indices
+const STATUS_LEN: usize = 3; // The number of columns used by the Keccak circuit to represent the status flags.
+
+const CURR_OFF: usize = STATUS_OFF + STATUS_LEN; // The offset of the curr chunk inside the witness columns
 const CURR_LEN: usize = ZKVM_KECCAK_COLS_CURR; // The length of the curr chunk inside the witness columns
 const NEXT_OFF: usize = CURR_OFF + CURR_LEN; // The offset of the next chunk inside the witness columns
 const NEXT_LEN: usize = ZKVM_KECCAK_COLS_NEXT; // The length of the next chunk inside the witness columns
 
 /// The number of sparse round constants used per round
 pub(crate) const ROUND_CONST_LEN: usize = QUARTERS;
-const ROUND_FLAGS_LEN: usize = ROUND_CONST_LEN + 1;
-const ROUND_COEFFS_OFF: usize = NEXT_OFF + NEXT_LEN; // The offset of the Round coefficients inside the witness columns
-
-const PAD_FLAGS_OFF: usize = MODE_LEN + STATUS_IDXS_LEN + SPONGE_COLS; // Offset of the Pad flags inside the witness columns. Starts after sponge columns are finished.
-const PAD_FLAGS_LEN: usize = 2 + PAD_BYTES_LEN + PAD_SUFFIX_LEN; // The number of columns needed to store the padding information in sponge steps
+const RC_OFF: usize = NEXT_OFF + NEXT_LEN; // The offset of the Round coefficients inside the witness columns
+const RC_LEN: usize = ROUND_CONST_LEN + 1; // The round constants plus the round number
+
+const PAD_FLAGS_OFF: usize = MODE_LEN + STATUS_LEN + SPONGE_COLS; // Offset of the Pad flags inside the witness columns. Starts after sponge columns are finished.
 const PAD_LEN_OFF: usize = 0; // Offset of the PadLength column inside the sponge coefficients
 const PAD_TWO_OFF: usize = 1; // Offset of the TwoToPad column inside the sponge coefficients
 const PAD_SUFFIX_OFF: usize = 2; // Offset of the PadSuffix column inside the sponge coefficients
@@ -57,24 +55,16 @@
 /// The maximum number of padding bytes involved
 pub(crate) const PAD_BYTES_LEN: usize = RATE_IN_BYTES;
 
-const FLAGS_OFF: usize = STATUS_FLAGS_LEN;
-const CURR_OFF: usize = FLAGS_OFF + MODE_FLAGS_COLS_LEN;
-const NEXT_OFF: usize = CURR_OFF + ZKVM_KECCAK_COLS_CURR;
-
 /// Column aliases used by the Keccak circuit.
 /// The number of aliases is not necessarily equal to the actual number of
 /// columns.
 /// Each alias will be mapped to a column index depending on the step kind
 /// (Sponge or Round) that is currently being executed.
 #[derive(Clone, Copy, Debug, Eq, PartialEq, Hash)]
-<<<<<<< HEAD
-pub enum Column {
+pub enum ColumnAlias {
     /// Selectors used to distinguish between different modes of the Keccak step
     Selector(Steps),
 
-=======
-pub enum ColumnAlias {
->>>>>>> 0f3282a1
     /// Hash identifier to distinguish inside the syscalls communication channel
     HashIndex,
     /// Block index inside the hash to enumerate preimage bytes
@@ -141,45 +131,42 @@
     Only,   // Only one block to absorb (preimage data is less than 136 bytes), both root and pad
 }
 
-<<<<<<< HEAD
 /// The columns used by the Keccak circuit.
 /// The Keccak circuit is split into two main modes: Round and Sponge (split into Root, Absorb, Pad, RootPad, Squeeze).
 /// The columns are shared between the Sponge and Round steps
 /// (the total number of columns refers to the maximum of columns used by each mode)
 /// The hash, block, and step indices are shared between both modes.
-=======
 impl ColumnAlias {
     /// Returns the witness column index for the given alias
+    // TODO: move selector columns outside the main witness
     fn ix(&self) -> usize {
         match *self {
-            ColumnAlias::HashIndex => 0,
-            ColumnAlias::BlockIndex => 1,
-            ColumnAlias::StepIndex => 2,
-
-            ColumnAlias::FlagRound => FLAGS_OFF + FLAG_ROUND_OFF,
-            ColumnAlias::FlagAbsorb => FLAGS_OFF + FLAG_ABSORB_OFF,
-            ColumnAlias::FlagSqueeze => FLAGS_OFF + FLAG_SQUEEZE_OFF,
-            ColumnAlias::FlagRoot => FLAGS_OFF + FLAG_ROOT_OFF,
-            ColumnAlias::PadBytesFlags(i) => {
-                assert!(i < PAD_BYTES_LEN);
-                FLAGS_OFF + PAD_BYTES_OFF + i
-            }
-            ColumnAlias::PadLength => FLAGS_OFF + PAD_LEN_OFF,
-            ColumnAlias::InvPadLength => FLAGS_OFF + PAD_INV_OFF,
-            ColumnAlias::TwoToPad => FLAGS_OFF + PAD_TWO_OFF,
-            ColumnAlias::PadSuffix(i) => {
-                assert!(i < PAD_SUFFIX_LEN);
-                FLAGS_OFF + PAD_SUFFIX_OFF + i
-            }
-            ColumnAlias::RoundConstants(i) => {
-                assert!(i < ROUND_COEFFS_LEN);
-                FLAGS_OFF + ROUND_COEFFS_OFF + i
-            }
+            ColumnAlias::Selector(step) => match step {
+                Round(_) => FLAG_ROUND_OFF,
+                Sponge(sponge) => match sponge {
+                    Absorb(absorb) => match absorb {
+                        First => FLAG_FST_OFF,
+                        Middle => FLAG_MID_OFF,
+                        Last => FLAG_LST_OFF,
+                        Only => FLAG_ONE_OFF,
+                    },
+                    Squeeze => FLAG_SQUEEZE_OFF,
+                },
+            },
+
+            ColumnAlias::HashIndex => STATUS_OFF,
+            ColumnAlias::BlockIndex => STATUS_OFF + 1,
+            ColumnAlias::StepIndex => STATUS_OFF + 2,
 
             ColumnAlias::Input(i) => {
                 assert!(i < STATE_LEN);
                 CURR_OFF + i
             }
+            ColumnAlias::Output(i) => {
+                assert!(i < STATE_LEN);
+                NEXT_OFF + i
+            }
+
             ColumnAlias::ThetaShiftsC(i) => {
                 assert!(i < THETA_SHIFTS_C_LEN);
                 CURR_OFF + THETA_SHIFTS_C_OFF + i
@@ -236,6 +223,7 @@
                 assert!(i < CHI_SHIFTS_SUM_LEN);
                 CURR_OFF + CHI_SHIFTS_SUM_OFF + i
             }
+
             ColumnAlias::SpongeNewState(i) => {
                 assert!(i < SPONGE_NEW_STATE_LEN);
                 CURR_OFF + SPONGE_NEW_STATE_OFF + i
@@ -252,9 +240,22 @@
                 assert!(i < SPONGE_SHIFTS_LEN);
                 CURR_OFF + SPONGE_SHIFTS_OFF + i
             }
-            ColumnAlias::Output(i) => {
-                assert!(i < STATE_LEN);
-                NEXT_OFF + i
+
+            ColumnAlias::RoundNumber => RC_OFF,
+            ColumnAlias::RoundConstants(i) => {
+                assert!(i < ROUND_CONST_LEN);
+                RC_OFF + 1 + i
+            }
+
+            ColumnAlias::PadLength => PAD_FLAGS_OFF + PAD_LEN_OFF,
+            ColumnAlias::TwoToPad => PAD_FLAGS_OFF + PAD_TWO_OFF,
+            ColumnAlias::PadSuffix(i) => {
+                assert!(i < PAD_SUFFIX_LEN);
+                PAD_FLAGS_OFF + PAD_SUFFIX_OFF + i
+            }
+            ColumnAlias::PadBytesFlags(i) => {
+                assert!(i < PAD_BYTES_LEN);
+                PAD_FLAGS_OFF + PAD_BYTES_OFF + i
             }
         }
     }
@@ -264,7 +265,6 @@
 /// The Keccak circuit is split into two main modes: Sponge and Round.
 /// The columns are shared between the Sponge and Round steps.
 /// The hash and step indices are shared between both modes.
->>>>>>> 0f3282a1
 /// The row is split into the following entries:
 /// - mode_flags: what kind of mode is running: round, root, absorb, pad, rootpad, squeeze. Only 1 of them can be active.
 /// - hash_index: Which hash this is inside the circuit
@@ -319,349 +319,13 @@
 ///
 pub type KeccakWitness<T> = Witness<ZKVM_KECCAK_COLS, T>;
 
-<<<<<<< HEAD
-pub trait KeccakWitnessTrait<T> {
-    /// Returns the hash index
-    fn hash_index(&self) -> &T;
-    /// Returns the block index
-    fn block_index(&self) -> &T;
-    /// Returns the step index
-    fn step_index(&self) -> &T;
-    /// Returns the mode flags
-    fn mode_flags(&self) -> &[T];
-    /// Returns the mode flags as a mutable reference
-    fn mode_flags_mut(&mut self) -> &mut [T];
-    /// Returns the `curr` witness columns
-    fn curr(&self) -> &[T];
-    /// Returns the `curr` witness columns as a mutable reference
-    fn curr_mut(&mut self) -> &mut [T];
-    /// Returns the `next` witness columns
-    fn next(&self) -> &[T];
-    /// Returns the `next` witness columns as a mutable reference
-    fn next_mut(&mut self) -> &mut [T];
-    /// Returns a chunk of the `curr` witness columns
-    fn chunk(&self, offset: usize, length: usize) -> &[T];
-    /// Returns the round flags
-    fn round_flags(&self) -> &[T];
-    /// Returns the round flags as a mutable reference
-    fn round_flags_mut(&mut self) -> &mut [T];
-    /// Returns the padding flags
-    fn pad_flags(&self) -> &[T];
-    /// Returns the padding flags as a mutable reference
-    fn pad_flags_mut(&mut self) -> &mut [T];
-}
-
-impl<T: Clone> KeccakWitnessTrait<T> for KeccakWitness<T> {
-    fn mode_flags(&self) -> &[T] {
-        &self.cols[MODE_OFF..MODE_LEN + MODE_OFF]
-    }
-
-    fn mode_flags_mut(&mut self) -> &mut [T] {
-        &mut self.cols[MODE_OFF..MODE_LEN + MODE_OFF]
-    }
-
-    fn hash_index(&self) -> &T {
-        &self.cols[STATUS_IDXS_OFF]
-    }
-
-    fn block_index(&self) -> &T {
-        &self.cols[STATUS_IDXS_OFF + 1]
-    }
-
-    fn step_index(&self) -> &T {
-        &self.cols[STATUS_IDXS_OFF + 2]
-    }
-
-    fn curr(&self) -> &[T] {
-        &self.cols[CURR_OFF..CURR_OFF + CURR_LEN]
-    }
-
-    fn curr_mut(&mut self) -> &mut [T] {
-        &mut self.cols[CURR_OFF..CURR_OFF + CURR_LEN]
-    }
-
-    fn next(&self) -> &[T] {
-        &self.cols[NEXT_OFF..NEXT_OFF + NEXT_LEN]
-    }
-
-    fn next_mut(&mut self) -> &mut [T] {
-        &mut self.cols[NEXT_OFF..NEXT_OFF + NEXT_LEN]
-    }
-
-    fn chunk(&self, offset: usize, length: usize) -> &[T] {
-        &self.curr()[offset..offset + length]
-    }
-
-    fn round_flags(&self) -> &[T] {
-        &self.cols[ROUND_COEFFS_OFF..ROUND_COEFFS_OFF + ROUND_FLAGS_LEN]
-    }
-
-    fn round_flags_mut(&mut self) -> &mut [T] {
-        &mut self.cols[ROUND_COEFFS_OFF..ROUND_COEFFS_OFF + ROUND_FLAGS_LEN]
-    }
-
-    fn pad_flags(&self) -> &[T] {
-        &self.cols[PAD_FLAGS_OFF..PAD_FLAGS_OFF + PAD_FLAGS_LEN]
-    }
-    fn pad_flags_mut(&mut self) -> &mut [T] {
-        &mut self.cols[PAD_FLAGS_OFF..PAD_FLAGS_OFF + PAD_FLAGS_LEN]
-    }
-}
-
-impl<T: Clone> Index<Column> for KeccakWitness<T> {
-=======
 impl<T: Clone> Index<ColumnAlias> for KeccakWitness<T> {
->>>>>>> 0f3282a1
     type Output = T;
 
     /// Map the column alias to the actual column index.
     /// Note that the column index depends on the step kind (Sponge or Round).
     /// For instance, the column 800 represents PadLength in the Sponge step, while it
     /// is used by intermediary values when executing the Round step.
-<<<<<<< HEAD
-    fn index(&self, index: Column) -> &Self::Output {
-        match index {
-            Column::Selector(step) => match step {
-                Round(_) => &self.mode_flags()[FLAG_ROUND_OFF],
-                Sponge(sponge) => match sponge {
-                    Absorb(absorb) => match absorb {
-                        First => &self.mode_flags()[FLAG_FST_OFF],
-                        Middle => &self.mode_flags()[FLAG_MID_OFF],
-                        Last => &self.mode_flags()[FLAG_LST_OFF],
-                        Only => &self.mode_flags()[FLAG_ONE_OFF],
-                    },
-                    Squeeze => &self.mode_flags()[FLAG_SQUEEZE_OFF],
-                },
-            },
-
-            Column::HashIndex => self.hash_index(),
-            Column::BlockIndex => self.block_index(),
-            Column::StepIndex => self.step_index(),
-
-            Column::Input(idx) => {
-                assert!(idx < STATE_LEN);
-                &self.curr()[idx]
-            }
-            Column::Output(idx) => {
-                assert!(idx < STATE_LEN);
-                &self.next()[idx]
-            }
-
-            Column::ThetaShiftsC(idx) => {
-                assert!(idx < THETA_SHIFTS_C_LEN);
-                &self.curr()[THETA_SHIFTS_C_OFF + idx]
-            }
-            Column::ThetaDenseC(idx) => {
-                assert!(idx < THETA_DENSE_C_LEN);
-                &self.curr()[THETA_DENSE_C_OFF + idx]
-            }
-            Column::ThetaQuotientC(idx) => {
-                assert!(idx < THETA_QUOTIENT_C_LEN);
-                &self.curr()[THETA_QUOTIENT_C_OFF + idx]
-            }
-            Column::ThetaRemainderC(idx) => {
-                assert!(idx < THETA_REMAINDER_C_LEN);
-                &self.curr()[THETA_REMAINDER_C_OFF + idx]
-            }
-            Column::ThetaDenseRotC(idx) => {
-                assert!(idx < THETA_DENSE_ROT_C_LEN);
-                &self.curr()[THETA_DENSE_ROT_C_OFF + idx]
-            }
-            Column::ThetaExpandRotC(idx) => {
-                assert!(idx < THETA_EXPAND_ROT_C_LEN);
-                &self.curr()[THETA_EXPAND_ROT_C_OFF + idx]
-            }
-            Column::PiRhoShiftsE(idx) => {
-                assert!(idx < PIRHO_SHIFTS_E_LEN);
-                &self.curr()[PIRHO_SHIFTS_E_OFF + idx]
-            }
-            Column::PiRhoDenseE(idx) => {
-                assert!(idx < PIRHO_DENSE_E_LEN);
-                &self.curr()[PIRHO_DENSE_E_OFF + idx]
-            }
-            Column::PiRhoQuotientE(idx) => {
-                assert!(idx < PIRHO_QUOTIENT_E_LEN);
-                &self.curr()[PIRHO_QUOTIENT_E_OFF + idx]
-            }
-            Column::PiRhoRemainderE(idx) => {
-                assert!(idx < PIRHO_REMAINDER_E_LEN);
-                &self.curr()[PIRHO_REMAINDER_E_OFF + idx]
-            }
-            Column::PiRhoDenseRotE(idx) => {
-                assert!(idx < PIRHO_DENSE_ROT_E_LEN);
-                &self.curr()[PIRHO_DENSE_ROT_E_OFF + idx]
-            }
-            Column::PiRhoExpandRotE(idx) => {
-                assert!(idx < PIRHO_EXPAND_ROT_E_LEN);
-                &self.curr()[PIRHO_EXPAND_ROT_E_OFF + idx]
-            }
-            Column::ChiShiftsB(idx) => {
-                assert!(idx < CHI_SHIFTS_B_LEN);
-                &self.curr()[CHI_SHIFTS_B_OFF + idx]
-            }
-            Column::ChiShiftsSum(idx) => {
-                assert!(idx < CHI_SHIFTS_SUM_LEN);
-                &self.curr()[CHI_SHIFTS_SUM_OFF + idx]
-            }
-
-            Column::SpongeNewState(idx) => {
-                assert!(idx < SPONGE_NEW_STATE_LEN);
-                &self.curr()[SPONGE_NEW_STATE_OFF + idx]
-            }
-            Column::SpongeZeros(idx) => {
-                assert!(idx < SPONGE_ZEROS_LEN);
-                &self.curr()[SPONGE_ZEROS_OFF + idx]
-            }
-            Column::SpongeBytes(idx) => {
-                assert!(idx < SPONGE_BYTES_LEN);
-                &self.curr()[SPONGE_BYTES_OFF + idx]
-            }
-            Column::SpongeShifts(idx) => {
-                assert!(idx < SPONGE_SHIFTS_LEN);
-                &self.curr()[SPONGE_SHIFTS_OFF + idx]
-            }
-
-            Column::RoundNumber => &self.round_flags()[0],
-            Column::RoundConstants(idx) => {
-                assert!(idx < ROUND_CONST_LEN);
-                &self.round_flags()[1 + idx]
-            }
-
-            Column::PadLength => &self.pad_flags()[PAD_LEN_OFF],
-            Column::TwoToPad => &self.pad_flags()[PAD_TWO_OFF],
-            Column::PadSuffix(idx) => {
-                assert!(idx < PAD_SUFFIX_LEN);
-                &self.pad_flags()[PAD_SUFFIX_OFF + idx]
-            }
-            Column::PadBytesFlags(idx) => {
-                assert!(idx < PAD_BYTES_LEN);
-                &self.pad_flags()[PAD_BYTES_OFF + idx]
-            }
-        }
-    }
-}
-
-impl<T: Clone> IndexMut<Column> for KeccakWitness<T> {
-    fn index_mut(&mut self, index: Column) -> &mut Self::Output {
-        match index {
-            Column::Selector(step) => match step {
-                Round(_) => &mut self.mode_flags_mut()[FLAG_ROUND_OFF],
-                Sponge(sponge) => match sponge {
-                    Absorb(absorb) => match absorb {
-                        First => &mut self.mode_flags_mut()[FLAG_FST_OFF],
-                        Middle => &mut self.mode_flags_mut()[FLAG_MID_OFF],
-                        Last => &mut self.mode_flags_mut()[FLAG_LST_OFF],
-                        Only => &mut self.mode_flags_mut()[FLAG_ONE_OFF],
-                    },
-                    Squeeze => &mut self.mode_flags_mut()[FLAG_SQUEEZE_OFF],
-                },
-            },
-
-            Column::HashIndex => &mut self.cols[STATUS_IDXS_OFF],
-            Column::BlockIndex => &mut self.cols[STATUS_IDXS_OFF + 1],
-            Column::StepIndex => &mut self.cols[STATUS_IDXS_OFF + 2],
-
-            Column::Input(idx) => {
-                assert!(idx < STATE_LEN);
-                &mut self.curr_mut()[idx]
-            }
-            Column::Output(idx) => {
-                assert!(idx < STATE_LEN);
-                &mut self.next_mut()[idx]
-            }
-
-            Column::ThetaShiftsC(idx) => {
-                assert!(idx < THETA_SHIFTS_C_LEN);
-                &mut self.curr_mut()[THETA_SHIFTS_C_OFF + idx]
-            }
-            Column::ThetaDenseC(idx) => {
-                assert!(idx < THETA_DENSE_C_LEN);
-                &mut self.curr_mut()[THETA_DENSE_C_OFF + idx]
-            }
-            Column::ThetaQuotientC(idx) => {
-                assert!(idx < THETA_QUOTIENT_C_LEN);
-                &mut self.curr_mut()[THETA_QUOTIENT_C_OFF + idx]
-            }
-            Column::ThetaRemainderC(idx) => {
-                assert!(idx < THETA_REMAINDER_C_LEN);
-                &mut self.curr_mut()[THETA_REMAINDER_C_OFF + idx]
-            }
-            Column::ThetaDenseRotC(idx) => {
-                assert!(idx < THETA_DENSE_ROT_C_LEN);
-                &mut self.curr_mut()[THETA_DENSE_ROT_C_OFF + idx]
-            }
-            Column::ThetaExpandRotC(idx) => {
-                assert!(idx < THETA_EXPAND_ROT_C_LEN);
-                &mut self.curr_mut()[THETA_EXPAND_ROT_C_OFF + idx]
-            }
-            Column::PiRhoShiftsE(idx) => {
-                assert!(idx < PIRHO_SHIFTS_E_LEN);
-                &mut self.curr_mut()[PIRHO_SHIFTS_E_OFF + idx]
-            }
-            Column::PiRhoDenseE(idx) => {
-                assert!(idx < PIRHO_DENSE_E_LEN);
-                &mut self.curr_mut()[PIRHO_DENSE_E_OFF + idx]
-            }
-            Column::PiRhoQuotientE(idx) => {
-                assert!(idx < PIRHO_QUOTIENT_E_LEN);
-                &mut self.curr_mut()[PIRHO_QUOTIENT_E_OFF + idx]
-            }
-            Column::PiRhoRemainderE(idx) => {
-                assert!(idx < PIRHO_REMAINDER_E_LEN);
-                &mut self.curr_mut()[PIRHO_REMAINDER_E_OFF + idx]
-            }
-            Column::PiRhoDenseRotE(idx) => {
-                assert!(idx < PIRHO_DENSE_ROT_E_LEN);
-                &mut self.curr_mut()[PIRHO_DENSE_ROT_E_OFF + idx]
-            }
-            Column::PiRhoExpandRotE(idx) => {
-                assert!(idx < PIRHO_EXPAND_ROT_E_LEN);
-                &mut self.curr_mut()[PIRHO_EXPAND_ROT_E_OFF + idx]
-            }
-            Column::ChiShiftsB(idx) => {
-                assert!(idx < CHI_SHIFTS_B_LEN);
-                &mut self.curr_mut()[CHI_SHIFTS_B_OFF + idx]
-            }
-            Column::ChiShiftsSum(idx) => {
-                assert!(idx < CHI_SHIFTS_SUM_LEN);
-                &mut self.curr_mut()[CHI_SHIFTS_SUM_OFF + idx]
-            }
-
-            Column::SpongeNewState(idx) => {
-                assert!(idx < SPONGE_NEW_STATE_LEN);
-                &mut self.curr_mut()[SPONGE_NEW_STATE_OFF + idx]
-            }
-            Column::SpongeZeros(idx) => {
-                assert!(idx < SPONGE_ZEROS_LEN);
-                &mut self.curr_mut()[SPONGE_ZEROS_OFF + idx]
-            }
-            Column::SpongeBytes(idx) => {
-                assert!(idx < SPONGE_BYTES_LEN);
-                &mut self.curr_mut()[SPONGE_BYTES_OFF + idx]
-            }
-            Column::SpongeShifts(idx) => {
-                assert!(idx < SPONGE_SHIFTS_LEN);
-                &mut self.curr_mut()[SPONGE_SHIFTS_OFF + idx]
-            }
-
-            Column::RoundNumber => &mut self.round_flags_mut()[0],
-            Column::RoundConstants(idx) => {
-                assert!(idx < ROUND_CONST_LEN);
-                &mut self.round_flags_mut()[1 + idx]
-            }
-
-            Column::PadLength => &mut self.pad_flags_mut()[PAD_LEN_OFF],
-            Column::TwoToPad => &mut self.pad_flags_mut()[PAD_TWO_OFF],
-            Column::PadSuffix(idx) => {
-                assert!(idx < PAD_SUFFIX_LEN);
-                &mut self.pad_flags_mut()[PAD_SUFFIX_OFF + idx]
-            }
-            Column::PadBytesFlags(idx) => {
-                assert!(idx < PAD_BYTES_LEN);
-                &mut self.pad_flags_mut()[PAD_BYTES_OFF + idx]
-            }
-        }
-=======
     fn index(&self, index: ColumnAlias) -> &Self::Output {
         &self.cols[index.ix()]
     }
@@ -676,6 +340,5 @@
 impl ColumnIndexer for ColumnAlias {
     fn to_column(self) -> Column {
         Column::X(self.ix())
->>>>>>> 0f3282a1
     }
 }