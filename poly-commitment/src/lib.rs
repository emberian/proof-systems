--- conflicted
+++ resolved
@@ -1,14 +1,7 @@
 mod combine;
 pub mod commitment;
 pub mod error;
-<<<<<<< HEAD
-=======
-pub mod evaluation_proof;
 pub mod hash_map_cache;
-pub mod pairing_proof;
-pub mod srs;
->>>>>>> befc0ae7
-
 pub mod ipa;
 pub mod kzg;
 
@@ -20,11 +13,7 @@
 use crate::{
     commitment::{BatchEvaluationProof, BlindedCommitment, CommitmentCurve},
     error::CommitmentError,
-<<<<<<< HEAD
     ipa::DensePolynomialOrEvaluations,
-=======
-    evaluation_proof::DensePolynomialOrEvaluations,
->>>>>>> befc0ae7
 };
 use ark_ec::AffineRepr;
 use ark_ff::UniformRand;
@@ -38,9 +27,6 @@
     /// The maximum polynomial degree that can be committed to
     fn max_poly_size(&self) -> usize;
 
-    /// Retrieve the precomputed Lagrange basis for the given domain size
-    fn get_lagrange_basis(&self, domain_size: usize) -> &Vec<PolyComm<G>>;
-
     /// Get the group element used for blinding commitments
     fn blinding_commitment(&self) -> G;
 
@@ -171,7 +157,12 @@
     /// this case.
     fn create(depth: usize) -> Self;
 
-    fn add_lagrange_basis(&mut self, domain: D<G::ScalarField>);
+    /// Compute commitments to the lagrange basis corresponding to the given domain and
+    /// cache them in the SRS
+    fn get_lagrange_basis(&self, domain: D<G::ScalarField>) -> &Vec<PolyComm<G>>;
+
+    /// Same as `get_lagrange_basis` but only using the domain size.
+    fn get_lagrange_basis_from_domain_size(&self, domain_size: usize) -> &Vec<PolyComm<G>>;
 
     fn size(&self) -> usize;
 }
@@ -185,9 +176,8 @@
     PolyComm<G::ScalarField>,
 )];
 
-<<<<<<< HEAD
 pub trait OpenProof<G: CommitmentCurve>: Sized + Clone {
-    type SRS: SRS<G>;
+    type SRS: SRS<G> + std::fmt::Debug;
 
     /// Create an opening proof for a batch of polynomials. The parameters are
     /// the following:
@@ -203,6 +193,7 @@
     /// - `sponge`: Sponge used to coin and absorb values and simulate
     /// non-interactivity using the Fiat-Shamir transformation.
     /// - `rng`: a pseudo random number generator used for zero-knowledge
+    #[allow(clippy::too_many_arguments)]
     fn open<EFqSponge, RNG, D: EvaluationDomain<<G as AffineRepr>::ScalarField>>(
         srs: &Self::SRS,
         group_map: &<G as CommitmentCurve>::Map,
@@ -211,20 +202,6 @@
         polyscale: <G as AffineRepr>::ScalarField,
         evalscale: <G as AffineRepr>::ScalarField,
         sponge: EFqSponge,
-=======
-pub trait OpenProof<G: CommitmentCurve>: Sized {
-    type SRS: SRS<G> + std::fmt::Debug;
-
-    #[allow(clippy::too_many_arguments)]
-    fn open<EFqSponge, RNG, D: EvaluationDomain<<G as AffineRepr>::ScalarField>>(
-        srs: &Self::SRS,
-        group_map: &<G as CommitmentCurve>::Map,
-        plnms: PolynomialsToCombine<G, D>, // vector of polynomial with optional degree bound and commitment randomness
-        elm: &[<G as AffineRepr>::ScalarField], // vector of evaluation points
-        polyscale: <G as AffineRepr>::ScalarField, // scaling factor for polynoms
-        evalscale: <G as AffineRepr>::ScalarField, // scaling factor for evaluation point powers
-        sponge: EFqSponge,                 // sponge
->>>>>>> befc0ae7
         rng: &mut RNG,
     ) -> Self
     where
