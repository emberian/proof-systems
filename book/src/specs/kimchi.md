# Kimchi

* This document specifies *kimchi*, a zero-knowledge proof system that's a variant of PLONK.
* This document does not specify how circuits are created or executed, but only how to convert a circuit and its execution into a proof.

Table of content:

<!-- toc -->

## Overview

There are three main algorithms to kimchi:

* [Setup](#constraint-system-creation): takes a circuit and produces a prover index, and a verifier index.
* [Proof creation](#proof-creation): takes the prover index, and the execution trace of the circuit to produce a proof.
* [Proof verification](#proof-verification): takes the verifier index and a proof to verify.

As part of these algorithms, a number of tables are created (and then converted into polynomials) to create a proof.

### Tables used to describe a circuit

The following tables are created to describe the circuit:

**Gates**. A circuit is described by a series of gates, that we list in a table.
The columns of the tables list the gates, while the rows are the length of the circuit.
For each row, only a single gate can take a value $1$ while all other gates take the value $0$.

|  row  | Generic | Poseidon | CompleteAdd | VarBaseMul | EndoMul | EndoMulScalar | ChaCha0 | ChaCha1 | ChaCha2 | ChaChaFinal |
| :---: | :-----: | :------: | :---------: | :--------: | :-----: | :-----------: | :-----: | :-----: | :-----: | :---------: |
|   0   |    1    |    0     |      0      |     0      |    0    |       0       |    0    |    0    |    0    |      0      |
|   1   |    0    |    1     |      0      |     0      |    0    |       0       |    0    |    0    |    0    |      0      |

**Coefficients**. The coefficient table has 15 columns, and is used to tweak the gates.
Currently, only the [Generic](#double-generic-gate) and the [Poseidon](#poseidon) gates use it (refer to their own sections to see how).
All other gates set their values to $0$.

|  row  |   0   |   1   |   2   |   3   |   4   |   5   |   6   |   7   |   8   |   9   |  10   |  11   |  12   |  13   |  14   |
| :---: | :---: | :---: | :---: | :---: | :---: | :---: | :---: | :---: | :---: | :---: | :---: | :---: | :---: | :---: | :---: |
|   0   |   /   |   /   |   /   |   /   |   /   |   /   |   /   |   /   |   /   |   /   |   /   |   /   |   /   |   /   |   /   |

**Wiring (or Permutation, or sigmas)**. For gates to take the outputs of other gates as inputs, we use a wiring table to wire registers together.
To learn about registers, see the next section.
It is defined at every row, but only for the first $7$ registers.
Each cell specifies a `(row, column)` tuple that it should be wired to.  Cells that are not connected to another cell are wired to themselves.
Note that if three or more registers are wired together, they must form a cycle.
For example, if register `(0, 4)` is wired to both registers `(80, 6)` and `(90, 0)` then you would have the following table:

|  row  |    0    |   1   |   2   |   3   |    4     |   5   |    6     |
| :---: | :-----: | :---: | :---: | :---: | :------: | :---: | :------: |
|   0   |   0,0   |  0,1  |  0,2  |  0,3  | **80,6** |  0,5  |   0,6    |
|  ...  |         |       |       |       |          |       |          |
|  80   |  80,0   | 80,1  | 80,2  | 80,3  |   80,4   | 80,5  | **90,0** |
|  ...  |         |       |       |       |          |       |          |
|  90   | **0,4** | 90,1  | 90,2  | 90,3  |   90,4   | 90,5  |   90,6   |

The lookup feature is currently optional, as it can add some overhead to the protocol.
In the case where you would want to use lookups, the following tables would be needed:

**Lookup Tables**. The different [lookup tables](https://en.wikipedia.org/wiki/Lookup_table) that are used in the circuit. For example, the XOR lookup table:

| l   | r   | o   |
| --- | --- | --- |
| 1   | 0   | 1   |
| 0   | 1   | 1   |
| 1   | 1   | 0   |
| 0   | 0   | 0   |

**Lookup selectors**. A lookup selector is used to perform a number of queries in different lookup tables. Any gate can advertise its use of a lookup selector (so a lookup selector can be associated to several gates), and on which rows they want to use them (current and/or next). In cases where a gate need to use lookups in its current row only, and is the only one performing a specific combination of queries, then its gate selector can be used in place of a lookup selector. As with gates, lookup selectors (including gates used as lookup selectors) are mutually exclusives (only one can be used on a given row).

We currently have two lookup selectors:

|  row  | ChaChaQuery | ChaChaFinalQuery |
| :---: | :---------: | :--------------: |
|   0   |      0      |        0         |
|   1   |      1      |        0         |

Where each apply 4 queries. A query is a table describing which lookup table it queries, and the linear combination of the witness to use in the query.
For example, the following table describes a query into the XOR table made out of linear combinations of registers (checking that $r_0 \oplus r_2 = 2 \cdot r_1$):

| table_id |   l   |   r   |   o   |
| :------: | :---: | :---: | :---: |
|   XOR    | 1, r0 | 1, r2 | 2, r1 |

### Tables produced during proof creation

The following tables are created by the prover at runtime:

**Registers (or Witness)**. Registers are also defined at every row, and are split into two types: the *IO registers* from $0$ to $6$ usually contain input or output of the gates (note that a gate can output a value on the next row as well).
I/O registers can be wired to each other (they'll be forced to have the same value), no matter what row they're on (for example, the register at `row:0, col:4` can be wired to the register at `row:80, col:6`).
The rest of the registers, $7$ through $14$, are called *advice registers* as they can store values that useful only for the row's active gate.
Think of them as intermediary or temporary values needed in the computation when the prover executes a circuit.

|  row  |   0   |   1   |   2   |   3   |   4   |   5   |   6   |   7   |   8   |   9   |  10   |  11   |  12   |  13   |  14   |
| :---: | :---: | :---: | :---: | :---: | :---: | :---: | :---: | :---: | :---: | :---: | :---: | :---: | :---: | :---: | :---: |
|   0   |   /   |   /   |   /   |   /   |   /   |   /   |   /   |   /   |   /   |   /   |   /   |   /   |   /   |   /   |   /   |

**Wiring (Permutation) trace**. You can think of the permutation trace as an extra register that is used to enforce the wiring specified in the wiring table.
It is a single column that applies on all the rows as well, which the prover computes as part of a proof.

|  row  |  pt   |
| :---: | :---: |
|   0   |   /   |

**Queries trace**. These are the actual values made by queries, calculated by the prover at runtime, and used to construct the proof.

**Table trace**. Represents the concatenation of all the lookup tables, combined into a single column at runtime by both the prover and the verifier.

**Sorted trace**. Represents the processed (see the lookup section) concatenation of the queries trace and the table trace. It is produced at runtime by the prover. The sorted trace is long enough that it is split in several columns.

**Lookup (aggregation, or permutation) trace**. This is a one column table that is similar to the wiring (permutation) trace we talked above. It is produced at runtime by the prover.

## Dependencies

To specify kimchi, we rely on a number of primitives that are specified outside of this specification.
In this section we list these specifications, as well as the interfaces we make use of in this specification.

### Polynomial Commitments

Refer to the [specification on polynomial commitments](./poly-commitment.md).
We make use of the following functions from that specification:

- `PolyCom.non_hiding_commit(poly) -> PolyCom::NonHidingCommitment`
- `PolyCom.commit(poly) -> PolyCom::HidingCommitment`
- `PolyCom.evaluation_proof(poly, commitment, point) -> EvaluationProof`
- `PolyCom.verify(commitment, point, evaluation, evaluation_proof) -> bool`

### Poseidon hash function

Refer to the [specification on Poseidon](./poseidon.md).
We make use of the following functions from that specification:

- `Poseidon.init(params) -> FqSponge`
- `Poseidon.update(field_elem)`
- `Poseidon.finalize() -> FieldElem`

specify the following functions on top:

- `Poseidon.produce_challenge()` (TODO: uses the endomorphism)
- `Poseidon.to_fr_sponge() -> state_of_fq_sponge_before_eval, FrSponge`

With the current parameters:

* S-Box alpha: `7`
* Width: `3`
* Rate: `2`
* Full rounds: `55`
* Round constants: [`fp_kimchi`](https://github.com/o1-labs/proof-systems/blob/0b01f7575cdfa45541fcfcd88d59f73b015af56b/oracle/src/pasta/fp_kimchi.rs#L55), [`fq_kimchi`](https://github.com/o1-labs/proof-systems/blob/0b01f7575cdfa45541fcfcd88d59f73b015af56b/oracle/src/pasta/fq_kimchi.rs#L54)
* MDS matrix: [`fp_kimchi`](https://github.com/o1-labs/proof-systems/blob/0b01f7575cdfa45541fcfcd88d59f73b015af56b/oracle/src/pasta/fp_kimchi.rs#L10), [`fq_kimchi`](https://github.com/o1-labs/proof-systems/blob/0b01f7575cdfa45541fcfcd88d59f73b015af56b/oracle/src/pasta/fq_kimchi.rs#L10)

### Pasta

Kimchi is made to work on cycles of curves, so the protocol switch between two fields Fq and Fr, where Fq represents the base field and Fr represents the scalar field.

See the [Pasta curves specification](./pasta.md).

## Constraints

Kimchi enforces the correct execution of a circuit by creating a number of constraints and combining them together.
In this section, we describe all the constraints that make up the main polynomial $f$ once combined.

We define the following functions:

* `combine_constraints(range_alpha, constraints)`, which takes a range of contiguous powers of alpha and a number of constraints.
It returns the sum of all the constraints, where each constraint has been multiplied by a power of alpha.
In other words it returns:
$$ \sum_i \alpha^i \cdot \text{constraint}_i $$

The different ranges of alpha are described as follows:

<!-- generated using `cargo test -p kimchi --lib -- alphas::tests::get_alphas_for_spec --nocapture` -->
* **gates**. Offset starts at 0 and 21 powers of $\alpha$ are used
* **Permutation**. Offset starts at 21 and 3 powers of $\alpha$ are used

```admonish
As gates are mutually exclusive (a single gate is used on each row), we can reuse the same range of powers of alpha across all the gates.
```

TODO: linearization

### Permutation


The permutation constraints are the following 4 constraints:

The two sides of the coin (with $\text{shift}_0 = 1$):

$$\begin{align}
    & z(x) \cdot zkpm(x) \cdot \alpha^{PERM0} \cdot \\
    & (w_0(x) + \beta \cdot \text{shift}_0 x + \gamma) \cdot \\
    & (w_1(x) + \beta \cdot \text{shift}_1 x + \gamma) \cdot \\
    & (w_2(x) + \beta \cdot \text{shift}_2 x + \gamma) \cdot \\
    & (w_3(x) + \beta \cdot \text{shift}_3 x + \gamma) \cdot \\
    & (w_4(x) + \beta \cdot \text{shift}_4 x + \gamma) \cdot \\
    & (w_5(x) + \beta \cdot \text{shift}_5 x + \gamma) \cdot \\
    & (w_6(x) + \beta \cdot \text{shift}_6 x + \gamma)
\end{align}$$

and

$$\begin{align}
& -1 \cdot z(x \omega) \cdot zkpm(x) \cdot \alpha^{PERM0} \cdot \\
& (w_0(x) + \beta \cdot \sigma_0(x) + \gamma) \cdot \\
& (w_1(x) + \beta \cdot \sigma_1(x) + \gamma) \cdot \\
& (w_2(x) + \beta \cdot \sigma_2(x) + \gamma) \cdot \\
& (w_3(x) + \beta \cdot \sigma_3(x) + \gamma) \cdot \\
& (w_4(x) + \beta \cdot \sigma_4(x) + \gamma) \cdot \\
& (w_5(x) + \beta \cdot \sigma_5(x) + \gamma) \cdot \\
& (w_6(x) + \beta \cdot \sigma_6(x) + \gamma) \cdot
\end{align}$$

the initialization of the accumulator:

$$(z(x) - 1) L_1(x) \alpha^{PERM1}$$

and the accumulator's final value:

$$(z(x) - 1) L_{n-k}(x) \alpha^{PERM2}$$

You can read more about why it looks like that in [this post](https://minaprotocol.com/blog/a-more-efficient-approach-to-zero-knowledge-for-plonk).

The quotient contribution of the permutation is split into two parts $perm$ and $bnd$.
They will be used by the prover.

$$
\begin{align}
perm(x) =
    & \; a^{PERM0} \cdot zkpl(x) \cdot [ \\
    & \;\;   z(x) \cdot \\
    & \;\;   (w_0(x) + \gamma + x \cdot \beta \cdot \text{shift}_0) \cdot \\
    & \;\;   (w_1(x) + \gamma + x \cdot \beta \cdot \text{shift}_1) \cdot \\
    & \;\;   (w_2(x) + \gamma + x \cdot \beta \cdot \text{shift}_2) \cdot \\
    & \;\;   (w_3(x) + \gamma + x \cdot \beta \cdot \text{shift}_3) \cdot \\
    & \;\;   (w_4(x) + \gamma + x \cdot \beta \cdot \text{shift}_4) \cdot \\
    & \;\;   (w_5(x) + \gamma + x \cdot \beta \cdot \text{shift}_5) \cdot \\
    & \;\;   (w_6(x) + \gamma + x \cdot \beta \cdot \text{shift}_6) \cdot \\
    & \;   - \\
    & \;\;   z(x \cdot w) \cdot \\
    & \;\;   (w_0(x) + \gamma + \sigma_0 \cdot \beta) \cdot \\
    & \;\;   (w_1(x) + \gamma + \sigma_1 \cdot \beta) \cdot \\
    & \;\;   (w_2(x) + \gamma + \sigma_2 \cdot \beta) \cdot \\
    & \;\;   (w_3(x) + \gamma + \sigma_3 \cdot \beta) \cdot \\
    & \;\;   (w_4(x) + \gamma + \sigma_4 \cdot \beta) \cdot \\
    & \;\;   (w_5(x) + \gamma + \sigma_5 \cdot \beta) \cdot \\
    & \;\;   (w_6(x) + \gamma + \sigma_6 \cdot \beta) \cdot \\
    &]
\end{align}
$$

and `bnd`:

$$bnd(x) =
    a^{PERM1} \cdot \frac{z(x) - 1}{x - 1}
    +
    a^{PERM2} \cdot \frac{z(x) - 1}{x - sid[n-k]}
$$

The linearization:

$\text{scalar} \cdot \sigma_6(x)$

where $\text{scalar}$ is computed as:

$$
\begin{align}
z(\zeta \omega) \beta \alpha^{PERM0} zkpl(\zeta) \cdot \\
(\gamma + \beta \sigma_0(\zeta) + w_0(\zeta)) \cdot \\
(\gamma + \beta \sigma_1(\zeta) + w_1(\zeta)) \cdot \\
(\gamma + \beta \sigma_2(\zeta) + w_2(\zeta)) \cdot \\
(\gamma + \beta \sigma_3(\zeta) + w_3(\zeta)) \cdot \\
(\gamma + \beta \sigma_4(\zeta) + w_4(\zeta)) \cdot \\
(\gamma + \beta \sigma_5(\zeta) + w_5(\zeta)) \cdot \\
\end{align}
$$

To compute the permutation aggregation polynomial,
the prover interpolates the polynomial that has the following evaluations.
The first evaluation represents the initial value of the accumulator:
$$z(g^0) = 1$$
For $i = 0, \cdot, n - 4$, where $n$ is the size of the domain,
evaluations are computed as:

$$z(g^{i+1}) = z_1 / z_2$$

with

$$
\begin{align}
z_1 = &\ (w_0(g^i + sid(g^i) \cdot beta \cdot shift_0 + \gamma) \cdot \\
&\ (w_1(g^i) + sid(g^i) \cdot beta \cdot shift_1 + \gamma) \cdot \\
&\ (w_2(g^i) + sid(g^i) \cdot beta \cdot shift_2 + \gamma) \cdot \\
&\ (w_3(g^i) + sid(g^i) \cdot beta \cdot shift_3 + \gamma) \cdot \\
&\ (w_4(g^i) + sid(g^i) \cdot beta \cdot shift_4 + \gamma) \cdot \\
&\ (w_5(g^i) + sid(g^i) \cdot beta \cdot shift_5 + \gamma) \cdot \\
&\ (w_6(g^i) + sid(g^i) \cdot beta \cdot shift_6 + \gamma)
\end{align}
$$

and

$$
\begin{align}
z_2 = &\ (w_0(g^i) + \sigma_0 \cdot beta + \gamma) \cdot \\
&\ (w_1(g^i) + \sigma_1 \cdot beta + \gamma) \cdot \\
&\ (w_2(g^i) + \sigma_2 \cdot beta + \gamma) \cdot \\
&\ (w_3(g^i) + \sigma_3 \cdot beta + \gamma) \cdot \\
&\ (w_4(g^i) + \sigma_4 \cdot beta + \gamma) \cdot \\
&\ (w_5(g^i) + \sigma_5 \cdot beta + \gamma) \cdot \\
&\ (w_6(g^i) + \sigma_6 \cdot beta + \gamma)
\end{align}
$$


If computed correctly, we should have $z(g^{n-3}) = 1$.

Finally, randomize the last `EVAL_POINTS` evaluations $z(g^{n-2})$ and $z(g^{n-1})$,
in order to add zero-knowledge to the protocol.


### Lookup

Lookups in kimchi allows you to check if a single value, or a series of values, are part of a table.
The first case is useful to check for checking if a value belongs to a range (from 0 to 1,000, for example), whereas the second case is useful to check truth tables (for example, checking that three values can be found in the rows of an XOR table) or write and read from a memory vector (where one column is an index, and the other is the value stored at that index).

```admonish
Similarly to the generic gate, each values taking part in a lookup can be scaled with a fixed field element.
```

The lookup functionality is an opt-in feature of kimchi that can be used by custom gates.
From the user's perspective, not using any gates that make use of lookups means that the  feature will be disabled and there will be no overhead to the protocol.

```admonish
For now, the Chacha gates are the only gates making use of lookups.
```

Refer to the [lookup RFC](../rfcs/3-lookup.md) for an overview of the lookup feature.

In this section, we describe the tables kimchi supports, as well as the different lookup selectors (and their associated queries)

#### The Lookup Tables

Kimchi currently supports a single lookup table:

```rs
/// The table ID associated with the XOR lookup table.
pub const XOR_TABLE_ID: i32 = 0;

/// The range check table ID.
pub const RANGE_CHECK_TABLE_ID: i32 = 1;
```


**XOR**. The lookup table for 4-bit xor.
Note that it is constructed so that `(0, 0, 0)` is the last position in the table.

This is because tables are extended to the full size of a column (essentially)
by padding them with their final value. And, having the value `(0, 0, 0)` here means
that when we commit to this table and use the dummy value in the `lookup_sorted`
columns, those entries that have the dummy value of

$$0 = 0 + j * 0 + j^2 * 0$$

will translate into a scalar multiplication by 0, which is free.


#### The Lookup Selectors

**ChaChaSelector**. Performs 4 queries to the XOR lookup table.

|   l   |   r   |   o    | -   |   l   |   r   |   o    | -   |   l   |   r   |   o    | -   |   l   |   r    |   o    |
| :---: | :---: | :----: | --- | :---: | :---: | :----: | --- | :---: | :---: | :----: | --- | :---: | :----: | :----: |
| 1, r3 | 1, r7 | 1, r11 | -   | 1, r4 | 1, r8 | 1, r12 | -   | 1, r5 | 1, r9 | 1, r13 | -   | 1, r6 | 1, r10 | 1, r14 |

**ChaChaFinalSelector**. Performs 4 different queries to the XOR lookup table. (TODO: specify the layout)

#### Producing the sorted table as the prover


Because of our ZK-rows, we can't do the trick in the plookup paper of
wrapping around to enforce consistency between the sorted lookup columns.

Instead, we arrange the LookupSorted table into columns in a snake-shape.

Like so,

```
_   _
| | | | |
| | | | |
|_| |_| |
```

or, imagining the full sorted array is `[ s0, ..., s8 ]`, like

```
s0 s4 s4 s8
s1 s3 s5 s7
s2 s2 s6 s6
```

So the direction ("increasing" or "decreasing" (relative to LookupTable) is

```
if i % 2 = 0 { Increasing } else { Decreasing }
```

Then, for each `i < max_lookups_per_row`, if `i % 2 = 0`, we enforce that the
last element of `LookupSorted(i) = last element of LookupSorted(i + 1)`,
and if `i % 2 = 1`, we enforce that
the first element of `LookupSorted(i) = first element of LookupSorted(i + 1)`.



### Gates

A circuit is described as a series of gates.
In this section we describe the different gates currently supported by kimchi, the constraints associated to them, and the way the register table, coefficient table, and permutation can be used in conjunction.

TODO: for each gate describe how to create it?

#### Double Generic Gate

The double generic gate contains two generic gates.

A generic gate is simply the 2-fan in gate specified in the
vanilla PLONK protocol that allows us to do operations like:

* addition of two registers (into an output register)
* or multiplication of two registers
* equality of a register with a constant

More generally, the generic gate controls the coefficients $c_i$ in the equation:

$$c_0 \cdot l + c_1 \cdot r + c_2 \cdot o + c_3 \cdot (l \times r) + c_4$$

The layout of the gate is the following:

|   0   |   1   |   2   |   3   |   4   |   5   |   6   |   7   |   8   |   9   |  10   |  11   |  12   |  13   |  14   |
| :---: | :---: | :---: | :---: | :---: | :---: | :---: | :---: | :---: | :---: | :---: | :---: | :---: | :---: | :---: |
|  l1   |  r1   |  o1   |  l2   |  r2   |  o2   |       |       |       |       |       |       |       |       |       |

where l1, r1, and o1 (resp. l2, r2, o2)
are the left, right, and output registers
of the first (resp. second) generic gate.

The selectors are stored in the coefficient table as:

|   0   |   1   |   2   |   3   |   4   |   5   |   6   |   7   |   8   |   9   |  10   |  11   |  12   |  13   |  14   |
| :---: | :---: | :---: | :---: | :---: | :---: | :---: | :---: | :---: | :---: | :---: | :---: | :---: | :---: | :---: |
|  l1   |  r1   |  o1   |  m1   |  c1   |  l2   |  r2   |  o2   |  m2   |  c2   |       |       |       |       |       |

with m1 (resp. m2) the mul selector for the first (resp. second) gate,
and c1 (resp. c2) the constant selector for the first (resp. second) gate.

The constraints:

* $w_0 \cdot c_0 + w_1 \cdot c_1 + w_2 \cdot c_2 + w_0 \cdot w_1 \cdot c_3 + c_4$
* $w_3 \cdot c_5 + w_4 \cdot c_6 + w_5 \cdot c_7 + w_3 w_4 c_8 + c_9$

where the $c_i$ are the [coefficients]().


#### Poseidon

The poseidon gate encodes 5 rounds of the poseidon permutation.
A state is represents by 3 field elements. For example,
the first state is represented by `(s0, s0, s0)`,
and the next state, after permutation, is represented by `(s1, s1, s1)`.

Below is how we store each state in the register table:

|   0   |   1   |   2   |   3   |   4   |   5   |   6   |   7   |   8   |   9   |  10   |  11   |  12   |  13   |  14   |
| :---: | :---: | :---: | :---: | :---: | :---: | :---: | :---: | :---: | :---: | :---: | :---: | :---: | :---: | :---: |
|  s0   |  s0   |  s0   |  s4   |  s4   |  s4   |  s1   |  s1   |  s1   |  s2   |  s2   |  s2   |  s3   |  s3   |  s3   |
|  s5   |  s5   |  s5   |       |       |       |       |       |       |       |       |       |       |       |       |

The last state is stored on the next row. This last state is either used:

* with another Poseidon gate on that next row, representing the next 5 rounds.
* or with a Zero gate, and a permutation to use the output elsewhere in the circuit.
* or with another gate expecting an input of 3 field elements in its first registers.

```admonish
As some of the poseidon hash variants might not use $5k$ rounds (for some $k$),
the result of the 4-th round is stored directly after the initial state.
This makes that state accessible to the permutation.
```

We define $M_{r, c}$ as the MDS matrix at row $r$ and column $c$.

We define the S-box operation as $w^S$ for $S$ the `SPONGE_BOX` constant.

We store the 15 round constants $r_i$ required for the 5 rounds (3 per round) in the coefficient table:

|   0   |   1   |   2   |   3   |   4   |   5   |   6   |   7   |   8   |   9   |  10   |  11   |  12   |  13   |  14   |
| :---: | :---: | :---: | :---: | :---: | :---: | :---: | :---: | :---: | :---: | :---: | :---: | :---: | :---: | :---: |
|  r0   |  r1   |  r2   |  r3   |  r4   |  r5   |  r6   |  r7   |  r8   |  r9   |  r10  |  r11  |  r12  |  r13  |  r14  |

The initial state, stored in the first three registers, are not constrained.
The following 4 states (of 3 field elements), including 1 in the next row,
are constrained to represent the 5 rounds of permutation.
Each of the associated 15 registers is associated to a constraint, calculated as:

first round:
* $w_6 - [r_0 + (M_{0, 0} w_0^S + M_{0, 1} w_1^S + M_{0, 2} w_2^S)]$
* $w_7 - [r_1 + (M_{1, 0} w_0^S + M_{1, 1} w_1^S + M_{1, 2} w_2^S)]$
* $w_8 - [r_2 + (M_{2, 0} w_0^S + M_{2, 1} w_1^S + M_{2, 2} w_2^S)]$

second round:
* $w_9 - [r_3 + (M_{0, 0} w_6^S + M_{0, 1} w_7^S + M_{0, 2} w_8^S)]$
* $w_{10} - [r_4 + (M_{1, 0} w_6^S + M_{1, 1} w_7^S + M_{1, 2} w_8^S)]$
* $w_{11} - [r_5 + (M_{2, 0} w_6^S + M_{2, 1} w_7^S + M_{2, 2} w_8^S)]$

third round:
* $w_{12} - [r_6 + (M_{0, 0} w_9^S + M_{0, 1} w_{10}^S + M_{0, 2} w_{11}^S)]$
* $w_{13} - [r_7 + (M_{1, 0} w_9^S + M_{1, 1} w_{10}^S + M_{1, 2} w_{11}^S)]$
* $w_{14} - [r_8 + (M_{2, 0} w_9^S + M_{2, 1} w_{10}^S + M_{2, 2} w_{11}^S)]$

fourth round:
* $w_3 - [r_9 + (M_{0, 0} w_{12}^S + M_{0, 1} w_{13}^S + M_{0, 2} w_{14}^S)]$
* $w_4 - [r_{10} + (M_{1, 0} w_{12}^S + M_{1, 1} w_{13}^S + M_{1, 2} w_{14}^S)]$
* $w_5 - [r_{11} + (M_{2, 0} w_{12}^S + M_{2, 1} w_{13}^S + M_{2, 2} w_{14}^S)]$

fifth round:
* $w_{0, next} - [r_{12} + (M_{0, 0} w_3^S + M_{0, 1} w_4^S + M_{0, 2} w_5^S)]$
* $w_{1, next} - [r_{13} + (M_{1, 0} w_3^S + M_{1, 1} w_4^S + M_{1, 2} w_5^S)]$
* $w_{2, next} - [r_{14} + (M_{2, 0} w_3^S + M_{2, 1} w_4^S + M_{2, 2} w_5^S)]$

where $w_{i, next}$ is the polynomial $w_i(\omega x)$ which points to the next row.


#### Chacha

There are four chacha constraint types, corresponding to the four lines in each quarter round.

```
a += b; d ^= a; d <<<= 16;
c += d; b ^= c; b <<<= 12;
a += b; d ^= a; d <<<= 8;
c += d; b ^= c; b <<<= 7;
```

or, written without mutation, (and where `+` is mod $2^32$),

```
a'  = a + b ; d' = (d ⊕ a') <<< 16;
c'  = c + d'; b' = (b ⊕ c') <<< 12;
a'' = a' + b'; d'' = (d' ⊕ a') <<< 8;
c'' = c' + d''; b'' = (c'' ⊕ b') <<< 7;
```

We lay each line as two rows.

Each line has the form

```
x += z; y ^= x; y <<<= k
```

or without mutation,

```
x' = x + z; y' = (y ⊕ x') <<< k
```

which we abbreviate as

L(x, x', y, y', z, k)

In general, such a line will be laid out as the two rows


| 0   | 1   | 2       | 3        | 4        | 5        | 6        | 7       | 8       | 9       | 10      | 11  | 12  | 13  | 14  |
| --- | --- | ------- | -------- | -------- | -------- | -------- | ------- | ------- | ------- | ------- | --- | --- | --- | --- |
| x   | y   | z       | (y^x')_0 | (y^x')_1 | (y^x')_2 | (y^x')_3 | (x+z)_0 | (x+z)_1 | (x+z)_2 | (x+z)_3 | y_0 | y_1 | y_2 | y_3 |
| x'  | y'  | (x+z)_8 | (y^x')_4 | (y^x')_5 | (y^x')_6 | (y^x')_7 | (x+z)_4 | (x+z)_5 | (x+z)_6 | (x+z)_7 | y_4 | y_5 | y_6 | y_7 |

where A_i indicates the i^th nybble (four-bit chunk) of the value A.

$(x+z)_8$ is special, since we know it is actually at most 1 bit (representing the overflow bit of x + z).

So the first line `L(a, a', d, d', b, 8)` for example becomes the two rows

| 0   | 1   | 2       | 3        | 4        | 5        | 6        | 7       | 8       | 9       | 10      | 11  | 12  | 13  | 14  |
| --- | --- | ------- | -------- | -------- | -------- | -------- | ------- | ------- | ------- | ------- | --- | --- | --- | --- |
| a   | d   | b       | (d^a')_0 | (d^a')_1 | (d^a')_2 | (d^a')_3 | (a+b)_0 | (a+b)_1 | (a+b)_2 | (a+b)_3 | d_0 | d_1 | d_2 | d_3 |
| a'  | d'  | (a+b)_8 | (d^a')_4 | (d^a')_5 | (d^a')_6 | (d^a')_7 | (a+b)_4 | (a+b)_5 | (a+b)_6 | (a+b)_7 | d_4 | d_5 | d_6 | d_7 |

along with the equations

* $(a+b)_8^2 = (a+b)_8$ (booleanity check)
* $a' = \sum_{i = 0}^7 (2^4)^i (a+b)_i$
* $a + b = 2^{32} (a+b)_8 + a'$
* $d = \sum_{i = 0}^7 (2^4)^i d_i$
* $d' = \sum_{i = 0}^7 (2^4)^{(i + 4) \mod 8} (a+b)_i$

The $(i + 4) \mod 8$ rotates the nybbles left by 4, which means bit-rotating by $4 \times 4 = 16$ as desired.

The final line is a bit more complicated as we have to rotate by 7, which is not a multiple of 4.
We accomplish this as follows.

Let's say we want to rotate the nybbles $A_0, \cdots, A_7$ left by 7.
First we'll rotate left by 4 to get

$$A_7, A_0, A_1, \cdots, A_6$$

Rename these as
$$B_0, \cdots, B_7$$

We now want to left-rotate each $B_i$ by 3.

Let $b_i$ be the low bit of $B_i$.
Then, the low 3 bits of $B_i$ are
$(B_i - b_i) / 2$.

The result will thus be

* $2^3 b_0 + (B_7 - b_7)/2$
* $2^3 b_1 + (B_0 - b_0)/2$
* $2^3 b_2 + (B_1 - b_1)/2$
* $\cdots$
* $2^3 b_7 + (B_6 - b_6)/2$

or re-writing in terms of our original nybbles $A_i$,

* $2^3 a_7 + (A_6 - a_6)/2$
* $2^3 a_0 + (A_7 - a_7)/2$
* $2^3 a_1 + (A_0 - a_0)/2$
* $2^3 a_2 + (A_1 - a_1)/2$
* $2^3 a_3 + (A_2 - a_2)/2$
* $2^3 a_4 + (A_3 - a_3)/2$
* $2^3 a_5 + (A_4 - a_4)/2$
* $2^3 a_6 + (A_5 - a_5)/2$

For neatness, letting $(x, y, z) = (c', b', d'')$, the first 2 rows for the final line will be:

| 0   | 1   | 2       | 3        | 4        | 5        | 6        | 7       | 8       | 9       | 10      | 11  | 12  | 13  | 14  |
| --- | --- | ------- | -------- | -------- | -------- | -------- | ------- | ------- | ------- | ------- | --- | --- | --- | --- |
| x   | y   | z       | (y^x')_0 | (y^x')_1 | (y^x')_2 | (y^x')_3 | (x+z)_0 | (x+z)_1 | (x+z)_2 | (x+z)_3 | y_0 | y_1 | y_2 | y_3 |
| x'  | _   | (x+z)_8 | (y^x')_4 | (y^x')_5 | (y^x')_6 | (y^x')_7 | (x+z)_4 | (x+z)_5 | (x+z)_6 | (x+z)_7 | y_4 | y_5 | y_6 | y_7 |

but then we also need to perform the bit-rotate by 1.

For this we'll add an additional 2 rows. It's probably possible to do it with just 1,
but I think we'd have to change our plookup setup somehow, or maybe expand the number of columns,
or allow access to the previous row.

Let $lo(n)$ be the low bit of the nybble n. The 2 rows will be

| 0   | 1        | 2        | 3        | 4        | 5            | 6            | 7            | 8            | 9   | 10  | 11  | 12  | 13  | 14  |
| --- | -------- | -------- | -------- | -------- | ------------ | ------------ | ------------ | ------------ | --- | --- | --- | --- | --- | --- |
| y'  | (y^x')_0 | (y^x')_1 | (y^x')_2 | (y^x')_3 | lo((y^x')_0) | lo((y^x')_1) | lo((y^x')_2) | lo((y^x')_3) |
| _   | (y^x')_4 | (y^x')_5 | (y^x')_6 | (y^x')_7 | lo((y^x')_4) | lo((y^x')_5) | lo((y^x')_6) | lo((y^x')_7) |

On each of them we'll do the plookups

```
((cols[1] - cols[5])/2, (cols[1] - cols[5])/2, 0) in XOR
((cols[2] - cols[6])/2, (cols[2] - cols[6])/2, 0) in XOR
((cols[3] - cols[7])/2, (cols[3] - cols[7])/2, 0) in XOR
((cols[4] - cols[8])/2, (cols[4] - cols[8])/2, 0) in XOR
```

which checks that $(y^{x'})_i - lo((y^{x'})_i)$ is a nybble,
which guarantees that the low bit is computed correctly.

There is no need to check nybbleness of $(y^x')_i$ because those will be constrained to
be equal to the copies of those values from previous rows, which have already been
constrained for nybbleness (by the lookup in the XOR table).

And we'll check that y' is the sum of the shifted nybbles.



#### Elliptic Curve Addition

The layout is

|   0   |   1   |   2   |   3   |   4   |   5   |   6   |   7    |   8   |   9   |   10    |
| :---: | :---: | :---: | :---: | :---: | :---: | :---: | :----: | :---: | :---: | :-----: |
|  x1   |  y1   |  x2   |  y2   |  x3   |  y3   |  inf  | same_x |   s   | inf_z | x21_inv |

where
- `(x1, y1), (x2, y2)` are the inputs and `(x3, y3)` the output.
- `inf` is a boolean that is true iff the result (x3, y3) is the point at infinity.

The rest of the values are inaccessible from the permutation argument, but
- `same_x` is a boolean that is true iff `x1 == x2`.

The following constraints are generated:

constraint 1:
* $x_{0} = w_{2} - w_{0}$
* $(w_{10} \cdot x_{0} - \mathbb{F}(1) - w_{7})$

constraint 2:

* $x_{0} = w_{2} - w_{0}$
* $w_{7} \cdot x_{0}$

constraint 3:

* $x_{0} = w_{2} - w_{0}$
* $x_{1} = w_{3} - w_{1}$
* $x_{2} = w_{0} \cdot w_{0}$
* $w_{7} \cdot (2 \cdot w_{8} \cdot w_{1} - 2 \cdot x_{2} - x_{2}) + (\mathbb{F}(1) - w_{7}) \cdot (x_{0} \cdot w_{8} - x_{1})$

constraint 4:

* $w_{0} + w_{2} + w_{4} - w_{8} \cdot w_{8}$

constraint 5:

* $w_{8} \cdot (w_{0} - w_{4}) - w_{1} - w_{5}$

constraint 6:

* $x_{1} = w_{3} - w_{1}$
* $x_{1} \cdot (w_{7} - w_{6})$

constraint 7:

* $x_{1} = w_{3} - w_{1}$
* $x_{1} \cdot w_{9} - w_{6}$



#### Endo Scalar

We give constraints for the endomul scalar computation.

Each row corresponds to 8 iterations of the inner loop in "Algorithm 2" on page 29 of
[the Halo paper](https://eprint.iacr.org/2019/1021.pdf).

The state of the algorithm that's updated across iterations of the loop is `(a, b)`.
It's clear from that description of the algorithm that an iteration of the loop can
be written as

```ignore
(a, b, i) ->
  ( 2 * a + c_func(r_{2 * i}, r_{2 * i + 1}),
    2 * b + d_func(r_{2 * i}, r_{2 * i + 1}) )
```

for some functions `c_func` and `d_func`. If one works out what these functions are on
every input (thinking of a two-bit input as a number in $\{0, 1, 2, 3\}$), one finds they
are given by

`c_func(x)`, defined by
- `c_func(0) = 0`
- `c_func(1) = 0`
- `c_func(2) = -1`
- `c_func(3) = 1`

`d_func(x)`, defined by
- `d_func(0) = -1`
- `d_func(1) = 1`
- `d_func(2) = 0`
- `d_func(3) = 0`

One can then interpolate to find polynomials that implement these functions on $\{0, 1, 2, 3\}$.

You can use [`sage`](https://www.sagemath.org/), as
```ignore
R = PolynomialRing(QQ, 'x')
c_func = R.lagrange_polynomial([(0, 0), (1, 0), (2, -1), (3, 1)])
d_func = R.lagrange_polynomial([(0, -1), (1, 1), (2, 0), (3, 0)])
```

Then, `c_func` is given by

```ignore
2/3 * x^3 - 5/2 * x^2 + 11/6 * x
```

and `d_func` is given by
```ignore
2/3 * x^3 - 7/2 * x^2 + 29/6 * x - 1 <=> c_func + (-x^2 + 3x - 1)
```

We lay it out the witness as

| 0   | 1   | 2   | 3   | 4   | 5   | 6   | 7   | 8   | 9   | 10  | 11  | 12  | 13  | 14  | Type |
| --- | --- | --- | --- | --- | --- | --- | --- | --- | --- | --- | --- | --- | --- | --- | ---- |
| n0  | n8  | a0  | b0  | a8  | b8  | x0  | x1  | x2  | x3  | x4  | x5  | x6  | x7  |     | ENDO |

where each `xi` is a two-bit "crumb".

We also use a polynomial to check that each `xi` is indeed in $\{0, 1, 2, 3\}$,
which can be done by checking that each $x_i$ is a root of the polyunomial below:

```ignore
crumb(x)
= x (x - 1) (x - 2) (x - 3)
= x^4 - 6*x^3 + 11*x^2 - 6*x
= x *(x^3 - 6*x^2 + 11*x - 6)
```
Each iteration performs the following computations

* Update $n$: $\quad n_{i+1} = 2 \cdot n_{i} + x_i$
* Update $a$: $\quad a_{i+1} = 2 \cdot a_{i} + c_i$
* Update $b$: $\quad b_{i+1} = 2 \cdot b_{i} + d_i$

Then, after the 8 iterations, we compute expected values of the above operations as:

* `expected_n8 := 2 * ( 2 * ( 2 * ( 2 * ( 2 * ( 2 * ( 2 * (2 * n0 + x0) + x1 ) + x2 ) + x3 ) + x4 ) + x5 ) + x6 ) + x7`
* `expected_a8 := 2 * ( 2 * ( 2 * ( 2 * ( 2 * ( 2 * ( 2 * (2 * a0 + c0) + c1 ) + c2 ) + c3 ) + c4 ) + c5 ) + c6 ) + c7`
* `expected_b8 := 2 * ( 2 * ( 2 * ( 2 * ( 2 * ( 2 * ( 2 * (2 * b0 + d0) + d1 ) + d2 ) + d3 ) + d4 ) + d5 ) + d6 ) + d7`

Putting together all of the above, these are the 11 constraints for this gate

* Checking values after the 8 iterations:
  * Constrain $n$: ` 0 = expected_n8 - n8`
  * Constrain $a$: ` 0 = expected_a8 - a8`
  * Constrain $b$: ` 0 = expected_b8 - b8`
* Checking the crumbs, meaning each $x$ is indeed in the range $\{0, 1, 2, 3\}$:
  * Constrain $x_0$: `0 = x0 * ( x0^3 - 6 * x0^2 + 11 * x0 - 6 )`
  * Constrain $x_1$: `0 = x1 * ( x1^3 - 6 * x1^2 + 11 * x1 - 6 )`
  * Constrain $x_2$: `0 = x2 * ( x2^3 - 6 * x2^2 + 11 * x2 - 6 )`
  * Constrain $x_3$: `0 = x3 * ( x3^3 - 6 * x3^2 + 11 * x3 - 6 )`
  * Constrain $x_4$: `0 = x4 * ( x4^3 - 6 * x4^2 + 11 * x4 - 6 )`
  * Constrain $x_5$: `0 = x5 * ( x5^3 - 6 * x5^2 + 11 * x5 - 6 )`
  * Constrain $x_6$: `0 = x6 * ( x6^3 - 6 * x6^2 + 11 * x6 - 6 )`
  * Constrain $x_7$: `0 = x7 * ( x7^3 - 6 * x7^2 + 11 * x7 - 6 )`



#### Endo Scalar Multiplication

We implement custom gate constraints for short Weierstrass curve
endomorphism optimised variable base scalar multiplication.

Given a finite field $\mathbb{F}_q$ of order $q$, if the order is not a multiple of 2 nor 3, then an
elliptic curve over $\mathbb{F}_q$ in short Weierstrass form is represented by the set of points $(x,y)$
that satisfy the following equation with $a,b\in\mathbb{F}_q$ and $4a^3+27b^2\neq_{\mathbb{F}_q} 0$:
$$E(\mathbb{F}_q): y^2 = x^3 + a x + b$$
If $P=(x_p, y_p)$ and $T=(x_t, y_t)$ are two points in the curve $E(\mathbb{F}_q)$, the goal of this
operation is to perform the operation $2P±T$ efficiently as $(P±T)+P$.

`S = (P + (b ? T : −T)) + P`

The same algorithm can be used to perform other scalar multiplications, meaning it is
not restricted to the case $2\cdot P$, but it can be used for any arbitrary $k\cdot P$. This is done
by decomposing the scalar $k$ into its binary representation.
Moreover, for every step, there will be a one-bit constraint meant to differentiate between addition and subtraction
for the operation $(P±T)+P$:

In particular, the constraints of this gate take care of 4 bits of the scalar within a single EVBSM row.
When the scalar is longer (which will usually be the case), multiple EVBSM rows will be concatenated.

| Row | 0   | 1   | 2   | 3   | 4   | 5   | 6   | 7   | 8   | 9   | 10  | 11  | 12  | 13  | 14  | Type  |
| --- | --- | --- | --- | --- | --- | --- | --- | --- | --- | --- | --- | --- | --- | --- | --- | ----- |
| i   | xT  | yT  | Ø   | Ø   | xP  | yP  | n   | xR  | yR  | s1  | s3  | b1  | b2  | b3  | b4  | EVBSM |
| i+1 | =   | =   |     |     | xS  | yS  | n'  | xR' | yR' | s1' | s3' | b1' | b2' | b3' | b4' | EVBSM |

The layout of this gate (and the next row) allows for this chained behavior where the output point
of the current row $S$ gets accumulated as one of the inputs of the following row, becoming $P$ in
the next constraints. Similarly, the scalar is decomposed into binary form and $n$ ($n'$ respectively)
will store the current accumulated value and the next one for the check.

For readability, we define the following variables for the constraints:

  * `endo` $:=$ `EndoCoefficient`
  * `xq1` $:= (1 + ($`endo`$ - 1)\cdot b_1) \cdot x_t$
  * `xq2` $:= (1 + ($`endo`$ - 1)\cdot b_3) \cdot x_t$
  * `yq1` $:= (2\cdot b_2 - 1) \cdot y_t$
  * `yq2` $:= (2\cdot b_4 - 1) \cdot y_t$

These are the 11 constraints that correspond to each EVBSM gate,
which take care of 4 bits of the scalar within a single EVBSM row:

* First block:
  * `(xq1 - xp) * s1 = yq1 - yp`
  * `(2 * xp – s1^2 + xq1) * ((xp – xr) * s1 + yr + yp) = (xp – xr) * 2 * yp`
  * `(yr + yp)^2 = (xp – xr)^2 * (s1^2 – xq1 + xr)`
* Second block:
  * `(xq2 - xr) * s3 = yq2 - yr`
  * `(2*xr – s3^2 + xq2) * ((xr – xs) * s3 + ys + yr) = (xr – xs) * 2 * yr`
  * `(ys + yr)^2 = (xr – xs)^2 * (s3^2 – xq2 + xs)`
* Booleanity checks:
  * Bit flag $b_1$: `0 = b1 * (b1 - 1)`
  * Bit flag $b_2$: `0 = b2 * (b2 - 1)`
  * Bit flag $b_3$: `0 = b3 * (b3 - 1)`
  * Bit flag $b_4$: `0 = b4 * (b4 - 1)`
* Binary decomposition:
  * Accumulated scalar: `n_next = 16 * n + 8 * b1 + 4 * b2 + 2 * b3 + b4`

The constraints above are derived from the following EC Affine arithmetic equations:

* (1) => $(x_{q_1} - x_p) \cdot s_1 = y_{q_1} - y_p$
* (2&3) => $(x_p – x_r) \cdot s_2 = y_r + y_p$
* (2) => $(2 \cdot x_p + x_{q_1} – s_1^2) \cdot (s_1 + s_2) = 2 \cdot y_p$
    * <=> $(2 \cdot x_p – s_1^2 + x_{q_1}) \cdot ((x_p – x_r) \cdot s_1 + y_r + y_p) = (x_p – x_r) \cdot 2 \cdot y_p$
* (3) => $s_1^2 - s_2^2 = x_{q_1} - x_r$
    * <=> $(y_r + y_p)^2 = (x_p – x_r)^2 \cdot (s_1^2 – x_{q_1} + x_r)$
*
* (4) => $(x_{q_2} - x_r) \cdot s_3 = y_{q_2} - y_r$
* (5&6) => $(x_r – x_s) \cdot s_4 = y_s + y_r$
* (5) => $(2 \cdot x_r + x_{q_2} – s_3^2) \cdot (s_3 + s_4) = 2 \cdot y_r$
    * <=> $(2 \cdot x_r – s_3^2 + x_{q_2}) \cdot ((x_r – x_s) \cdot s_3 + y_s + y_r) = (x_r – x_s) \cdot 2 \cdot y_r$
* (6) => $s_3^2 – s_4^2 = x_{q_2} - x_s$
    * <=> $(y_s + y_r)^2 = (x_r – x_s)^2 \cdot (s_3^2 – x_{q_2} + x_s)$

Defining $s_2$ and $s_4$ as

* $s_2 := \frac{2 \cdot y_P}{2 * x_P + x_T - s_1^2} - s_1$
* $s_4 := \frac{2 \cdot y_R}{2 * x_R + x_T - s_3^2} - s_3$

Gives the following equations when substituting the values of $s_2$ and $s_4$:

1. `(xq1 - xp) * s1 = (2 * b1 - 1) * yt - yp`
2. `(2 * xp – s1^2 + xq1) * ((xp – xr) * s1 + yr + yp) = (xp – xr) * 2 * yp`
3. `(yr + yp)^2 = (xp – xr)^2 * (s1^2 – xq1 + xr)`
-
4. `(xq2 - xr) * s3 = (2 * b2 - 1) * yt - yr`
5. `(2 * xr – s3^2 + xq2) * ((xr – xs) * s3 + ys + yr) = (xr – xs) * 2 * yr`
6. `(ys + yr)^2 = (xr – xs)^2 * (s3^2 – xq2 + xs)`



#### Scalar Multiplication

We implement custom Plonk constraints for short Weierstrass curve variable base scalar multiplication.

Given a finite field $\mathbb{F}_q$ of order $q$, if the order is not a multiple of 2 nor 3, then an
elliptic curve over $\mathbb{F}_q$ in short Weierstrass form is represented by the set of points $(x,y)$
that satisfy the following equation with $a,b\in\mathbb{F}_q$ and $4a^3+27b^2\neq_{\mathbb{F}_q} 0$:
$$E(\mathbb{F}_q): y^2 = x^3 + a x + b$$
If $P=(x_p, y_p)$ and $Q=(x_q, y_q)$ are two points in the curve $E(\mathbb{F}_q)$, the algorithm we
represent here computes the operation $2P+Q$ (point doubling and point addition) as $(P+Q)+Q$.

```admonish info
Point $Q=(x_q, y_q)$ has nothing to do with the order $q$ of the field $\mathbb{F}_q$.
```

The original algorithm that is being used can be found in the Section 3.1 of <https://arxiv.org/pdf/math/0208038.pdf>,
which can perform the above operation using 1 multiplication, 2 squarings and 2 divisions (one more squaring)
if $P=Q$), thanks to the fact that computing the $Y$-coordinate of the intermediate addition is not required.
This is more efficient to the standard algorithm that requires 1 more multiplication, 3 squarings in total and 2 divisions.

Moreover, this algorithm can be applied not only to the operation $2P+Q$, but any other scalar multiplication $kP$.
This can be done by expressing the scalar $k$ in biwise form and performing a double-and-add approach.
Nonetheless, this requires conditionals to differentiate $2P$ from $2P+Q$. For that reason, we will implement
the following pseudocode from <https://github.com/zcash/zcash/issues/3924> (where instead, they give a variant
of the above efficient algorithm for Montgomery curves $b\cdot y^2 = x^3 + a \cdot x^2 + x$).

```ignore
Acc := [2]T
for i = n-1 ... 0:
   Q := (r_i == 1) ? T : -T
   Acc := Acc + (Q + Acc)
return (d_0 == 0) ? Q - P : Q
```


The layout of the witness requires 2 rows.
The i-th row will be a `VBSM` gate whereas the next row will be a `ZERO` gate.

| Row | 0   | 1   | 2   | 3   | 4   | 5   | 6   | 7   | 8   | 9   | 10  | 11  | 12  | 13  | 14  | Type |
| --- | --- | --- | --- | --- | --- | --- | --- | --- | --- | --- | --- | --- | --- | --- | --- | ---- |
| i   | xT  | yT  | x0  | y0  | n   | n'  |     | x1  | y1  | x2  | y2  | x3  | y3  | x4  | y4  | VBSM |
| i+1 | x5  | y5  | b0  | b1  | b2  | b3  | b4  | s0  | s1  | s2  | s3  | s4  |     |     |     | ZERO |

The gate constraints take care of 5 bits of the scalar multiplication.
Each single bit consists of 4 constraints.
There is one additional constraint imposed on the final number.
Thus, the `VarBaseMul` gate argument requires 21 constraints.

For every bit, there will be one constraint meant to differentiate between addition and subtraction
for the operation $(P±T)+P$:

`S = (P + (b ? T : −T)) + P`

We follow this criteria:
- If the bit is positive, the sign should be a subtraction
- If the bit is negative, the sign should be an addition

Then, paraphrasing the above, we will represent this behavior as:

`S = (P - (2 * b - 1) * T ) + P`

Let us call `Input` the point with coordinates `(xI, yI)` and
`Target` is the point being added with coordinates `(xT, yT)`.
Then `Output` will be the point with coordinates `(xO, yO)` resulting from `O = ( I ± T ) + I`

```admonish info
Do not confuse our `Output` point `(xO, yO)` with the point at infinity that is normally represented as $\mathcal{O}$.
```

In each step of the algorithm, we consider the following elliptic curves affine arithmetic equations:

* $s_1 := \frac{y_i - (2\cdot b - 1) \cdot y_t}{x_i - x_t}$
* $s_2 := \frac{2 \cdot y_i}{2 * x_i + x_t - s_1^2} - s_1$
* $x_o := x_t + s_2^2 - s_1^2$
* $y_o := s_2 \cdot (x_i - x_o) - y_i$

For readability, we define the following 3 variables
in such a way that $s_2$ can be expressed as `u / t`:

  * `rx` $:= s_1^2 - x_i - x_t$
  * `t` $:= x_i - $ `rx` $ \iff 2 \cdot x_i - s_1^2 + x_t$
  * `u` $:= 2 \cdot y_i - $ `t` $\cdot s_1 \iff 2 \cdot y_i - s_1 \cdot (2\cdot x_i - s^2_1 + x_t)$

Next, for each bit in the algorithm, we create the following 4 constraints that derive from the above:

* Booleanity check on the bit $b$:
`0 = b * b - b`
* Constrain $s_1$:
`(xI - xT) * s1 = yI – (2b - 1) * yT`
* Constrain `Output` $X$-coordinate $x_o$ and $s_2$:
`0 = u^2 - t^2 * (xO - xT + s1^2)`
* Constrain `Output` $Y$-coordinate $y_o$ and $s_2$:
`0 = (yO + yI) * t - (xI - xO) * u`

When applied to the 5 bits, the value of the `Target` point `(xT, yT)` is maintained,
whereas the values for the `Input` and `Output` points form the chain:

`[(x0, y0) -> (x1, y1) -> (x2, y2) -> (x3, y3) -> (x4, y4) -> (x5, y5)]`

Similarly, 5 different `s0..s4` are required, just like the 5 bits `b0..b4`.

Finally, the additional constraint makes sure that the scalar is being correctly expressed
into its binary form (using the double-and-add decomposition) as:
$$ n' = 2^5 \cdot n + 2^4 \cdot b_0 + 2^3 \cdot b_1 + 2^2 \cdot b_2 + 2^1 \cdot b_3 + b_4$$
This equation is translated as the constraint:
* Binary decomposition:
`0 = n' - (b4 + 2 * (b3 + 2 * (b2 + 2 * (b1 + 2 * (b0 + 2*n)))))`

#### Range Check

The range check gate is comprised of three circuit gates (RangeCheck0, RangeCheck1
and Zero) and can perform range checks on three values of up to 88 bits: v0, v1 and v2.

##### Byte-order:
* Each value is in little-endian byte order
* Limbs are mapped to columns in big-endian order (i.e. the lowest columns
  contain the highest bits)
* We also have the highest bits covered by copy constraints and plookups, so that
  we can copy the highest two constraints to zero and get a 64-bit lookup, which
  are envisioned as a common case

The values are decomposed into limbs as follows.
- `L` is a 12-bit lookup (or copy) limb,
- `C` is a 2-bit "crumb" limb.

```text
        <----6----> <------8------>
   v0 = L L L L L L C C C C C C C C
   v1 = L L L L L L C C C C C C C C
        <--4--> <------------------20----------------->
   v2 = L L L L C C C C C C C C C C C C C C C C C C C C
```
<<<<<<< HEAD
Witness structure:

  | Row | Contents |
  | --- | -------- |
  | 0   | v0       |
  | 1   | v1       |
  | 2   | v2       |
  | 3   | v0,v1,v2 |

  * The first 2 rows contain v0 and v1 and their respective decompositions
    into 12-bit and 2-bit limbs
  * The 3rd row contains v2 and part of its decomposition: four 12-bit limbs and
    the 1st 10 crumbs
  * The final row contains v0's and v1's 5th and 6th 12-bit limbs as well as the
    remaining 10 crumbs of v2
  * Note: because we are constrained to 4 lookups per row, we are forced to postpone
     some lookups to an extra row

Constraints:

  For efficiency, the values are constrained differently according to their type.
   * 12-bit limbs are constrained with plookups
   * 2-bit crumbs are constrained with degree-4 constraints $x(x-1)(x-2)(x-3)$

Layout:

 This is how three 88-bit inputs v0, v1 and v2 are layed out and constrained.

```text
  * vipj is the jth 12-bit limb of value vi
  * vicj is the jth 2-bit crumb limb of value vi

Gate:   RangeCheck0    RangeCheck0    RangeCheck1    Zero
   Rows -->
        0              1              2              3
   0 | v0           | v1           | v2           | 0
   1 | copy    v0p0 | copy    v1p0 | crumb   v2c0 | crumb   v2c10 <- MSB
   2 | copy    v0p1 | copy    v1p1 | crumb   v2c1 | crumb   v2c11
   3 | plookup v0p2 | plookup v1p2 | plookup v2p0 | plookup  v0p0
   4 | plookup v0p3 | plookup v1p3 | plookup v2p1 | plookup  v0p1
   5 | plookup v0p4 | plookup v1p4 | plookup v2p2 | plookup  v1p0
   6 | plookup v0p5 | plookup v1p5 | plookup v2p3 | plookup  v1p1
   7 | crumb   v0c0 | crumb   v1c0 | crumb   v2c2 | crumb   v2c12
   8 | crumb   v0c1 | crumb   v1c1 | crumb   v2c3 | crumb   v2c13
   9 | crumb   v0c2 | crumb   v1c2 | crumb   v2c4 | crumb   v2c14
  10 | crumb   v0c3 | crumb   v1c3 | crumb   v2c5 | crumb   v2c15
  11 | crumb   v0c4 | crumb   v1c4 | crumb   v2c6 | crumb   v2c16
  12 | crumb   v0c5 | crumb   v1c5 | crumb   v2c7 | crumb   v2c17
  13 | crumb   v0p6 | copy    v1c6 | crumb   v2c8 | crumb   v2c18
  14 | crumb   v0p7 | copy    v1c7 | crumb   v2c9 | crumb   v2c19 <- LSB

=======
##### Witness structure:

| Row | Contents |
| --- | ---------|
|  0  | v0       |
|  1  | v1       |
|  2  | v2       |
|  3  | v0,v1,v2 |

* The first 2 rows contain v0 and v1 and their respective decompositions
  into 12-bit and 2-bit limbs
* The 3rd row contains v2 and part of its decomposition: four 12-bit limbs and
  the 1st 10 crumbs
* The final row contains v0's and v1's 5th and 6th 12-bit limbs as well as the
  remaining 10 crumbs of v2

```admonition::notice
because we are constrained to 4 lookups per row, we are forced to postpone
some lookups to an extra row
>>>>>>> 7991f8a5
```

##### Constraints:

For efficiency, the values are constrained differently according to their type.
* 12-bit limbs are constrained with plookups
* 2-bit crumbs are constrained with degree-4 constraints $x(x-1)(x-2)(x-3)$

##### Layout:

This is how three 88-bit inputs `v0`, `v1` and `v2` are layed out and constrained.

* `vipj` is the jth 12-bit limb of value `vi`
* `vicj` is the jth 2-bit crumb limb of value `vi`

| Gates | `RangeCheck0`  | `RangeCheck0`  | `RangeCheck1`  | `Zero`          |
| ----- | -------------- | -------------- | -------------- | --------------- |
| Rows  |          0     |          1     |          2     |          3      |
| Cols  |                |                |                |                 |
|     0 |         `v0`   |         `v1`   |         `v2`   |         `0`     |
|  MS:1 | copy    `v0p0` | copy    `v1p0` | crumb   `v2c0` | crumb   `v2c10` |
|     2 | copy    `v0p1` | copy    `v1p1` | crumb   `v2c1` | crumb   `v2c11` |
|     3 | plookup `v0p2` | plookup `v1p2` | plookup `v2p0` | plookup `v0p0`  |
|     4 | plookup `v0p3` | plookup `v1p3` | plookup `v2p1` | plookup `v0p1`  |
|     5 | plookup `v0p4` | plookup `v1p4` | plookup `v2p2` | plookup `v1p0`  |
|     6 | plookup `v0p5` | plookup `v1p5` | plookup `v2p3` | plookup `v1p1`  |
|     7 | crumb   `v0c0` | crumb   `v1c0` | crumb   `v2c2` | crumb   `v2c12` |
|     8 | crumb   `v0c1` | crumb   `v1c1` | crumb   `v2c3` | crumb   `v2c13` |
|     9 | crumb   `v0c2` | crumb   `v1c2` | crumb   `v2c4` | crumb   `v2c14` |
|    10 | crumb   `v0c3` | crumb   `v1c3` | crumb   `v2c5` | crumb   `v2c15` |
|    11 | crumb   `v0c4` | crumb   `v1c4` | crumb   `v2c6` | crumb   `v2c16` |
|    12 | crumb   `v0c5` | crumb   `v1c5` | crumb   `v2c7` | crumb   `v2c17` |
|    13 | crumb   `v0p6` | copy    `v1c6` | crumb   `v2c8` | crumb   `v2c18` |
| LS:14 | crumb   `v0p7` | copy    `v1c7` | crumb   `v2c9` | crumb   `v2c19` |

The 12-bit chunks are constrained with plookups and the 2-bit crumbs
constrained with degree-4 constraints of the form $x (x - 1) (x - 2) (x - 3)$.

Note that copy denotes a plookup that is deferred to the 4th gate (i.e. `Zero`).
This is because of the limitation that we have at most 4 lookups per row.
The copies are constrained using the permutation argument.

##### Gate types:

Different rows are constrained using different CircuitGate types

 | Row | `CircuitGate` | Purpose                                                        |
 | --- | ------------- | -------------------------------------------------------------- |
 |   0 | `RangeCheck0` | Partially constrain v0                                         |
 |   1 | `RangeCheck0` | Partially constrain v1                                         |
 |   2 | `RangeCheck1` | Fully constrain v2 (and trigger plookups constraints on row 3) |
 |   3 | `Zero`        | Complete the constraining of v0 and v1 using lookups           |

```admonition::notice
 Each CircuitGate type corresponds to a unique polynomial and thus is assigned
 its own unique powers of alpha
```
##### `RangeCheck0` - Range check constraints

* This circuit gate is used to partially constrain values `v0` and `v1`
* The rest of `v0` and `v1` are constrained by the lookups in the `Zero` gate row
* This gate operates on the `Curr` row

It uses three different types of constraints
* copy    - copy to another cell (12-bits)
* plookup - plookup (12-bits)
* crumb   - degree-4 constraint (2-bits)

Given value `v` the layout looks like this

| Column | `Curr`        |
| ------ | ------------- |
|      0 |         `v`   |
|      1 | copy    `vp0` |
|      2 | copy    `vp1` |
|      3 | plookup `vp2` |
|      4 | plookup `vp3` |
|      5 | plookup `vp4` |
|      6 | plookup `vp5` |
|      7 | crumb   `vc0` |
|      8 | crumb   `vc1` |
|      9 | crumb   `vc2` |
|     10 | crumb   `vc3` |
|     11 | crumb   `vc4` |
|     12 | crumb   `vc5` |
|     13 | crumb   `vc6` |
|     14 | crumb   `vc7` |

where the notation `vpi` and `vci` defined in the "Layout" section above.
##### RangeCheck1 - Range check constraints

* This circuit gate is used to fully constrain `v2`
* It operates on the `Curr` and `Next` rows

It uses two different types of constraints
* plookup - plookup (12-bits)
* crumb   - degree-4 constraint (2-bits)

Given value `v2` the layout looks like this

| Column | `Curr`         | `Next`        |
| ------ | -------------- | ------------- |
|      0 |         `v2`   | (ignored)     |
|      1 | crumb   `v2c0` | crumb `v2c10` |
|      2 | crumb   `v2c1` | crumb `v2c11` |
|      3 | plookup `v2p0` | (ignored)     |
|      4 | plookup `v2p1` | (ignored)     |
|      5 | plookup `v2p2` | (ignored)     |
|      6 | plookup `v2p3` | (ignored)     |
|      7 | crumb   `v2c2` | crumb `v2c12` |
|      8 | crumb   `v2c3` | crumb `v2c13` |
|      9 | crumb   `v2c4` | crumb `v2c14` |
|     10 | crumb   `v2c5` | crumb `v2c15` |
|     11 | crumb   `v2c6` | crumb `v2c16` |
|     12 | crumb   `v2c7` | crumb `v2c17` |
|     13 | crumb   `v2c8` | crumb `v2c18` |
|     14 | crumb   `v2c9` | crumb `v2c19` |

where the notation v2i and v2i defined in the "Layout" section above.

#### Foreign Field Multiplication

These circuit gates are used to constrain that

$$left_input * right_input = quotient * foreign_modulus + remainder$$

Documentation:

  For more details please see the [FFMul RFC](../rfcs/ffadd.md)

  Mapping:
    To make things clearer, the following mapping between the variable names
    used in the code and those of the document can be helpful.

```text
    left_input_hi => a2  right_input_hi => b2  quotient_hi => q2  remainder_hi => r2
    left_input_mi => a1  right_input_mi => b1  quotient_mi => q1  remainder_mi => r1
    left_input_lo => a0  right_input_lo => b0  quotient_lo => q0  remainder_lo => r0

    product_mi_bot => p10  product_mi_top_limb => p110  product_mi_top_extra => p111
    carry_bot         => v0   carry_top_limb      => v10   carry_top_extra => v11
````

  Suffixes:
    The variable names in this code uses descriptive suffixes to convey information about the
    positions of the bits referred to.

      - When a variable is split into 3 limbs we use: lo, mid, hi (where high is the most significant)
      - When a variable is split in 2 halves we use: bottom, top  (where top is the most significant)
      - When the bits of a variable are split into a limb and some extra bits we use: limb,
        extra (where extra is the most significant)

Inputs:
  * foreign_modulus        := foreign field modulus (currently stored in constraint system)
  * left_input $~\in F_f$  := left foreign field element multiplicand
  * right_input $~\in F_f$ := right foreign field element multiplicand

  N.b. the native field modulus is obtainable from F, the native field's trait bound below.

Witness:
  * quotient $~\in F_f$  := foreign field quotient
  * remainder $~\in F_f$ := foreign field remainder
  * carry_bot            := a two bit carry
  * carry_top_limb       := low 88 bits of carry_top
  * carry_top_extra      := high 3 bits of carry_top

Layout:

```text
  Row(s) | Gate              | Witness
     0-3 | multi-range-check | left_input multiplicand
     4-7 | multi-range-check | right_input multiplicand
    8-11 | multi-range-check | quotient
   12-15 | multi-range-check | remainder
   16-19 | multi-range-check | product_mi_bot, product_mi_top_limb, carry_top_limb
      20 | ForeignFieldMul   | (see below)
      21 | Zero              | (see below)
```

The last two rows are layed out like this

| col | `ForeignFieldMul`         | `Zero`                  |
| --- | ------------------------- | ----------------------- |
| 0   | `left_input_lo`  (copy)   | `left_input_hi`  (copy) |
| 1   | `left_input_mi`  (copy)   | `right_input_lo` (copy) |
| 2   | `carry_shift`    (lookup) | `right_input_mi` (copy) |
| 3   | `quotient_shift` (lookup) | `right_input_hi` (copy) |
| 4   | `quotient_lo`    (copy)   | `remainder_lo`   (copy) |
| 5   | `quotient_mi`    (copy)   | `remainder_mi`   (copy) |
| 6   | `quotient_hi`    (copy)   | `remainder_hi`   (copy) |
| 7   | `product_mi_bot`          |                         |
| 8   | `product_mi_top_limb`     |                         |
| 9   | `product_mi_top_extra`    |                         |
| 10  | `carry_bot`               |                         |
| 11  | `carry_top_limb`          |                         |
| 12  | `carry_top_extra`         |                         |
| 13  |                           |                         |
| 14  |                           |                         |

## Setup

In this section we specify the setup that goes into creating two indexes from a circuit:

* A [*prover index*](#prover-index), necessary for the prover to to create proofs.
* A [*verifier index*](#verifier-index), necessary for the verifier to verify proofs.

```admonish
The circuit creation part is not specified in this document. It might be specified in a separate document, or we might want to specify how to create the circuit description tables.
```

As such, the transformation of a circuit into these two indexes can be seen as a compilation step. Note that the prover still needs access to the original circuit to create proofs, as they need to execute it to create the witness (register table).

### Common Index

In this section we describe data that both the prover and the verifier index share.

**`URS` (Uniform Reference String)** The URS is a set of parameters that is generated once, and shared between the prover and the verifier.
It is used for polynomial commitments, so refer to the [poly-commitment specification](./poly-commitment.md) for more details.

```admonish
Kimchi currently generates the URS based on the circuit, and attach it to the index. So each circuit can potentially be accompanied with a different URS. On the other hand, Mina reuses the same URS for multiple circuits ([see zkapps for more details](https://minaprotocol.com/blog/what-are-zkapps)).
```

**`Domain`**. A domain large enough to contain the circuit and the zero-knowledge rows (used to provide zero-knowledge to the protocol). Specifically, the smallest subgroup in our field that has order greater or equal to `n + ZK_ROWS`, with `n` is the number of gates in the circuit.
TODO: what if the domain is larger than the URS?

```admonish warning "Ordering of elements in the domain"
Note that in this specification we always assume that the first element of a domain is $1$.
```

**`Shifts`**. As part of the permutation, we need to create `PERMUTS` shifts.
To do that, the following logic is followed (in pseudo code):
(TODO: move shift creation within the permutation section?)

```python
shifts[0] = 1 # first shift is identity

for i in 0..7: # generate 7 shifts
    i = 7
    shift, i = sample(domain, i)
    while shifts.contains(shift) do:
        shift, i = sample(domain, i)
    shift[i] = shift

def sample(domain, i):
    i += 1
    shift = Field(Blake2b512(to_be_bytes(i)))
    while is_not_quadratic_non_residue(shift) || domain.contains(shift):
        i += 1
        shift = Field(Blake2b512(to_be_bytes(i)))
    return shift, i
```

**`Public`**. This variable simply contains the number of public inputs. (TODO: actually, it's not contained in the verifier index)

The compilation steps to create the common index are as follow:

1. If the circuit is less than 2 gates, abort.
2. Create a domain for the circuit. That is,
   compute the smallest subgroup of the field that
   has order greater or equal to `n + ZK_ROWS` elements.
3. Pad the circuit: add zero gates to reach the domain size.
4. sample the `PERMUTS` shifts.


### Lookup Index

If lookup is used, the following values are added to the common index:

**`LookupSelectors`**. The list of lookup selectors used. In practice, this tells you which lookup tables are used.

**`TableIds`**. This is a list of table ids used by the Lookup gate.

**`MaxJointSize`**. This is the maximum number of columns appearing in the lookup tables used by the lookup selectors. For example, the XOR lookup has 3 columns.

To create the index, follow these steps:

1. If no lookup is used in the circuit, do not create a lookup index
2. Get the lookup selectors and lookup tables (TODO: how?)
3. Concatenate runtime lookup tables with the ones used by gates
4. Get the highest number of columns `max_table_width`
   that a lookup table can have.
5. Create the concatenated table of all the fixed lookup tables.
   It will be of height the size of the domain,
   and of width the maximum width of any of the lookup tables.
   In addition, create an additional column to store all the tables' table IDs.

   For example, if you have a table with ID 0

   |       |       |       |
   | :---: | :---: | :---: |
   |   1   |   2   |   3   |
   |   5   |   6   |   7   |
   |   0   |   0   |   0   |

   and another table with ID 1

   |       |       |
   | :---: | :---: |
   |   8   |   9   |

   the concatenated table in a domain of size 5 looks like this:

   |       |       |       |
   | :---: | :---: | :---: |
   |   1   |   2   |   3   |
   |   5   |   6   |   7   |
   |   0   |   0   |   0   |
   |   8   |   9   |   0   |
   |   0   |   0   |   0   |

   with the table id vector:

   | table id |
   | :------: |
   |    0     |
   |    0     |
   |    0     |
   |    1     |
   |    0     |

   To do this, for each table:

	- Update the corresponding entries in a table id vector (of size the domain as well)
   with the table ID of the table.
	- Copy the entries from the table to new rows in the corresponding columns of the concatenated table.
	- Fill in any unused columns with 0 (to match the dummy value)
6. Pad the end of the concatened table with the dummy value.
7. Pad the end of the table id vector with 0s.
8. pre-compute polynomial and evaluation form for the look up tables
9. pre-compute polynomial and evaluation form for the table IDs,
   only if a table with an ID different from zero was used.


### Prover Index

Both the prover and the verifier index, besides the common parts described above, are made out of pre-computations which can be used to speed up the protocol.
These pre-computations are optimizations, in the context of normal proofs, but they are necessary for recursion.

```rs
pub struct ProverIndex<G: KimchiCurve> {
    /// constraints system polynomials
    #[serde(bound = "ConstraintSystem<G::ScalarField>: Serialize + DeserializeOwned")]
    pub cs: ConstraintSystem<G::ScalarField>,

    /// The symbolic linearization of our circuit, which can compile to concrete types once certain values are learned in the protocol.
    #[serde(skip)]
    pub linearization: Linearization<Vec<PolishToken<G::ScalarField>>>,

    /// The mapping between powers of alpha and constraints
    #[serde(skip)]
    pub powers_of_alpha: Alphas<G::ScalarField>,

    /// polynomial commitment keys
    #[serde(skip)]
    pub srs: Arc<SRS<G>>,

    /// maximal size of polynomial section
    pub max_poly_size: usize,

    /// maximal size of the quotient polynomial according to the supported constraints
    pub max_quot_size: usize,
}
```


### Verifier Index

Same as the prover index, we have a number of pre-computations as part of the verifier index.

```rs
#[serde_as]
#[derive(Serialize, Deserialize)]
pub struct LookupVerifierIndex<G: CommitmentCurve> {
    pub lookup_used: LookupsUsed,
    #[serde(bound = "PolyComm<G>: Serialize + DeserializeOwned")]
    pub lookup_table: Vec<PolyComm<G>>,
    #[serde(bound = "PolyComm<G>: Serialize + DeserializeOwned")]
    pub lookup_selectors: LookupSelectors<PolyComm<G>>,

    /// Table IDs for the lookup values.
    /// This may be `None` if all lookups originate from table 0.
    #[serde(bound = "PolyComm<G>: Serialize + DeserializeOwned")]
    pub table_ids: Option<PolyComm<G>>,

    /// The maximum joint size of any joint lookup in a constraint in `kinds`. This can be computed from `kinds`.
    pub max_joint_size: u32,

    /// An optional selector polynomial for runtime tables
    #[serde(bound = "PolyComm<G>: Serialize + DeserializeOwned")]
    pub runtime_tables_selector: Option<PolyComm<G>>,
}

#[serde_as]
#[derive(Serialize, Deserialize)]
pub struct VerifierIndex<G: KimchiCurve> {
    /// evaluation domain
    #[serde_as(as = "o1_utils::serialization::SerdeAs")]
    pub domain: D<G::ScalarField>,
    /// maximal size of polynomial section
    pub max_poly_size: usize,
    /// maximal size of the quotient polynomial according to the supported constraints
    pub max_quot_size: usize,
    /// polynomial commitment keys
    #[serde(skip)]
    pub srs: OnceCell<Arc<SRS<G>>>,
    /// number of public inputs
    pub public: usize,
    /// number of previous evaluation challenges, for recursive proving
    pub prev_challenges: usize,

    // index polynomial commitments
    /// permutation commitment array
    #[serde(bound = "PolyComm<G>: Serialize + DeserializeOwned")]
    pub sigma_comm: [PolyComm<G>; PERMUTS],
    /// coefficient commitment array
    #[serde(bound = "PolyComm<G>: Serialize + DeserializeOwned")]
    pub coefficients_comm: [PolyComm<G>; COLUMNS],
    /// coefficient commitment array
    #[serde(bound = "PolyComm<G>: Serialize + DeserializeOwned")]
    pub generic_comm: PolyComm<G>,

    // poseidon polynomial commitments
    /// poseidon constraint selector polynomial commitment
    #[serde(bound = "PolyComm<G>: Serialize + DeserializeOwned")]
    pub psm_comm: PolyComm<G>,

    // ECC arithmetic polynomial commitments
    /// EC addition selector polynomial commitment
    #[serde(bound = "PolyComm<G>: Serialize + DeserializeOwned")]
    pub complete_add_comm: PolyComm<G>,
    /// EC variable base scalar multiplication selector polynomial commitment
    #[serde(bound = "PolyComm<G>: Serialize + DeserializeOwned")]
    pub mul_comm: PolyComm<G>,
    /// endoscalar multiplication selector polynomial commitment
    #[serde(bound = "PolyComm<G>: Serialize + DeserializeOwned")]
    pub emul_comm: PolyComm<G>,
    /// endoscalar multiplication scalar computation selector polynomial commitment
    #[serde(bound = "PolyComm<G>: Serialize + DeserializeOwned")]
    pub endomul_scalar_comm: PolyComm<G>,

    /// Chacha polynomial commitments
    #[serde(bound = "PolyComm<G>: Serialize + DeserializeOwned")]
    pub chacha_comm: Option<[PolyComm<G>; 4]>,

    // Range check gates polynomial commitments
    #[serde(bound = "PolyComm<G>: Serialize + DeserializeOwned")]
    pub range_check_comm: Option<[PolyComm<G>; range_check::gadget::GATE_COUNT]>,

    // Foreign field multiplication gates polynomial commitments
    #[serde(bound = "Option<PolyComm<G>>: Serialize + DeserializeOwned")]
    pub foreign_field_mul_comm: Option<PolyComm<G>>,

    /// wire coordinate shifts
    #[serde_as(as = "[o1_utils::serialization::SerdeAs; PERMUTS]")]
    pub shift: [G::ScalarField; PERMUTS],
    /// zero-knowledge polynomial
    #[serde(skip)]
    pub zkpm: OnceCell<DensePolynomial<G::ScalarField>>,
    // TODO(mimoo): isn't this redundant with domain.d1.group_gen ?
    /// domain offset for zero-knowledge
    #[serde(skip)]
    pub w: OnceCell<G::ScalarField>,
    /// endoscalar coefficient
    #[serde(skip)]
    pub endo: G::ScalarField,

    #[serde(bound = "PolyComm<G>: Serialize + DeserializeOwned")]
    pub lookup_index: Option<LookupVerifierIndex<G>>,

    #[serde(skip)]
    pub linearization: Linearization<Vec<PolishToken<G::ScalarField>>>,
    /// The mapping between powers of alpha and constraints
    #[serde(skip)]
    pub powers_of_alpha: Alphas<G::ScalarField>,

    // Foreign field modulus
    #[serde(skip)]
    pub foreign_field_modulus: Vec<G::ScalarField>,
}
```


## Proof Construction & Verification

Originally, kimchi is based on an interactive protocol that was transformed into a non-interactive one using the [Fiat-Shamir](https://o1-labs.github.io/mina-book/crypto/plonk/fiat_shamir.html) transform.
For this reason, it can be useful to visualize the high-level interactive protocol before the transformation:

```mermaid
sequenceDiagram
    participant Prover
    participant Verifier

    Note over Prover,Verifier: Prover produces commitments to secret polynomials

    Prover->>Verifier: public input & witness commitment

    Verifier->>Prover: beta & gamma
    Prover->>Verifier: permutation commitment

    opt lookup
        Prover->>Verifier: sorted
        Prover->>Verifier: aggreg
    end

    Note over Prover,Verifier: Prover produces commitment to quotient polynomial

    Verifier->>Prover: alpha
    Prover->>Verifier: quotient commitment

    Note over Prover,Verifier: Verifier produces an evaluation point

    Verifier->>Prover: zeta

    Note over Prover,Verifier: Prover provides helper evaluations

    Prover->>Verifier: the generic selector gen(zeta) & gen(zeta * omega)
    Prover->>Verifier: the poseidon selector pos(zeta) & pos(zeta * omega)
    Prover->>Verifier: negated public input p(zeta) & p(zeta * omega)

    Note over Prover,Verifier: Prover provides needed evaluations for the linearization

    Note over Verifier: change of verifier (change of sponge)

    Prover->>Verifier: permutation poly z(zeta) & z(zeta * omega)
    Prover->>Verifier: the 15 registers w_i(zeta) & w_i(zeta * omega)
    Prover->>Verifier: the 6 sigmas s_i(zeta) & s_i(zeta * omega)

    Prover->>Verifier: ft(zeta * omega)

    opt lookup
        Prover->>Verifier: sorted(zeta) & sorted(zeta * omega)
        Prover->>Verifier: aggreg(zeta) & aggreg(zeta * omega)
        Prover->>Verifier: table(zeta) & table(zeta * omega)
    end

    Note over Prover,Verifier: Batch verification of evaluation proofs

    Verifier->>Prover: u, v

    Note over Verifier: change of verifier (change of sponge)

    Prover->>Verifier: aggregated evaluation proof (involves more interaction)
```

The Fiat-Shamir transform simulates the verifier messages via a hash function that hashes the transcript of the protocol so far before outputing verifier messages.
You can find these operations under the [proof creation](#proof-creation) and [proof verification](#proof-verification) algorithms as absorption and squeezing of values with the sponge.

### Proof Structure

A proof consists of the following data structures:

```rs
/// Evaluations of lookup polynomials
#[serde_as]
#[derive(Clone, Serialize, Deserialize)]
#[serde(bound(
    serialize = "Vec<o1_utils::serialization::SerdeAs>: serde_with::SerializeAs<Field>",
    deserialize = "Vec<o1_utils::serialization::SerdeAs>: serde_with::DeserializeAs<'de, Field>"
))]
pub struct LookupEvaluations<Field> {
    /// sorted lookup table polynomial
    #[serde_as(as = "Vec<Vec<o1_utils::serialization::SerdeAs>>")]
    pub sorted: Vec<Field>,
    /// lookup aggregation polynomial
    #[serde_as(as = "Vec<o1_utils::serialization::SerdeAs>")]
    pub aggreg: Field,
    // TODO: May be possible to optimize this away?
    /// lookup table polynomial
    #[serde_as(as = "Vec<o1_utils::serialization::SerdeAs>")]
    pub table: Field,

    /// Optionally, a runtime table polynomial.
    #[serde_as(as = "Option<Vec<o1_utils::serialization::SerdeAs>>")]
    pub runtime: Option<Field>,
}

// TODO: this should really be vectors here, perhaps create another type for chunked evaluations?
/// Polynomial evaluations contained in a `ProverProof`.
/// - **Chunked evaluations** `Field` is instantiated with vectors with a length that equals the length of the chunk
/// - **Non chunked evaluations** `Field` is instantiated with a field, so they are single-sized#[serde_as]
#[serde_as]
#[derive(Clone, Serialize, Deserialize)]
#[serde(bound(
    serialize = "Vec<o1_utils::serialization::SerdeAs>: serde_with::SerializeAs<Field>",
    deserialize = "Vec<o1_utils::serialization::SerdeAs>: serde_with::DeserializeAs<'de, Field>"
))]
pub struct ProofEvaluations<Field> {
    /// witness polynomials
    #[serde_as(as = "[Vec<o1_utils::serialization::SerdeAs>; COLUMNS]")]
    pub w: [Field; COLUMNS],
    /// permutation polynomial
    #[serde_as(as = "Vec<o1_utils::serialization::SerdeAs>")]
    pub z: Field,
    /// permutation polynomials
    /// (PERMUTS-1 evaluations because the last permutation is only used in commitment form)
    #[serde_as(as = "[Vec<o1_utils::serialization::SerdeAs>; PERMUTS - 1]")]
    pub s: [Field; PERMUTS - 1],
    /// lookup-related evaluations
    pub lookup: Option<LookupEvaluations<Field>>,
    /// evaluation of the generic selector polynomial
    #[serde_as(as = "Vec<o1_utils::serialization::SerdeAs>")]
    pub generic_selector: Field,
    /// evaluation of the poseidon selector polynomial
    #[serde_as(as = "Vec<o1_utils::serialization::SerdeAs>")]
    pub poseidon_selector: Field,
}

/// Commitments linked to the lookup feature
#[serde_as]
#[derive(Clone, Serialize, Deserialize)]
#[serde(bound = "G: ark_serialize::CanonicalDeserialize + ark_serialize::CanonicalSerialize")]
pub struct LookupCommitments<G: AffineCurve> {
    /// Commitments to the sorted lookup table polynomial (may have chunks)
    pub sorted: Vec<PolyComm<G>>,
    /// Commitment to the lookup aggregation polynomial
    pub aggreg: PolyComm<G>,
    /// Optional commitment to concatenated runtime tables
    pub runtime: Option<PolyComm<G>>,
}

/// All the commitments that the prover creates as part of the proof.
#[serde_as]
#[derive(Clone, Serialize, Deserialize)]
#[serde(bound = "G: ark_serialize::CanonicalDeserialize + ark_serialize::CanonicalSerialize")]
pub struct ProverCommitments<G: AffineCurve> {
    /// The commitments to the witness (execution trace)
    pub w_comm: [PolyComm<G>; COLUMNS],
    /// The commitment to the permutation polynomial
    pub z_comm: PolyComm<G>,
    /// The commitment to the quotient polynomial
    pub t_comm: PolyComm<G>,
    /// Commitments related to the lookup argument
    pub lookup: Option<LookupCommitments<G>>,
}

/// The proof that the prover creates from a [ProverIndex](super::prover_index::ProverIndex) and a `witness`.
#[serde_as]
#[derive(Clone, Serialize, Deserialize)]
#[serde(bound = "G: ark_serialize::CanonicalDeserialize + ark_serialize::CanonicalSerialize")]
pub struct ProverProof<G: AffineCurve> {
    /// All the polynomial commitments required in the proof
    pub commitments: ProverCommitments<G>,

    /// batched commitment opening proof
    pub proof: OpeningProof<G>,

    /// Two evaluations over a number of committed polynomials
    // TODO(mimoo): that really should be a type Evals { z: PE, zw: PE }
    pub evals: [ProofEvaluations<Vec<G::ScalarField>>; 2],

    /// Required evaluation for [Maller's optimization](https://o1-labs.github.io/mina-book/crypto/plonk/maller_15.html#the-evaluation-of-l)
    #[serde_as(as = "o1_utils::serialization::SerdeAs")]
    pub ft_eval1: G::ScalarField,

    /// The public input
    #[serde_as(as = "Vec<o1_utils::serialization::SerdeAs>")]
    pub public: Vec<G::ScalarField>,

    /// The challenges underlying the optional polynomials folded into the proof
    pub prev_challenges: Vec<RecursionChallenge<G>>,
}

/// A struct to store the challenges inside a `ProverProof`
#[serde_as]
#[derive(Clone, Deserialize, Serialize)]
#[serde(bound = "G: ark_serialize::CanonicalDeserialize + ark_serialize::CanonicalSerialize")]
pub struct RecursionChallenge<G>
where
    G: AffineCurve,
{
    /// Vector of scalar field elements
    #[serde_as(as = "Vec<o1_utils::serialization::SerdeAs>")]
    pub chals: Vec<G::ScalarField>,
    /// Polynomial commitment
    pub comm: PolyComm<G>,
}

```


The following sections specify how a prover creates a proof, and how a verifier validates a number of proofs.

### Proof Creation

To create a proof, the prover expects:

* A prover index, containing a representation of the circuit (and optionaly pre-computed values to be used in the proof creation).
* The (filled) registers table, representing parts of the execution trace of the circuit.

```admonish
The public input is expected to be passed in the first `Public` rows of the registers table.
```

The following constants are set:

* `EVAL_POINTS = 2`. This is the number of points that the prover has to evaluate their polynomials at.
($\zeta$ and $\zeta\omega$ where $\zeta$ will be deterministically generated.)
* `ZK_ROWS = 3`. This is the number of rows that will be randomized to provide zero-knowledgeness.
Note that it only needs to be greater or equal to the number of evaluations (2) in the protocol.
Yet, it contains one extra row to take into account the last constraint (final value of the permutation accumulator).
(TODO: treat the final constraint separately so that ZK_ROWS = 2)

The prover then follows the following steps to create the proof:

1. Ensure we have room in the witness for the zero-knowledge rows.
   We currently expect the witness not to be of the same length as the domain,
   but instead be of the length of the (smaller) circuit.
   If we cannot add `ZK_ROWS` rows to the columns of the witness before reaching
   the size of the domain, abort.
1. Pad the witness columns with Zero gates to make them the same length as the domain.
   Then, randomize the last `ZK_ROWS` of each columns.
1. Setup the Fq-Sponge.
1. Absorb the commitments of the previous challenges with the Fq-sponge.
1. Compute the negated public input polynomial as
   the polynomial that evaluates to $-p_i$ for the first `public_input_size` values of the domain,
   and $0$ for the rest.
1. Commit (non-hiding) to the negated public input polynomial.
1. Absorb the commitment to the public polynomial with the Fq-Sponge.

   Note: unlike the original PLONK protocol,
   the prover also provides evaluations of the public polynomial to help the verifier circuit.
   This is why we need to absorb the commitment to the public polynomial at this point.
1. Commit to the witness columns by creating `COLUMNS` hidding commitments.

   Note: since the witness is in evaluation form,
   we can use the `commit_evaluation` optimization.
1. Absorb the witness commitments with the Fq-Sponge.
1. Compute the witness polynomials by interpolating each `COLUMNS` of the witness.
   TODO: why not do this first, and then commit? Why commit from evaluation directly?
1. If using lookup:
	- If queries involve a lookup table with multiple columns
	  then squeeze the Fq-Sponge to obtain the joint combiner challenge $j'$,
	  otherwise set the joint combiner challenge $j'$ to $0$.
	- Derive the scalar joint combiner $j$ from $j'$ using the endomorphism (TOOD: specify)
	- If multiple lookup tables are involved,
	  set the `table_id_combiner` as the $j^i$ with $i$ the maximum width of any used table.
	  Essentially, this is to add a last column of table ids to the concatenated lookup tables.
	- Compute the dummy lookup value as the combination of the last entry of the XOR table (so `(0, 0, 0)`).
	  Warning: This assumes that we always use the XOR table when using lookups.
	- Compute the lookup table values as the combination of the lookup table entries.
	- Compute the sorted evaluations.
	- Randomize the last `EVALS` rows in each of the sorted polynomials
	  in order to add zero-knowledge to the protocol.
	- Commit each of the sorted polynomials.
	- Absorb each commitments to the sorted polynomials.
1. Sample $\beta$ with the Fq-Sponge.
1. Sample $\gamma$ with the Fq-Sponge.
1. If using lookup:
	- Compute the lookup aggregation polynomial.
	- Commit to the aggregation polynomial.
	- Absorb the commitment to the aggregation polynomial with the Fq-Sponge.
1. Compute the permutation aggregation polynomial $z$.
1. Commit (hidding) to the permutation aggregation polynomial $z$.
1. Absorb the permutation aggregation polynomial $z$ with the Fq-Sponge.
1. Sample $\alpha'$ with the Fq-Sponge.
1. Derive $\alpha$ from $\alpha'$ using the endomorphism (TODO: details)
1. TODO: instantiate alpha?
1. Compute the quotient polynomial (the $t$ in $f = Z_H \cdot t$).
   The quotient polynomial is computed by adding all these polynomials together:
	- the combined constraints for all the gates
	- the combined constraints for the permutation
	- TODO: lookup
	- the negated public polynomial
   and by then dividing the resulting polynomial with the vanishing polynomial $Z_H$.
   TODO: specify the split of the permutation polynomial into perm and bnd?
1. commit (hiding) to the quotient polynomial $t$
   TODO: specify the dummies
1. Absorb the the commitment of the quotient polynomial with the Fq-Sponge.
1. Sample $\zeta'$ with the Fq-Sponge.
1. Derive $\zeta$ from $\zeta'$ using the endomorphism (TODO: specify)
1. If lookup is used, evaluate the following polynomials at $\zeta$ and $\zeta \omega$:
	- the aggregation polynomial
	- the sorted polynomials
	- the table polynonial
1. Chunk evaluate the following polynomials at both $\zeta$ and $\zeta \omega$:
	- $s_i$
	- $w_i$
	- $z$
	- lookup (TODO)
	- generic selector
	- poseidon selector

   By "chunk evaluate" we mean that the evaluation of each polynomial can potentially be a vector of values.
   This is because the index's `max_poly_size` parameter dictates the maximum size of a polynomial in the protocol.
   If a polynomial $f$ exceeds this size, it must be split into several polynomials like so:
   $$f(x) = f_0(x) + x^n f_1(x) + x^{2n} f_2(x) + \cdots$$

   And the evaluation of such a polynomial is the following list for $x \in {\zeta, \zeta\omega}$:

   $$(f_0(x), f_1(x), f_2(x), \ldots)$$

   TODO: do we want to specify more on that? It seems unecessary except for the t polynomial (or if for some reason someone sets that to a low value)
1. Evaluate the same polynomials without chunking them
   (so that each polynomial should correspond to a single value this time).
1. Compute the ft polynomial.
   This is to implement [Maller's optimization](https://o1-labs.github.io/mina-book/crypto/plonk/maller_15.html).
1. construct the blinding part of the ft polynomial commitment
   see https://o1-labs.github.io/mina-book/crypto/plonk/maller_15.html#evaluation-proof-and-blinding-factors
1. Evaluate the ft polynomial at $\zeta\omega$ only.
1. Setup the Fr-Sponge
1. Squeeze the Fq-sponge and absorb the result with the Fr-Sponge.
1. Evaluate the negated public polynomial (if present) at $\zeta$ and $\zeta\omega$.
1. Absorb the unique evaluation of ft: $ft(\zeta\omega)$.
1. Absorb all the polynomial evaluations in $\zeta$ and $\zeta\omega$:
	- the public polynomial
	- z
	- generic selector
	- poseidon selector
	- the 15 register/witness
	- 6 sigmas evaluations (the last one is not evaluated)
1. Sample $v'$ with the Fr-Sponge
1. Derive $v$ from $v'$ using the endomorphism (TODO: specify)
1. Sample $u'$ with the Fr-Sponge
1. Derive $u$ from $u'$ using the endomorphism (TODO: specify)
1. Create a list of all polynomials that will require evaluations
   (and evaluation proofs) in the protocol.
   First, include the previous challenges, in case we are in a recursive prover.
1. Then, include:
	- the negated public polynomial
	- the ft polynomial
	- the permutation aggregation polynomial z polynomial
	- the generic selector
	- the poseidon selector
	- the 15 registers/witness columns
	- the 6 sigmas
	- optionally, the runtime table
1. Create an aggregated evaluation proof for all of these polynomials at $\zeta$ and $\zeta\omega$ using $u$ and $v$.


### Proof Verification

TODO: we talk about batch verification, but is there an actual batch operation? It seems like we're just verifying an aggregated opening proof

We define two helper algorithms below, used in the batch verification of proofs.


#### Fiat-Shamir argument

We run the following algorithm:

1. Setup the Fq-Sponge.
1. Absorb the commitments of the previous challenges with the Fq-sponge.
1. Absorb the commitment of the public input polynomial with the Fq-Sponge.
1. Absorb the commitments to the registers / witness columns with the Fq-Sponge.
1. If lookup is used:
	- If it involves queries to a multiple-column lookup table,
	  then squeeze the Fq-Sponge to obtain the joint combiner challenge $j'$,
	  otherwise set the joint combiner challenge $j'$ to $0$.
	- Derive the scalar joint combiner challenge $j$ from $j'$ using the endomorphism.
	  (TODO: specify endomorphism)
	- absorb the commitments to the sorted polynomials.
1. Sample $\beta$ with the Fq-Sponge.
1. Sample $\gamma$ with the Fq-Sponge.
1. If using lookup, absorb the commitment to the aggregation lookup polynomial.
1. Absorb the commitment to the permutation trace with the Fq-Sponge.
1. Sample $\alpha'$ with the Fq-Sponge.
1. Derive $\alpha$ from $\alpha'$ using the endomorphism (TODO: details).
1. Enforce that the length of the $t$ commitment is of size `PERMUTS`.
1. Absorb the commitment to the quotient polynomial $t$ into the argument.
1. Sample $\zeta'$ with the Fq-Sponge.
1. Derive $\zeta$ from $\zeta'$ using the endomorphism (TODO: specify).
1. Setup the Fr-Sponge.
1. Squeeze the Fq-sponge and absorb the result with the Fr-Sponge.
1. Evaluate the negated public polynomial (if present) at $\zeta$ and $\zeta\omega$.

   NOTE: this works only in the case when the poly segment size is not smaller than that of the domain.
1. Absorb the unique evaluation of ft: $ft(\zeta\omega)$.
1. Absorb all the polynomial evaluations in $\zeta$ and $\zeta\omega$:
	- the public polynomial
	- z
	- generic selector
	- poseidon selector
	- the 15 register/witness
	- 6 sigmas evaluations (the last one is not evaluated)
1. Sample $v'$ with the Fr-Sponge.
1. Derive $v$ from $v'$ using the endomorphism (TODO: specify).
1. Sample $u'$ with the Fr-Sponge.
1. Derive $u$ from $u'$ using the endomorphism (TODO: specify).
1. Create a list of all polynomials that have an evaluation proof.
1. Compute the evaluation of $ft(\zeta)$.

#### Partial verification

For every proof we want to verify, we defer the proof opening to the very end.
This allows us to potentially batch verify a number of partially verified proofs.
Essentially, this steps verifies that $f(\zeta) = t(\zeta) * Z_H(\zeta)$.

1. Commit to the negated public input polynomial.
1. Run the [Fiat-Shamir argument](#fiat-shamir-argument).
1. Combine the chunked polynomials' evaluations
   (TODO: most likely only the quotient polynomial is chunked)
   with the right powers of $\zeta^n$ and $(\zeta * \omega)^n$.
4. Compute the commitment to the linearized polynomial $f$.
   To do this, add the constraints of all of the gates, of the permutation,
   and optionally of the lookup.
   (See the separate sections in the [constraints](#constraints) section.)
   Any polynomial should be replaced by its associated commitment,
   contained in the verifier index or in the proof,
   unless a polynomial has its evaluation provided by the proof
   in which case the evaluation should be used in place of the commitment.
1. Compute the (chuncked) commitment of $ft$
   (see [Maller's optimization](../crypto/plonk/maller_15.html)).
1. List the polynomial commitments, and their associated evaluations,
   that are associated to the aggregated evaluation proof in the proof:
	- recursion
	- public input commitment
	- ft commitment (chunks of it)
	- permutation commitment
	- index commitments that use the coefficients
	- witness commitments
	- sigma commitments
	- lookup commitments
#### Batch verification of proofs

Below, we define the steps to verify a number of proofs
(each associated to a [verifier index](#verifier-index)).
You can, of course, use it to verify a single proof.

1. If there's no proof to verify, the proof validates trivially.
1. Ensure that all the proof's verifier index have a URS of the same length. (TODO: do they have to be the same URS though? should we check for that?)
1. Validate each proof separately following the [partial verification](#partial-verification) steps.
1. Use the [`PolyCom.verify`](#polynomial-commitments) to verify the partially evaluated proofs.


## Optimizations

* `commit_evaluation`: TODO

## Security Considerations

TODO<|MERGE_RESOLUTION|>--- conflicted
+++ resolved
@@ -1049,67 +1049,14 @@
         <--4--> <------------------20----------------->
    v2 = L L L L C C C C C C C C C C C C C C C C C C C C
 ```
-<<<<<<< HEAD
-Witness structure:
-
-  | Row | Contents |
-  | --- | -------- |
-  | 0   | v0       |
-  | 1   | v1       |
-  | 2   | v2       |
-  | 3   | v0,v1,v2 |
-
-  * The first 2 rows contain v0 and v1 and their respective decompositions
-    into 12-bit and 2-bit limbs
-  * The 3rd row contains v2 and part of its decomposition: four 12-bit limbs and
-    the 1st 10 crumbs
-  * The final row contains v0's and v1's 5th and 6th 12-bit limbs as well as the
-    remaining 10 crumbs of v2
-  * Note: because we are constrained to 4 lookups per row, we are forced to postpone
-     some lookups to an extra row
-
-Constraints:
-
-  For efficiency, the values are constrained differently according to their type.
-   * 12-bit limbs are constrained with plookups
-   * 2-bit crumbs are constrained with degree-4 constraints $x(x-1)(x-2)(x-3)$
-
-Layout:
-
- This is how three 88-bit inputs v0, v1 and v2 are layed out and constrained.
-
-```text
-  * vipj is the jth 12-bit limb of value vi
-  * vicj is the jth 2-bit crumb limb of value vi
-
-Gate:   RangeCheck0    RangeCheck0    RangeCheck1    Zero
-   Rows -->
-        0              1              2              3
-   0 | v0           | v1           | v2           | 0
-   1 | copy    v0p0 | copy    v1p0 | crumb   v2c0 | crumb   v2c10 <- MSB
-   2 | copy    v0p1 | copy    v1p1 | crumb   v2c1 | crumb   v2c11
-   3 | plookup v0p2 | plookup v1p2 | plookup v2p0 | plookup  v0p0
-   4 | plookup v0p3 | plookup v1p3 | plookup v2p1 | plookup  v0p1
-   5 | plookup v0p4 | plookup v1p4 | plookup v2p2 | plookup  v1p0
-   6 | plookup v0p5 | plookup v1p5 | plookup v2p3 | plookup  v1p1
-   7 | crumb   v0c0 | crumb   v1c0 | crumb   v2c2 | crumb   v2c12
-   8 | crumb   v0c1 | crumb   v1c1 | crumb   v2c3 | crumb   v2c13
-   9 | crumb   v0c2 | crumb   v1c2 | crumb   v2c4 | crumb   v2c14
-  10 | crumb   v0c3 | crumb   v1c3 | crumb   v2c5 | crumb   v2c15
-  11 | crumb   v0c4 | crumb   v1c4 | crumb   v2c6 | crumb   v2c16
-  12 | crumb   v0c5 | crumb   v1c5 | crumb   v2c7 | crumb   v2c17
-  13 | crumb   v0p6 | copy    v1c6 | crumb   v2c8 | crumb   v2c18
-  14 | crumb   v0p7 | copy    v1c7 | crumb   v2c9 | crumb   v2c19 <- LSB
-
-=======
 ##### Witness structure:
 
 | Row | Contents |
-| --- | ---------|
-|  0  | v0       |
-|  1  | v1       |
-|  2  | v2       |
-|  3  | v0,v1,v2 |
+| --- | -------- |
+| 0   | v0       |
+| 1   | v1       |
+| 2   | v2       |
+| 3   | v0,v1,v2 |
 
 * The first 2 rows contain v0 and v1 and their respective decompositions
   into 12-bit and 2-bit limbs
@@ -1121,7 +1068,6 @@
 ```admonition::notice
 because we are constrained to 4 lookups per row, we are forced to postpone
 some lookups to an extra row
->>>>>>> 7991f8a5
 ```
 
 ##### Constraints:
@@ -1139,22 +1085,22 @@
 
 | Gates | `RangeCheck0`  | `RangeCheck0`  | `RangeCheck1`  | `Zero`          |
 | ----- | -------------- | -------------- | -------------- | --------------- |
-| Rows  |          0     |          1     |          2     |          3      |
+| Rows  | 0              | 1              | 2              | 3               |
 | Cols  |                |                |                |                 |
-|     0 |         `v0`   |         `v1`   |         `v2`   |         `0`     |
-|  MS:1 | copy    `v0p0` | copy    `v1p0` | crumb   `v2c0` | crumb   `v2c10` |
-|     2 | copy    `v0p1` | copy    `v1p1` | crumb   `v2c1` | crumb   `v2c11` |
-|     3 | plookup `v0p2` | plookup `v1p2` | plookup `v2p0` | plookup `v0p0`  |
-|     4 | plookup `v0p3` | plookup `v1p3` | plookup `v2p1` | plookup `v0p1`  |
-|     5 | plookup `v0p4` | plookup `v1p4` | plookup `v2p2` | plookup `v1p0`  |
-|     6 | plookup `v0p5` | plookup `v1p5` | plookup `v2p3` | plookup `v1p1`  |
-|     7 | crumb   `v0c0` | crumb   `v1c0` | crumb   `v2c2` | crumb   `v2c12` |
-|     8 | crumb   `v0c1` | crumb   `v1c1` | crumb   `v2c3` | crumb   `v2c13` |
-|     9 | crumb   `v0c2` | crumb   `v1c2` | crumb   `v2c4` | crumb   `v2c14` |
-|    10 | crumb   `v0c3` | crumb   `v1c3` | crumb   `v2c5` | crumb   `v2c15` |
-|    11 | crumb   `v0c4` | crumb   `v1c4` | crumb   `v2c6` | crumb   `v2c16` |
-|    12 | crumb   `v0c5` | crumb   `v1c5` | crumb   `v2c7` | crumb   `v2c17` |
-|    13 | crumb   `v0p6` | copy    `v1c6` | crumb   `v2c8` | crumb   `v2c18` |
+| 0     | `v0`           | `v1`           | `v2`           | `0`             |
+| MS:1  | copy    `v0p0` | copy    `v1p0` | crumb   `v2c0` | crumb   `v2c10` |
+| 2     | copy    `v0p1` | copy    `v1p1` | crumb   `v2c1` | crumb   `v2c11` |
+| 3     | plookup `v0p2` | plookup `v1p2` | plookup `v2p0` | plookup `v0p0`  |
+| 4     | plookup `v0p3` | plookup `v1p3` | plookup `v2p1` | plookup `v0p1`  |
+| 5     | plookup `v0p4` | plookup `v1p4` | plookup `v2p2` | plookup `v1p0`  |
+| 6     | plookup `v0p5` | plookup `v1p5` | plookup `v2p3` | plookup `v1p1`  |
+| 7     | crumb   `v0c0` | crumb   `v1c0` | crumb   `v2c2` | crumb   `v2c12` |
+| 8     | crumb   `v0c1` | crumb   `v1c1` | crumb   `v2c3` | crumb   `v2c13` |
+| 9     | crumb   `v0c2` | crumb   `v1c2` | crumb   `v2c4` | crumb   `v2c14` |
+| 10    | crumb   `v0c3` | crumb   `v1c3` | crumb   `v2c5` | crumb   `v2c15` |
+| 11    | crumb   `v0c4` | crumb   `v1c4` | crumb   `v2c6` | crumb   `v2c16` |
+| 12    | crumb   `v0c5` | crumb   `v1c5` | crumb   `v2c7` | crumb   `v2c17` |
+| 13    | crumb   `v0p6` | copy    `v1c6` | crumb   `v2c8` | crumb   `v2c18` |
 | LS:14 | crumb   `v0p7` | copy    `v1c7` | crumb   `v2c9` | crumb   `v2c19` |
 
 The 12-bit chunks are constrained with plookups and the 2-bit crumbs
@@ -1170,10 +1116,10 @@
 
  | Row | `CircuitGate` | Purpose                                                        |
  | --- | ------------- | -------------------------------------------------------------- |
- |   0 | `RangeCheck0` | Partially constrain v0                                         |
- |   1 | `RangeCheck0` | Partially constrain v1                                         |
- |   2 | `RangeCheck1` | Fully constrain v2 (and trigger plookups constraints on row 3) |
- |   3 | `Zero`        | Complete the constraining of v0 and v1 using lookups           |
+ | 0   | `RangeCheck0` | Partially constrain v0                                         |
+ | 1   | `RangeCheck0` | Partially constrain v1                                         |
+ | 2   | `RangeCheck1` | Fully constrain v2 (and trigger plookups constraints on row 3) |
+ | 3   | `Zero`        | Complete the constraining of v0 and v1 using lookups           |
 
 ```admonition::notice
  Each CircuitGate type corresponds to a unique polynomial and thus is assigned
@@ -1194,21 +1140,21 @@
 
 | Column | `Curr`        |
 | ------ | ------------- |
-|      0 |         `v`   |
-|      1 | copy    `vp0` |
-|      2 | copy    `vp1` |
-|      3 | plookup `vp2` |
-|      4 | plookup `vp3` |
-|      5 | plookup `vp4` |
-|      6 | plookup `vp5` |
-|      7 | crumb   `vc0` |
-|      8 | crumb   `vc1` |
-|      9 | crumb   `vc2` |
-|     10 | crumb   `vc3` |
-|     11 | crumb   `vc4` |
-|     12 | crumb   `vc5` |
-|     13 | crumb   `vc6` |
-|     14 | crumb   `vc7` |
+| 0      | `v`           |
+| 1      | copy    `vp0` |
+| 2      | copy    `vp1` |
+| 3      | plookup `vp2` |
+| 4      | plookup `vp3` |
+| 5      | plookup `vp4` |
+| 6      | plookup `vp5` |
+| 7      | crumb   `vc0` |
+| 8      | crumb   `vc1` |
+| 9      | crumb   `vc2` |
+| 10     | crumb   `vc3` |
+| 11     | crumb   `vc4` |
+| 12     | crumb   `vc5` |
+| 13     | crumb   `vc6` |
+| 14     | crumb   `vc7` |
 
 where the notation `vpi` and `vci` defined in the "Layout" section above.
 ##### RangeCheck1 - Range check constraints
@@ -1224,21 +1170,21 @@
 
 | Column | `Curr`         | `Next`        |
 | ------ | -------------- | ------------- |
-|      0 |         `v2`   | (ignored)     |
-|      1 | crumb   `v2c0` | crumb `v2c10` |
-|      2 | crumb   `v2c1` | crumb `v2c11` |
-|      3 | plookup `v2p0` | (ignored)     |
-|      4 | plookup `v2p1` | (ignored)     |
-|      5 | plookup `v2p2` | (ignored)     |
-|      6 | plookup `v2p3` | (ignored)     |
-|      7 | crumb   `v2c2` | crumb `v2c12` |
-|      8 | crumb   `v2c3` | crumb `v2c13` |
-|      9 | crumb   `v2c4` | crumb `v2c14` |
-|     10 | crumb   `v2c5` | crumb `v2c15` |
-|     11 | crumb   `v2c6` | crumb `v2c16` |
-|     12 | crumb   `v2c7` | crumb `v2c17` |
-|     13 | crumb   `v2c8` | crumb `v2c18` |
-|     14 | crumb   `v2c9` | crumb `v2c19` |
+| 0      | `v2`           | (ignored)     |
+| 1      | crumb   `v2c0` | crumb `v2c10` |
+| 2      | crumb   `v2c1` | crumb `v2c11` |
+| 3      | plookup `v2p0` | (ignored)     |
+| 4      | plookup `v2p1` | (ignored)     |
+| 5      | plookup `v2p2` | (ignored)     |
+| 6      | plookup `v2p3` | (ignored)     |
+| 7      | crumb   `v2c2` | crumb `v2c12` |
+| 8      | crumb   `v2c3` | crumb `v2c13` |
+| 9      | crumb   `v2c4` | crumb `v2c14` |
+| 10     | crumb   `v2c5` | crumb `v2c15` |
+| 11     | crumb   `v2c6` | crumb `v2c16` |
+| 12     | crumb   `v2c7` | crumb `v2c17` |
+| 13     | crumb   `v2c8` | crumb `v2c18` |
+| 14     | crumb   `v2c9` | crumb `v2c19` |
 
 where the notation v2i and v2i defined in the "Layout" section above.
 
