--- conflicted
+++ resolved
@@ -266,15 +266,12 @@
 
 {sections.foreign_field_add}
 
-<<<<<<< HEAD
 #### Foreign Field Multiplication
 
 {sections.foreign_field_mul}
-=======
 #### Xor
 
 {sections.xor16}
->>>>>>> 93f986a1
 
 ## Setup
 
