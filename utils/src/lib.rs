#![deny(missing_docs)]

//! A collection of utility functions and constants that can be reused from multiple projects

pub mod adjacent_pairs;
<<<<<<< HEAD
pub mod big_bit_ops;
=======
pub mod chunked_evaluations;
>>>>>>> 758238e0
pub mod chunked_polynomial;
pub mod dense_polynomial;
pub mod evaluations;
pub mod field_helpers;
pub mod foreign_field;
pub mod hasher;
pub mod math;
pub mod serialization;

<<<<<<< HEAD
pub use big_bit_ops::{big_bits, big_not, big_xor};
=======
pub use chunked_evaluations::ChunkedEvaluations;
>>>>>>> 758238e0
pub use dense_polynomial::ExtendedDensePolynomial;
pub use evaluations::ExtendedEvaluations;
pub use field_helpers::{FieldFromBig, FieldHelpers};
pub use foreign_field::{ForeignElement, LIMB_COUNT};<|MERGE_RESOLUTION|>--- conflicted
+++ resolved
@@ -3,11 +3,8 @@
 //! A collection of utility functions and constants that can be reused from multiple projects
 
 pub mod adjacent_pairs;
-<<<<<<< HEAD
 pub mod big_bit_ops;
-=======
 pub mod chunked_evaluations;
->>>>>>> 758238e0
 pub mod chunked_polynomial;
 pub mod dense_polynomial;
 pub mod evaluations;
@@ -17,11 +14,8 @@
 pub mod math;
 pub mod serialization;
 
-<<<<<<< HEAD
 pub use big_bit_ops::{big_bits, big_not, big_xor};
-=======
 pub use chunked_evaluations::ChunkedEvaluations;
->>>>>>> 758238e0
 pub use dense_polynomial::ExtendedDensePolynomial;
 pub use evaluations::ExtendedEvaluations;
 pub use field_helpers::{FieldFromBig, FieldHelpers};
