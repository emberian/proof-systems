//! Useful helper methods to extend [ark_ff::Field].

use ark_ff::{BigInteger, Field, FpParameters, PrimeField};
use num_bigint::BigUint;
use std::ops::Neg;
use thiserror::Error;

/// Field helpers error
#[allow(missing_docs)]
#[derive(Error, Debug, Clone, PartialEq, Eq)]
pub enum FieldHelpersError {
    #[error("failed to deserialize field bytes")]
    DeserializeBytes,
    #[error("failed to deserialize field bits")]
    DeserializeBits,
    #[error("failed to decode hex")]
    DecodeHex,
    #[error("failed to convert BigUint into field element")]
    FromBigToField,
}

/// Result alias using [FieldHelpersError]
pub type Result<T> = std::result::Result<T, FieldHelpersError>;

/// Field element helpers
///   Unless otherwise stated everything is in little-endian byte order.
pub trait FieldHelpers<F> {
    /// Deserialize from bytes
    fn from_bytes(bytes: &[u8]) -> Result<F>;

    /// Deserialize from little-endian hex
    fn from_hex(hex: &str) -> Result<F>;

    /// Deserialize from bits
    fn from_bits(bits: &[bool]) -> Result<F>;

    /// Deserialize from BigUint
    fn from_biguint(big: BigUint) -> Result<F>
    where
        F: PrimeField,
    {
        big.try_into()
            .map_err(|_| FieldHelpersError::DeserializeBytes)
    }

    /// Serialize to bytes
    fn to_bytes(&self) -> Vec<u8>;

    /// Serialize to hex
    fn to_hex(&self) -> String;

    /// Serialize to bits
    fn to_bits(&self) -> Vec<bool>;

    /// Serialize field element to a BigUint
    fn to_biguint(&self) -> BigUint
    where
        F: PrimeField,
    {
        BigUint::from_bytes_le(&self.to_bytes())
    }

<<<<<<< HEAD
=======
    /// Create a new field element from this field elements bits
    fn bits_to_field(&self, start: usize, end: usize) -> Result<F>;

>>>>>>> c2abf3eb
    /// Field size in bytes
    fn size_in_bytes() -> usize
    where
        F: PrimeField,
    {
        F::size_in_bits() / 8 + (F::size_in_bits() % 8 != 0) as usize
    }

    /// Get the modulus as `BigUint`
    fn modulus_biguint() -> BigUint
    where
        F: PrimeField,
    {
        BigUint::from_bytes_le(&F::Params::MODULUS.to_bytes_le())
    }
}

impl<F: Field> FieldHelpers<F> for F {
    fn from_bytes(bytes: &[u8]) -> Result<F> {
        F::deserialize(&mut &*bytes).map_err(|_| FieldHelpersError::DeserializeBytes)
    }

    fn from_hex(hex: &str) -> Result<F> {
        let bytes: Vec<u8> = hex::decode(hex).map_err(|_| FieldHelpersError::DecodeHex)?;
        F::deserialize(&mut &bytes[..]).map_err(|_| FieldHelpersError::DeserializeBytes)
    }

    fn from_bits(bits: &[bool]) -> Result<F> {
        let bytes = bits
            .iter()
            .enumerate()
            .fold(F::zero().to_bytes(), |mut bytes, (i, bit)| {
                bytes[i / 8] |= (*bit as u8) << (i % 8);
                bytes
            });

        F::deserialize(&mut &bytes[..]).map_err(|_| FieldHelpersError::DeserializeBytes)
    }

    fn to_bytes(&self) -> Vec<u8> {
        let mut bytes: Vec<u8> = vec![];
        self.serialize(&mut bytes)
            .expect("Failed to serialize field");

        bytes
    }

    fn to_hex(&self) -> String {
        hex::encode(self.to_bytes())
    }

    fn to_bits(&self) -> Vec<bool> {
        self.to_bytes().iter().fold(vec![], |mut bits, byte| {
            let mut byte = *byte;
            for _ in 0..8 {
                bits.push(byte & 0x01 == 0x01);
                byte >>= 1;
            }
            bits
        })
    }

    fn bits_to_field(&self, start: usize, end: usize) -> Result<F> {
        F::from_bits(&self.to_bits()[start..end]).map_err(|_| FieldHelpersError::DeserializeBits)
    }
}

/// Field element wrapper for [BigUint]
<<<<<<< HEAD
pub trait FieldFromBig<F> {
    /// Deserialize from big unsigned integer
    fn from_biguint(big: &BigUint) -> Result<F>;
}

impl<F: PrimeField> FieldFromBig<F> for F {
    fn from_biguint(big: &BigUint) -> Result<F> {
        big.clone()
            .try_into()
            .map_err(|_| FieldHelpersError::FromBigToField)
=======
pub trait BigUintFieldHelpers {
    /// Convert BigUint into PrimeField element
    fn to_field<F: PrimeField>(self) -> Result<F>;
}

impl BigUintFieldHelpers for BigUint {
    fn to_field<F: PrimeField>(self) -> Result<F> {
        F::from_biguint(self)
>>>>>>> c2abf3eb
    }
}

/// Converts an [i32] into a [Field]
pub fn i32_to_field<F: From<u64> + Neg<Output = F>>(i: i32) -> F {
    if i >= 0 {
        F::from(i as u64)
    } else {
        -F::from(-i as u64)
    }
}

#[cfg(test)]
mod tests {
    use super::*;

    use ark_ec::AffineCurve;
    use ark_ff::One;
    use mina_curves::pasta::Pallas as CurvePoint;
    use BigUintFieldHelpers;

    /// Base field element type
    pub type BaseField = <CurvePoint as AffineCurve>::BaseField;

    #[test]
    fn field_hex() {
        assert_eq!(
            BaseField::from_hex(""),
            Err(FieldHelpersError::DeserializeBytes)
        );
        assert_eq!(
            BaseField::from_hex("1428fadcf0c02396e620f14f176fddb5d769b7de2027469d027a80142ef8f07"),
            Err(FieldHelpersError::DecodeHex)
        );
        assert_eq!(
            BaseField::from_hex(
                "0f5314f176fddb5d769b7de2027469d027ad428fadcf0c02396e6280142efb7d8"
            ),
            Err(FieldHelpersError::DecodeHex)
        );
        assert_eq!(
            BaseField::from_hex("g64244176fddb5d769b7de2027469d027ad428fadcf0c02396e6280142efb7d8"),
            Err(FieldHelpersError::DecodeHex)
        );
        assert_eq!(
            BaseField::from_hex("0cdaf334e9632268a5aa959c2781fb32bf45565fe244ae42c849d3fdc7c644fd"),
            Err(FieldHelpersError::DeserializeBytes)
        );

        assert!(BaseField::from_hex(
            "25b89cf1a14e2de6124fea18758bf890af76fff31b7fc68713c7653c61b49d39"
        )
        .is_ok(),);

        let field_hex = "f2eee8d8f6e5fb182c610cae6c5393fce69dc4d900e7b4923b074e54ad00fb36";
        assert_eq!(
            BaseField::to_hex(
                &BaseField::from_hex(field_hex).expect("Failed to deserialize field hex")
            ),
            field_hex
        );
    }

    #[test]
    fn field_bytes() {
        assert!(BaseField::from_bytes(&[
            46, 174, 218, 228, 42, 116, 97, 213, 149, 45, 39, 185, 126, 202, 208, 104, 182, 152,
            235, 185, 78, 138, 14, 76, 69, 56, 139, 182, 19, 222, 126, 8
        ])
        .is_ok(),);

        assert_eq!(
            BaseField::from_bytes(&[46, 174, 218, 228, 42, 116, 97, 213]),
            Err(FieldHelpersError::DeserializeBytes)
        );

        assert_eq!(
            BaseField::to_hex(
                &BaseField::from_bytes(&[
                    46, 174, 218, 228, 42, 116, 97, 213, 149, 45, 39, 185, 126, 202, 208, 104, 182,
                    152, 235, 185, 78, 138, 14, 76, 69, 56, 139, 182, 19, 222, 126, 8
                ])
                .expect("Failed to deserialize field bytes")
            ),
            "2eaedae42a7461d5952d27b97ecad068b698ebb94e8a0e4c45388bb613de7e08"
        );

        fn lifetime_test() -> Result<BaseField> {
            let bytes = [0; 32];
            BaseField::from_bytes(&bytes)
        }
        assert!(lifetime_test().is_ok());
    }

    #[test]
    fn field_bits() {
        let fe =
            BaseField::from_hex("2cc3342ad3cd516175b8f0d0189bc3bdcb7947a4cc96c7cfc8d5df10cc443832")
                .expect("Failed to deserialize field hex");

        let fe_check =
            BaseField::from_bits(&fe.to_bits()).expect("Failed to deserialize field bits");
        assert_eq!(fe, fe_check);

        assert!(BaseField::from_bits(
            &BaseField::from_hex(
                "e9a8f3b489990ed7eddce497b7138c6a06ff802d1b58fca1997c5f2ee971cd32"
            )
            .expect("Failed to deserialize field hex")
            .to_bits()
        )
        .is_ok(),);

        assert_eq!(
            BaseField::from_bits(&vec![true; BaseField::size_in_bits()]),
            Err(FieldHelpersError::DeserializeBytes)
        );

        assert!(BaseField::from_bits(&[false, true, false, true]).is_ok(),);

        assert_eq!(
            BaseField::from_bits(&[true, false, false]).expect("Failed to deserialize field bytes"),
            BaseField::one()
        );
    }

    #[test]
    fn field_biguit_field_helpers() {
        let fe_1024 = BaseField::from(1024u32);
        let big_1024 = &fe_1024.into();
        assert_eq!(*big_1024, BigUint::new(vec![1024]));

        assert_eq!(
            BaseField::from_biguint(big_1024).expect("Failed to deserialize big uint"),
            fe_1024
        );

        let be_zero_32bytes = vec![0x00, 0x00, 0x00, 0x00, 0x00];
        let be_zero_1byte = vec![0x00];
        let big_zero_32 = BigUint::from_bytes_be(&be_zero_32bytes);
        let big_zero_1 = BigUint::from_bytes_be(&be_zero_1byte);
        let field_zero = BaseField::from(0u32);

        assert_eq!(
            BigUint::from_bytes_be(&field_zero.into_repr().to_bytes_be()),
            BigUint::from_bytes_be(&be_zero_32bytes)
        );

        assert_eq!(
            BaseField::from_biguint(&BigUint::from_bytes_be(&be_zero_32bytes))
                .expect("Failed to convert big uint"),
            field_zero
        );

        assert_eq!(big_zero_32, big_zero_1);

        assert_eq!(
            BaseField::from_biguint(&big_zero_32).expect("Failed"),
            BaseField::from_biguint(&big_zero_1).expect("Failed")
        );

        assert_eq!(
            BigUint::from_bytes_be(&BaseField::from(0u32).into_repr().to_bytes_be()),
            BigUint::from_bytes_be(&[0x00, 0x00, 0x00, 0x00, 0x00])
        );

        assert_eq!(
            BaseField::from_biguint(BigUint::from_bytes_be(&[0x00, 0x00, 0x00, 0x00, 0x00]))
                .expect("Failed to convert big uint"),
            BaseField::from(0u32)
        );

        let bytes = [
            46, 174, 218, 228, 42, 116, 97, 213, 149, 45, 39, 185, 126, 202, 208, 104, 182, 152,
            235, 185, 78, 138, 14, 76, 69, 56, 139, 182, 19, 222, 126, 8,
        ];
        let fe = BaseField::from_bytes(&bytes).expect("failed to create field element from bytes");
        let bi = BigUint::from_bytes_le(&bytes);
        assert_eq!(fe.to_biguint(), bi);
        assert_eq!(bi.to_field::<BaseField>().unwrap(), fe);
    }
}<|MERGE_RESOLUTION|>--- conflicted
+++ resolved
@@ -60,12 +60,9 @@
         BigUint::from_bytes_le(&self.to_bytes())
     }
 
-<<<<<<< HEAD
-=======
     /// Create a new field element from this field elements bits
     fn bits_to_field(&self, start: usize, end: usize) -> Result<F>;
 
->>>>>>> c2abf3eb
     /// Field size in bytes
     fn size_in_bytes() -> usize
     where
@@ -134,18 +131,6 @@
 }
 
 /// Field element wrapper for [BigUint]
-<<<<<<< HEAD
-pub trait FieldFromBig<F> {
-    /// Deserialize from big unsigned integer
-    fn from_biguint(big: &BigUint) -> Result<F>;
-}
-
-impl<F: PrimeField> FieldFromBig<F> for F {
-    fn from_biguint(big: &BigUint) -> Result<F> {
-        big.clone()
-            .try_into()
-            .map_err(|_| FieldHelpersError::FromBigToField)
-=======
 pub trait BigUintFieldHelpers {
     /// Convert BigUint into PrimeField element
     fn to_field<F: PrimeField>(self) -> Result<F>;
@@ -154,7 +139,6 @@
 impl BigUintFieldHelpers for BigUint {
     fn to_field<F: PrimeField>(self) -> Result<F> {
         F::from_biguint(self)
->>>>>>> c2abf3eb
     }
 }
 
@@ -284,8 +268,8 @@
     #[test]
     fn field_biguit_field_helpers() {
         let fe_1024 = BaseField::from(1024u32);
-        let big_1024 = &fe_1024.into();
-        assert_eq!(*big_1024, BigUint::new(vec![1024]));
+        let big_1024 = fe_1024.into();
+        assert_eq!(big_1024, BigUint::new(vec![1024]));
 
         assert_eq!(
             BaseField::from_biguint(big_1024).expect("Failed to deserialize big uint"),
@@ -304,7 +288,7 @@
         );
 
         assert_eq!(
-            BaseField::from_biguint(&BigUint::from_bytes_be(&be_zero_32bytes))
+            BaseField::from_biguint(BigUint::from_bytes_be(&be_zero_32bytes))
                 .expect("Failed to convert big uint"),
             field_zero
         );
@@ -312,8 +296,8 @@
         assert_eq!(big_zero_32, big_zero_1);
 
         assert_eq!(
-            BaseField::from_biguint(&big_zero_32).expect("Failed"),
-            BaseField::from_biguint(&big_zero_1).expect("Failed")
+            BaseField::from_biguint(big_zero_32).expect("Failed"),
+            BaseField::from_biguint(big_zero_1).expect("Failed")
         );
 
         assert_eq!(
