--- conflicted
+++ resolved
@@ -47,21 +47,12 @@
     InstructionCounter,
 }
 
-<<<<<<< HEAD
 /// The columns used by the MIPS circuit. The MIPS circuit is split into three
 /// main opcodes: RType, JType, IType. The columns are shared between different
 /// instruction types. (the total number of columns refers to the maximum of
 /// columns used by each mode)
-impl Indexer for ColumnAlias {
-    fn ix(&self) -> usize {
-=======
-/// The columns used by the MIPS circuit.
-/// The MIPS circuit is split into three main opcodes: RType, JType, IType.
-/// The columns are shared between different instruction types.
-/// (the total number of columns refers to the maximum of columns used by each mode)
 impl From<ColumnAlias> for usize {
     fn from(alias: ColumnAlias) -> usize {
->>>>>>> 27ec7e09
         // Note that SCRATCH_SIZE + 1 is for the error
         match alias {
             ColumnAlias::ScratchState(i) => {
