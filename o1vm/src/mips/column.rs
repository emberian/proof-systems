use crate::mips::{
    witness::SCRATCH_SIZE,
    Instruction::{self, IType, JType, RType},
};
use kimchi_msm::{
    columns::{Column, ColumnIndexer},
    witness::Witness,
};
use std::ops::{Index, IndexMut};
use strum::EnumCount;

use super::{ITypeInstruction, JTypeInstruction, RTypeInstruction};

/// The number of hashes performed so far in the block
pub(crate) const MIPS_HASH_COUNTER_OFF: usize = 80;
/// The number of bytes of the preimage that have been read so far in this hash
pub(crate) const MIPS_BYTE_COUNTER_OFF: usize = 81;
/// A flag indicating whether the preimage has been read fully or not
pub(crate) const MIPS_END_OF_PREIMAGE_OFF: usize = 82;
/// The number of preimage bytes processed in this step
pub(crate) const MIPS_NUM_BYTES_READ_OFF: usize = 83;
/// The at most 4-byte chunk of the preimage that has been read in this step.
/// Contains a field element of at most 4 bytes.
pub(crate) const MIPS_PREIMAGE_CHUNK_OFF: usize = 84;
/// The at most 4-bytes of the preimage that are currently being processed
/// Consists of 4 field elements of at most 1 byte each.
pub(crate) const MIPS_PREIMAGE_BYTES_OFF: usize = 85;
<<<<<<< HEAD
/// The at most 4-bytes of the length that are currently being processed
pub(crate) const MIPS_LENGTH_BYTES_OFF: usize = 89;
/// Flags indicating whether at least N bytes have been processed in this step
pub(crate) const MIPS_HAS_N_BYTES_OFF: usize = 93;
/// The maximum size of a chunk (4 bytes)
pub(crate) const MIPS_CHUNK_BYTES_LEN: usize = 4;
=======
/// Flags indicating whether at least N bytes have been processed in this step.
/// Contains 4 field elements of boolean type each.
pub(crate) const MIPS_HAS_N_BYTES_OFF: usize = 89;
>>>>>>> 5ae0a2f7

/// The number of columns used for relation witness in the MIPS circuit
pub const N_MIPS_REL_COLS: usize = SCRATCH_SIZE + 2;

/// The number of witness columns used to store the instruction selectors.
pub const N_MIPS_SEL_COLS: usize =
    RTypeInstruction::COUNT + JTypeInstruction::COUNT + ITypeInstruction::COUNT;

/// All the witness columns used in MIPS
pub const N_MIPS_COLS: usize = N_MIPS_REL_COLS + N_MIPS_SEL_COLS;

/// Abstract columns (or variables of our multi-variate polynomials) that will
/// be used to describe our constraints.
#[derive(Debug, Clone, Copy, PartialEq, Eq, PartialOrd, Ord, Hash)]
pub enum ColumnAlias {
    // Can be seen as the abstract indexed variable X_{i}
    ScratchState(usize),
    InstructionCounter,
}

/// The columns used by the MIPS circuit. The MIPS circuit is split into three
/// main opcodes: RType, JType, IType. The columns are shared between different
/// instruction types. (the total number of columns refers to the maximum of
/// columns used by each mode)
impl From<ColumnAlias> for usize {
    fn from(alias: ColumnAlias) -> usize {
        // Note that SCRATCH_SIZE + 1 is for the error
        match alias {
            ColumnAlias::ScratchState(i) => {
                assert!(i < SCRATCH_SIZE);
                i
            }
            ColumnAlias::InstructionCounter => SCRATCH_SIZE,
        }
    }
}

/// Returns the corresponding index of the corresponding DynamicSelector column.
impl From<Instruction> for usize {
    fn from(instr: Instruction) -> usize {
        match instr {
            RType(rtype) => rtype as usize,
            JType(jtype) => RTypeInstruction::COUNT + jtype as usize,
            IType(itype) => RTypeInstruction::COUNT + JTypeInstruction::COUNT + itype as usize,
        }
    }
}

/// Represents one line of the execution trace of the virtual machine It does
/// contain [N_MIPS_SEL_COLS] columns for the instruction selectors
/// + [SCRATCH_SIZE] columns
/// + 2 additional columns to keep track of the instruction index and one for
/// the system error code. The columns are, in order,
/// - the 32 general purpose registers
/// - the low and hi registers used by some arithmetic instructions
/// - the current instruction pointer
/// - the next instruction pointer
/// - the heap pointer
/// - the preimage key, splitted in 8 consecutive columns representing 4 bytes
/// of the 32 bytes long preimage key
/// - the preimage offset, i.e. the number of bytes that have been read for the
/// currently processing preimage
/// - `[SCRATCH_SIZE] - 46` intermediate columns that can be used by the
/// instruction set
/// - the hash counter
/// - the flag to indicate if the current instruction is a preimage syscall
/// - the flag to indicate if the current instruction is reading a preimage
/// - the number of bytes read so far for the current preimage
/// - how many bytes are left to be read for the current preimage
/// - the (at most) 4 bytes of the preimage key that are currently being
///   processed
/// - 4 helpers to check if at least n bytes were read in the current row
pub type MIPSWitness<T> = Witness<N_MIPS_COLS, T>;

// IMPLEMENTATIONS FOR COLUMN ALIAS

impl<T: Clone> Index<ColumnAlias> for MIPSWitness<T> {
    type Output = T;

    /// Map the column alias to the actual column index.
    fn index(&self, index: ColumnAlias) -> &Self::Output {
        &self.cols[usize::from(index)]
    }
}

impl<T: Clone> IndexMut<ColumnAlias> for MIPSWitness<T> {
    fn index_mut(&mut self, index: ColumnAlias) -> &mut Self::Output {
        &mut self.cols[usize::from(index)]
    }
}

impl ColumnIndexer for ColumnAlias {
    const N_COL: usize = N_MIPS_COLS;
    fn to_column(self) -> Column {
        // TODO: what happens with error? It does not have a corresponding alias
        Column::Relation(usize::from(self))
    }
}

// IMPLEMENTATIONS FOR SELECTOR

impl<T: Clone> Index<Instruction> for MIPSWitness<T> {
    type Output = T;

    /// Map the column alias to the actual column index.
    fn index(&self, index: Instruction) -> &Self::Output {
        &self.cols[usize::from(index)]
    }
}

impl<T: Clone> IndexMut<Instruction> for MIPSWitness<T> {
    fn index_mut(&mut self, index: Instruction) -> &mut Self::Output {
        &mut self.cols[usize::from(index)]
    }
}

impl ColumnIndexer for Instruction {
    const N_COL: usize = N_MIPS_COLS;
    fn to_column(self) -> Column {
        // TODO: what happens with error? It does not have a corresponding alias
        Column::DynamicSelector(usize::from(self))
    }
}<|MERGE_RESOLUTION|>--- conflicted
+++ resolved
@@ -25,18 +25,12 @@
 /// The at most 4-bytes of the preimage that are currently being processed
 /// Consists of 4 field elements of at most 1 byte each.
 pub(crate) const MIPS_PREIMAGE_BYTES_OFF: usize = 85;
-<<<<<<< HEAD
 /// The at most 4-bytes of the length that are currently being processed
 pub(crate) const MIPS_LENGTH_BYTES_OFF: usize = 89;
 /// Flags indicating whether at least N bytes have been processed in this step
 pub(crate) const MIPS_HAS_N_BYTES_OFF: usize = 93;
 /// The maximum size of a chunk (4 bytes)
 pub(crate) const MIPS_CHUNK_BYTES_LEN: usize = 4;
-=======
-/// Flags indicating whether at least N bytes have been processed in this step.
-/// Contains 4 field elements of boolean type each.
-pub(crate) const MIPS_HAS_N_BYTES_OFF: usize = 89;
->>>>>>> 5ae0a2f7
 
 /// The number of columns used for relation witness in the MIPS circuit
 pub const N_MIPS_REL_COLS: usize = SCRATCH_SIZE + 2;
