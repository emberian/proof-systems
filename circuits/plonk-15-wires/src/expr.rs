use crate::nolookup::scalars::{ProofEvaluations};
<<<<<<< HEAD
use crate::nolookup::constraints::{eval_zk_polynomial};
use ark_ff::{FftField, PrimeField, Field, Zero, One};
=======
use crate::nolookup::constraints::{eval_vanishes_on_last_4_rows};
use ark_ff::{FftField, Field, Zero, One};
>>>>>>> 72499bcd
use ark_poly::{univariate::DensePolynomial, Evaluations, EvaluationDomain, Radix2EvaluationDomain as D};
use crate::gate::{GateType, CurrOrNext};
use std::ops::{Add, Sub, Mul, Neg};
use std::collections::{HashMap, HashSet};
use std::fmt;
use CurrOrNext::*;
use rayon::prelude::*;
use std::iter::FromIterator;
use serde::{Deserialize, Serialize};

use crate::wires::COLUMNS;
use crate::domains::EvaluationDomains;

/// The collection of constants required to evaluate an `Expr`.
pub struct Constants<F> {
    /// The challenge alpha from the PLONK IOP.
    pub alpha: F,
    /// The challenge beta from the PLONK IOP.
    pub beta: F,
    /// The challenge gamma from the PLONK IOP.
    pub gamma: F,
    /// The challenge joint_combiner which is used to combine
    /// joint lookup tables.
    pub joint_combiner: F,
}

/// The polynomials specific to the lookup argument.
///
/// All are evaluations over the D8 domain
pub struct LookupEnvironment<'a, F: FftField> {
    /// The sorted lookup table polynomials.
    pub sorted: &'a Vec<Evaluations<F, D<F>>>,
    /// The lookup aggregation polynomials.
    pub aggreg: &'a Evaluations<F, D<F>>,
    /// The lookup-type selector polynomials.
    pub selectors: &'a Vec<Evaluations<F, D<F>>>,
    /// The evaluations of the combined lookup table polynomial.
    pub table: &'a Evaluations<F, D<F>>,
}

/// The collection of polynomials (all in evaluation form) and constants
/// required to evaluate an expression as a polynomial.
///
/// All are evaluations.
pub struct Environment<'a, F : FftField> {
    /// The witness column polynomials
    pub witness: &'a [Evaluations<F, D<F>>; COLUMNS],
    /// The coefficient column polynomials
    pub coefficient: &'a [Evaluations<F, D<F>>; COLUMNS],
    /// The polynomial which vanishes on the last 4 elements of the domain.
    pub vanishes_on_last_4_rows: &'a Evaluations<F, D<F>>,
    /// The permutation aggregation polynomial.
    pub z: &'a Evaluations<F, D<F>>,
    /// The index selector polynomials.
    pub index: HashMap<GateType, &'a Evaluations<F, D<F>>>,
    /// The value `prod_{j != 1} (1 - omega^j)`, used for efficiently
    /// computing the evaluations of the unnormalized Lagrange basis polynomials.
    pub l0_1: F,
    /// Constant values required
    pub constants: Constants<F>,
    /// The domains used in the PLONK argument.
    pub domain: EvaluationDomains<F>,
    /// Lookup specific polynomials
    pub lookup: Option<LookupEnvironment<'a, F>>,
}

impl<'a, F: FftField> Environment<'a, F> {
    fn get_column(&self, col: &Column) -> Option<&'a Evaluations<F, D<F>>> {
        use Column::*;
        let lookup = self.lookup.as_ref();
        match col {
            Witness(i) => Some(&self.witness[*i]),
            Coefficient(i) => Some(&self.coefficient[*i]),
            Z => Some(&self.z),
            LookupKindIndex(i) => lookup.map(|l| &l.selectors[*i]),
            LookupSorted(i) => lookup.map(|l| &l.sorted[*i]),
            LookupAggreg => lookup.map(|l| l.aggreg),
            LookupTable => lookup.map(|l| l.table),
            Index(t) =>
                match self.index.get(t) {
                    None => return None,
                    Some(e) => Some(e),
                }
        }
    }
}

// In this file, we define
//
// l_i(x) to be the unnormalized lagrange polynomial,
// (x^n - 1) / (x - omega^i)
// = prod_{j != i} (x - omega^j)
//
// and L_i(x) to be the normalized lagrange polynomial,
// L_i(x) = l_i(x) / l_i(omega^i)

/// Computes `prod_{j != 1} (1 - omega^j)`
pub fn l0_1<F:FftField>(d: D<F>) -> F {
    let mut omega_j = d.group_gen;
    let mut res = F::one();
    for _ in 1..(d.size as usize) {
        res *= F::one() - omega_j;
        omega_j *= d.group_gen;
    }
    res
}

#[derive(Copy, Clone, Debug, PartialEq, Eq, Hash, PartialOrd, Ord, Serialize, Deserialize)]
/// A type representing one of the polynomials involved in the PLONK IOP.
pub enum Column {
    Witness(usize),
    Z,
    LookupSorted(usize),
    LookupAggreg,
    LookupTable,
    LookupKindIndex(usize),
    Index(GateType),
    Coefficient(usize),
}

impl Column {
    fn domain(&self) -> Domain {
        match self {
            Column::Index(GateType::CompleteAdd) => Domain::D4,
            _ => Domain::D8,
        }
    }
}

#[derive(Copy, Clone, Debug, PartialEq, Eq, Hash, PartialOrd, Ord, Serialize, Deserialize)]
/// A type representing a variable which can appear in a constraint. It specifies a column
/// and a relative position (Curr or Next)
pub struct Variable {
    /// The column of this variable
    pub col: Column,
    /// The row (Curr of Next) of this variable
    pub row: CurrOrNext,
}

impl fmt::Display for Variable {
    fn fmt(&self, f: &mut fmt::Formatter<'_>) -> fmt::Result {
        write!(f, "var({:?}, {:?})", self.col, self.row)
    }
}
#[derive(Clone, Debug, PartialEq)]
/// An arithmetic expression over
///
/// - the operations *, +, -, ^
/// - the constants `alpha`, `beta`, `gamma`, `joint_combiner`, and literal field elements.
pub enum ConstantExpr<F> {
    // TODO: Factor these out into an enum just for Alpha, Beta, Gamma, JointCombiner
    Alpha,
    Beta,
    Gamma,
    JointCombiner,
    Literal(F),
    Pow(Box<ConstantExpr<F>>, usize),
    // TODO: I think having separate Add, Sub, Mul constructors is faster than
    // having a BinOp constructor :(
    Add(Box<ConstantExpr<F>>, Box<ConstantExpr<F>>),
    Mul(Box<ConstantExpr<F>>, Box<ConstantExpr<F>>),
    Sub(Box<ConstantExpr<F>>, Box<ConstantExpr<F>>),
}

impl<F: Copy> ConstantExpr<F> {
    fn to_polish_(&self, res: &mut Vec<PolishToken<F>>) {
        match self {
            ConstantExpr::Alpha => {
                res.push(PolishToken::Alpha)
            },
            ConstantExpr::Beta => {
                res.push(PolishToken::Beta)
            },
            ConstantExpr::Gamma => {
                res.push(PolishToken::Gamma)
            },
            ConstantExpr::JointCombiner => {
                res.push(PolishToken::JointCombiner)
            },
            ConstantExpr::Add(x, y) => {
                x.as_ref().to_polish_(res);
                y.as_ref().to_polish_(res);
                res.push(PolishToken::Add)
            },
            ConstantExpr::Mul(x, y) => {
                x.as_ref().to_polish_(res);
                y.as_ref().to_polish_(res);
                res.push(PolishToken::Mul)
            },
            ConstantExpr::Sub(x, y) => {
                x.as_ref().to_polish_(res);
                y.as_ref().to_polish_(res);
                res.push(PolishToken::Sub)
            },
            ConstantExpr::Literal(x) => {
                res.push(PolishToken::Literal(*x))
            },
            ConstantExpr::Pow(x, n) => {
                x.to_polish_(res);
                res.push(PolishToken::Pow(*n))
            },
        }
    }
}

impl<F: Field> ConstantExpr<F> {
    /// Exponentiate a constant expression.
    pub fn pow(self, p: usize) -> Self {
        if p == 0 {
            return Literal(F::one());
        }
        use ConstantExpr::*;
        match self {
            Literal(x) => Literal(x.pow(&[p as u64])),
            x => Pow(Box::new(x), p)
        }
    }

    /// Evaluate the given constant expression to a field element.
    pub fn value(&self, c: &Constants<F>) -> F {
        use ConstantExpr::*;
        match self {
            Alpha => c.alpha,
            Beta => c.beta,
            Gamma => c.gamma,
            JointCombiner => c.joint_combiner,
            Literal(x) => *x,
            Pow(x, p) => x.value(c).pow(&[*p as u64]),
            Mul(x, y) => x.value(c) * y.value(c),
            Add(x, y) => x.value(c) + y.value(c),
            Sub(x, y) => x.value(c) - y.value(c),
        }
    }
}

/// A key for a cached value
#[derive(Copy, Clone, Debug, PartialEq, Eq, Hash, PartialOrd, Ord)]
pub struct CacheId(usize);

/// A cache
pub struct Cache {
    next_id: usize
}

impl CacheId {
    fn get_from<'a, 'b, F: FftField>(&self, cache: &'b HashMap<CacheId, EvalResult<'a, F>>) -> Option<EvalResult<'b, F>> {
        cache.get(self).map(|e| {
            match e {
                EvalResult::Constant(x) => EvalResult::Constant(*x),
                EvalResult::SubEvals { domain, shift, evals } =>
                    EvalResult::SubEvals { domain: *domain, shift: *shift, evals },
                EvalResult::Evals { domain, evals } =>
                    EvalResult::SubEvals { domain: *domain, shift: 0, evals }
            }
        })
    }

    fn var_name(&self) -> String {
        format!("x_{}", self.0)
    }
}

impl Cache {
    /// Create a new cache
    pub fn new() -> Self {
        Cache { next_id: 0 }
    }

    fn next_id(&mut self) -> CacheId {
        let id = self.next_id;
        self.next_id += 1;
        CacheId(id)
    }

    /// Cache the value of the given expression
    pub fn cache<C>(&mut self, e: Expr<C>) -> Expr<C> {
        Expr::Cache(self.next_id(), Box::new(e))
    }
}

/// A binary operation
#[derive(Clone, Debug, PartialEq)]
pub enum Op2 {
    Add,
    Mul,
    Sub,
}

impl Op2 {
    fn to_polish<A>(&self) -> PolishToken<A> {
        use Op2::*;
        match self {
            Add => PolishToken::Add,
            Mul => PolishToken::Mul,
            Sub => PolishToken::Sub,
        }
    }
}

/// An multi-variate polynomial over the base ring `C` with
/// variables
///
/// - `Cell(v)` for `v : Variable`
/// - VanishesOnLast4Rows
/// - UnnormalizedLagrangeBasis(i) for `i : usize`
///
/// This represents a PLONK "custom constraint", which enforces that
/// the corresponding combination of the polynomials corresponding to
/// the above variables should vanish on the PLONK domain.
#[derive(Clone, Debug, PartialEq)]
pub enum Expr<C> {
    Constant(C),
    Cell(Variable),
    Double(Box<Expr<C>>),
    Square(Box<Expr<C>>),
    BinOp(Op2, Box<Expr<C>>, Box<Expr<C>>),
    VanishesOnLast4Rows,
    /// UnnormalizedLagrangeBasis(i) is
    /// (x^n - 1) / (x - omega^i)
    UnnormalizedLagrangeBasis(usize),
    Pow(Box<Expr<C>>, usize),
    Cache(CacheId, Box<Expr<C>>),
}

/// For efficiency of evaluation, we compile expressions to
/// [reverse Polish notation](https://en.wikipedia.org/wiki/Reverse_Polish_notation)
/// expressions, which are vectors of the below tokens.
#[derive(Clone, Debug, PartialEq, Serialize, Deserialize)]
pub enum PolishToken<F> {
    Alpha,
    Beta,
    Gamma,
    JointCombiner,
    Literal(F),
    Cell(Variable),
    Dup,
    Pow(usize),
    Add,
    Mul,
    Sub,
    VanishesOnLast4Rows,
    UnnormalizedLagrangeBasis(usize),
    Store,
    Load(usize),
}

impl Variable {
    fn evaluate<'a, 'b, F: Field>(&self, evals: &'a [ProofEvaluations<F>]) -> Result<F, &'b str> {
        let evals = &evals[self.row.shift()];
        use Column::*;
        let l = evals.lookup.as_ref().ok_or("Lookup should not have been used");
        match self.col {
            Witness(i) => Ok(evals.w[i]),
            Z => Ok(evals.z),
            LookupSorted(i) => l.map(|l| l.sorted[i]),
            LookupAggreg => l.map(|l| l.aggreg),
            LookupTable => l.map(|l| l.table),
            Index(GateType::Poseidon) => Ok(evals.poseidon_selector),
            Index(GateType::Generic) => Ok(evals.generic_selector),
            Coefficient(_) | LookupKindIndex(_) | Index(_) =>
                Err("Cannot get index evaluation (should have been linearized away)")
        }
    }
}

impl<F: FftField> PolishToken<F> {
    /// Evaluate an RPN expression to a field element.
    pub fn evaluate<'c>(
        toks: &Vec<PolishToken<F>>, d: D<F>, pt: F,
        evals: &[ProofEvaluations<F>], c: &Constants<F>) -> Result<F, &'c str> {
        let mut stack = vec![];
        let mut cache : Vec<F> = vec![];

        for t in toks.iter() {
            use PolishToken::*;
            match t {
                Alpha => stack.push(c.alpha),
                Beta => stack.push(c.beta),
                Gamma => stack.push(c.gamma),
                JointCombiner => stack.push(c.joint_combiner),
                VanishesOnLast4Rows => stack.push(eval_vanishes_on_last_4_rows(d, pt)),
                UnnormalizedLagrangeBasis(i) =>
                    stack.push(d.evaluate_vanishing_polynomial(pt) / (pt - d.group_gen.pow(&[*i as u64]))),
                Literal(x) => stack.push(*x),
                Dup => stack.push(stack[stack.len() - 1]),
                Cell(v) =>
                    match v.evaluate(evals) {
                        Ok(x) => stack.push(x),
                        Err(e) => return Err(e)
                    },
                Pow(n) => {
                    let i = stack.len() - 1;
                    stack[i] = stack[i].pow(&[*n as u64]);
                },
                Add => {
                    let y = stack.pop().ok_or("Empty stack")?;
                    let x = stack.pop().ok_or("Empty stack")?;
                    stack.push(x + y);
                },
                Mul => {
                    let y = stack.pop().ok_or("Empty stack")?;
                    let x = stack.pop().ok_or("Empty stack")?;
                    stack.push(x * y);
                },
                Sub => {
                    let y = stack.pop().ok_or("Empty stack")?;
                    let x = stack.pop().ok_or("Empty stack")?;
                    stack.push(x - y);
                },
                Store => {
                    let x = stack[stack.len() - 1];
                    cache.push(x);
                },
                Load(i) => {
                    stack.push(cache[*i])
                },
            }
        }

        assert_eq!(stack.len(), 1);
        Ok(stack[0])
    }
}

impl<C> Expr<C> {
    /// Convenience function for constructing cell variables.
    pub fn cell(col:Column, row: CurrOrNext) -> Expr<C> {
        Expr::Cell(Variable { col, row })
    }

    pub fn double(self) -> Self {
        Expr::Double(Box::new(self))
    }

    pub fn square(self) -> Self {
        Expr::Square(Box::new(self))
    }

    /// Convenience function for constructing constant expressions.
    pub fn constant(c: C) -> Expr<C> {
        Expr::Constant(c)
    }

    fn degree(&self, d1_size: usize) -> usize {
        use Expr::*;
        match self {
            Double(x) => x.degree(d1_size),
            Constant(_) => 0,
            VanishesOnLast4Rows => 4,
            UnnormalizedLagrangeBasis(_) => d1_size,
            Cell(_) => d1_size,
            Square(x) => 2 * x.degree(d1_size),
            BinOp(Op2::Mul, x, y) => (*x).degree(d1_size) + (*y).degree(d1_size),
            BinOp(Op2::Add, x, y) | BinOp(Op2::Sub, x, y) => std::cmp::max((*x).degree(d1_size), (*y).degree(d1_size)),
            Pow(e, d) => d * e.degree(d1_size),
            Cache(_, e) => e.degree(d1_size)
        }
    }
}

#[derive(Clone, Copy, Debug, PartialEq, FromPrimitive, ToPrimitive)]
enum Domain {
    D1 = 1, D2 = 2, D4 = 4, D8 = 8
}

#[derive(Clone)]
enum EvalResult<'a, F: FftField> {
    Constant(F),
    Evals { domain: Domain, evals: Evaluations<F, D<F>> },
    /// SubEvals is used to refer to evaluations that can be trivially obtained from a
    /// borrowed evaluation. In this case, by taking a subset of the entries
    /// (specifically when the borrowed `evals` is over a superset of `domain`)
    /// and shifting them
    SubEvals { domain: Domain, shift: usize, evals : &'a Evaluations<F, D<F>> }
}

/// Compute the powers of `x`, `x^0, ..., x^{n - 1}`
pub fn pows<F: Field>(x: F, n : usize) -> Vec<F> {
    if n == 0 {
        return vec![F::one()];
    } else if n == 1 {
        return vec![F::one(), x];
    }
    let mut v = vec![F::one(), x];
    for i in 2..n {
        v.push(v[i - 1] * x);
    }
    v
}

// Compute the evaluations of the unnormalized lagrange polynomial on
// H_8 or H_4. Taking H_8 as an example, we show how to compute this
// polynomial on the expanded domain.
//
// Let H = < omega >, |H| = n.
//
// Let l_i(x) be the unnormalized lagrange polynomial,
// (x^n - 1) / (x - omega^i)
// = prod_{j != i} (x - omega^j)
//
// For h in H, h != omega^i,
// l_i(h) = 0.
// l_i(omega^i) 
// = prod_{j != i} (omega^i - omega^j)
// = omega^{i (n - 1)} * prod_{j != i} (1 - omega^{j - i})
// = omega^{i (n - 1)} * prod_{j != 0} (1 - omega^j)
// = omega^{i (n - 1)} * l_0(1)
// = omega^{i n} * omega^{-i} * l_0(1)
// = omega^{-i} * l_0(1)
//
// So it is easy to compute l_i(omega^i) from just l_0(1).
//
// Also, consider the expanded domain H_8 generated by
// an 8nth root of unity omega_8 (where H_8^8 = H).
//
// Let omega_8^k in H_8. Write k = 8 * q + r with r < 8.
// Then
// omega_8^k = (omega_8^8)^q * omega_8^r = omega^q * omega_8^r
//
// l_i(omega_8^k)
// = (omega_8^{k n} - 1) / (omega_8^k - omega^i)
// = (omega^{q n} omega_8^{r n} - 1) / (omega_8^k - omega^i)
// = ((omega_8^n)^r - 1) / (omega_8^k - omega^i)
// = ((omega_8^n)^r - 1) / (omega^q omega_8^r - omega^i)
fn unnormalized_lagrange_evals<F:FftField>(
    l0_1: F, 
    i: usize, 
    res_domain: Domain,
    env: &Environment<F>) -> Evaluations<F, D<F>> {

    let k =
        match res_domain {
            Domain::D1 => 1,
            Domain::D2 => 2,
            Domain::D4 => 4,
            Domain::D8 => 8,
        };
    let res_domain = get_domain(res_domain, env);

    let d1 = env.domain.d1;
    let n = d1.size;
    let ii = i as u64;
    assert!(ii < n);
    let omega = d1.group_gen;
    let omega_i = omega.pow(&[ii]);
    let omega_minus_i = omega.pow(&[n - ii]);

    // Write res_domain = < omega_k > with
    // |res_domain| = k * |H|

    // omega_k^0, ..., omega_k^k
    let omega_k_n_pows = pows(res_domain.group_gen.pow(&[n]), k);
    let omega_k_pows = pows(res_domain.group_gen, k);

    let mut evals : Vec<F> = {
        let mut v = vec![F::one(); k*(n as usize)];
        let mut omega_q = F::one();
        for q in 0..(n as usize) {
            // omega_q == omega^q
            for r in 1..k {
                v[k * q + r] = omega_q * omega_k_pows[r] - omega_i;
            }
            omega_q *= omega;
        }
        ark_ff::fields::batch_inversion::<F>(&mut v[..]);
        v
    };
    // At this point, in the 0 mod k indices, we have dummy values,
    // and in the other indices k*q + r, we have 
    // 1 / (omega^q omega_k^r - omega^i)

    // Set the 0 mod k indices
    for q in 0..(n as usize) {
        evals[k * q] = F::zero();
    }
    evals[k * i] = omega_minus_i * l0_1;

    // Finish computing the non-zero mod k indices
    for q in 0..(n as usize) {
        for r in 1..k {
            evals[k * q + r] *= omega_k_n_pows[r] - F::one();
        }
    }

    Evaluations::<F, D<F>>::from_vec_and_domain(
        evals,
        res_domain
    )
}

impl<'a, F: FftField> EvalResult<'a, F> {
    fn init_<G: Sync + Send + Fn(usize) -> F>(
        res_domain: (Domain, D<F>),
        g : G) -> Evaluations<F, D<F>> {
        let n = res_domain.1.size as usize;
        Evaluations::<F, D<F>>::from_vec_and_domain(
            (0..n).into_par_iter().map(g).collect(),
            res_domain.1
        )
    }

    fn init<G: Sync + Send + Fn(usize) -> F>(res_domain: (Domain, D<F>), g : G) -> Self {
        Self::Evals {
            domain: res_domain.0,
            evals: Self::init_(res_domain, g)
        }
    }

    fn add<'b, 'c>(self, other: EvalResult<'b, F>, res_domain: (Domain, D<F>)) -> EvalResult<'c, F> {
        use EvalResult::*;
        match (self, other) {
            (Constant(x), Constant(y)) => Constant(x + y),
            (Evals { domain, mut evals }, Constant(x))
            | (Constant(x), Evals { domain, mut evals }) => {
                evals.evals.par_iter_mut().for_each(|e| *e += x);
                Evals { domain, evals }
            },
            (SubEvals { evals, domain: d, shift:s }, Constant(x)) |
            (Constant(x), SubEvals { evals, domain: d, shift:s }) => {
                let n = res_domain.1.size as usize;
                let scale = (d as usize) / (res_domain.0 as usize);
                assert!(scale != 0);
                let v: Vec<_> = (0..n).into_par_iter().map(|i| {
                    x + evals.evals[(scale * i + (d as usize) * s) % evals.evals.len()]
                }).collect();
                Evals {
                    domain: res_domain.0,
                    evals:
                        Evaluations::<F, D<F>>::from_vec_and_domain(
                            v,
                            res_domain.1
                        )
                }
            },
            (Evals { domain:d1, evals: mut es1 }, Evals { domain:d2, evals: es2 }) => {
                assert_eq!(d1, d2);
                es1 += &es2;
                Evals { domain: d1, evals: es1 }
            },
            (SubEvals { domain: d_sub, shift: s, evals: es_sub }, Evals { domain: d, mut evals })
            | (Evals { domain: d, mut evals }, SubEvals { domain: d_sub, shift: s, evals: es_sub }) => {
                let scale = (d_sub as usize) / (d as usize);
                assert!(scale != 0);
                evals.evals.par_iter_mut().enumerate().for_each(|(i, e)| {
                    *e += es_sub.evals[(scale * i + (d_sub as usize) * s) % es_sub.evals.len()];
                });
                Evals { evals, domain: d }
            },
            (SubEvals { domain: d1, shift: s1, evals: es1 }, SubEvals { domain: d2, shift: s2, evals: es2 }) => {
                let scale1 = (d1 as usize) / (res_domain.0 as usize);
                assert!(scale1 != 0);
                let scale2 = (d2 as usize) / (res_domain.0 as usize);
                assert!(scale2 != 0);

                let n = res_domain.1.size as usize;
                let v: Vec<_> = (0..n).into_par_iter().map(|i| {
                    es1.evals[(scale1 * i + (d1 as usize) * s1) % es1.evals.len()]
                        + es2.evals[(scale2 * i + (d2 as usize) * s2) % es2.evals.len()]
                }).collect();

                Evals {
                    domain: res_domain.0,
                    evals:
                        Evaluations::<F, D<F>>::from_vec_and_domain(
                            v,
                            res_domain.1
                        )
                }
            }
        }
    }

    fn sub<'b, 'c>(self, other: EvalResult<'b, F>, res_domain: (Domain, D<F>)) -> EvalResult<'c, F> {
        use EvalResult::*;
        match (self, other) {
            (Constant(x), Constant(y)) => Constant(x - y),
            (Evals { domain, mut evals }, Constant(x)) => {
                evals.evals.par_iter_mut().for_each(|e| *e -= x);
                Evals { domain, evals }
            },
            (Constant(x), Evals { domain, mut evals }) => {
                evals.evals.par_iter_mut().for_each(|e| *e = x - *e);
                Evals { domain, evals }
            },
            (SubEvals { evals, domain: d, shift:s }, Constant(x)) => {
                let scale = (d as usize) / (res_domain.0 as usize);
                assert!(scale != 0);
                EvalResult::init(
                    res_domain,
                    |i| evals.evals[(scale * i + (d as usize) * s) % evals.evals.len()] - x)
            },
            (Constant(x), SubEvals { evals, domain: d, shift:s }) => {
                let scale = (d as usize) / (res_domain.0 as usize);
                assert!(scale != 0);
                EvalResult::init(
                    res_domain,
                    |i| x - evals.evals[(scale * i + (d as usize) * s) % evals.evals.len()])
            },
            (Evals { domain:d1, evals: mut es1 }, Evals { domain:d2, evals: es2 }) => {
                assert_eq!(d1, d2);
                es1 -= &es2;
                Evals { domain: d1, evals: es1 }
            },
            (SubEvals { domain: d_sub, shift: s, evals: es_sub }, Evals { domain: d, mut evals }) => {
                let scale = (d_sub as usize) / (d as usize);
                assert!(scale != 0);
                evals.evals.par_iter_mut().enumerate().for_each(|(i, e)| {
                    *e = es_sub.evals[(scale * i + (d_sub as usize) * s) % es_sub.evals.len()] - *e;
                });
                Evals { evals, domain: d }
            }
            (Evals { domain: d, mut evals }, SubEvals { domain: d_sub, shift: s, evals: es_sub }) => {
                let scale = (d_sub as usize) / (d as usize);
                assert!(scale != 0);
                evals.evals.par_iter_mut().enumerate().for_each(|(i, e)| {
                    *e -= es_sub.evals[(scale * i + (d_sub as usize) * s) % es_sub.evals.len()];
                });
                Evals { evals, domain: d }
            },
            (SubEvals { domain: d1, shift: s1, evals: es1 }, SubEvals { domain: d2, shift: s2, evals: es2 }) => {
                let scale1 = (d1 as usize) / (res_domain.0 as usize);
                assert!(scale1 != 0);
                let scale2 = (d2 as usize) / (res_domain.0 as usize);
                assert!(scale2 != 0);

                EvalResult::init(
                    res_domain,
                    |i| es1.evals[(scale1 * i + (d1 as usize) * s1) % es1.evals.len()]
                    - es2.evals[(scale2 * i + (d2 as usize) * s2) % es2.evals.len()])
            }
        }
    }

    fn pow<'b>(self, d: usize, res_domain: (Domain, D<F>)) -> EvalResult<'b, F> {
        let mut acc = EvalResult::Constant(F::one());
        for i in (0..64).rev() {
            acc = acc.square(res_domain);

            if (d >> i) & 1 == 1 {
                // TODO: Avoid the unnecessary cloning
                acc = acc.mul(self.clone(), res_domain)
            }
        }
        acc
    }

    fn square<'b>(self, res_domain: (Domain, D<F>)) -> EvalResult<'b, F> {
        use EvalResult::*;
        match self {
            Constant(x) => Constant(x.square()),
            Evals { domain, mut evals } => {
                evals.evals.par_iter_mut().for_each(|e| {
                    e.square_in_place();
                });
                Evals { domain, evals }
            },
            SubEvals { evals, domain: d, shift:s } => {
                let scale = (d as usize) / (res_domain.0 as usize);
                assert!(scale != 0);
                EvalResult::init(
                    res_domain,
                    |i| evals.evals[(scale * i + (d as usize) * s) % evals.evals.len()].square())
            },
        }
    }

    fn mul<'b, 'c>(self, other: EvalResult<'b, F>, res_domain: (Domain, D<F>)) -> EvalResult<'c, F> {
        use EvalResult::*;
        match (self, other) {
            (Constant(x), Constant(y)) => Constant(x * y),
            (Evals { domain, mut evals }, Constant(x))
            | (Constant(x), Evals { domain, mut evals }) => {
                evals.evals.par_iter_mut().for_each(|e| *e *= x);
                Evals { domain, evals }
            },
            (SubEvals { evals, domain: d, shift:s }, Constant(x)) |
            (Constant(x), SubEvals { evals, domain: d, shift:s }) => {
                let scale = (d as usize) / (res_domain.0 as usize);
                assert!(scale != 0);
                EvalResult::init(
                    res_domain,
                    |i| x * evals.evals[(scale * i + (d as usize) * s) % evals.evals.len()])
            },
            (Evals { domain:d1, evals: mut es1 }, Evals { domain:d2, evals: es2 }) => {
                assert_eq!(d1, d2);
                es1 *= &es2;
                Evals { domain: d1, evals: es1 }
            },
            (SubEvals { domain: d_sub, shift: s, evals: es_sub }, Evals { domain: d, mut evals })
            | (Evals { domain: d, mut evals }, SubEvals { domain: d_sub, shift: s, evals: es_sub }) => {
                let scale = (d_sub as usize) / (d as usize);
                assert!(scale != 0);
                evals.evals.par_iter_mut().enumerate().for_each(|(i, e)| {
                    *e *= es_sub.evals[(scale * i + (d_sub as usize) * s) % es_sub.evals.len()];
                });
                Evals { evals, domain: d }
            },
            (SubEvals { domain: d1, shift: s1, evals: es1 }, SubEvals { domain: d2, shift: s2, evals: es2 }) => {
                let scale1 = (d1 as usize) / (res_domain.0 as usize);
                assert!(scale1 != 0);
                let scale2 = (d2 as usize) / (res_domain.0 as usize);
                assert!(scale2 != 0);

                EvalResult::init(
                    res_domain,
                    |i| es1.evals[(scale1 * i + (d1 as usize) * s1) % es1.evals.len()]
                    * es2.evals[(scale2 * i + (d2 as usize) * s2) % es2.evals.len()])
            }
        }
    }

}

/*
fn eval_result_op<'a, 'b, 'c, F: FftField>(op: Op2, dom: (Domain, D<F>), x: EvalResult<'a, F>, y: EvalResult<'b, F>) -> EvalResult<'c, F> {
    match op {
        Op2::Mul => x.mul(y, dom),
        Op2::Add => x.add(y, dom),
        Op2::Sub => x.sub(y, dom),
    }
}
*/

fn get_domain<F: FftField>(d: Domain, env: &Environment<F>) -> D<F> {
    match d {
        Domain::D1 => env.domain.d1,
        Domain::D2 => env.domain.d2,
        Domain::D4 => env.domain.d4,
        Domain::D8 => env.domain.d8
    }
}

impl<F: Field> Expr<ConstantExpr<F>> {
    /// Convenience function for constructing expressions from literal
    /// field elements.
    pub fn literal(x: F) -> Self {
        Expr::Constant(ConstantExpr::Literal(x))
    }

    /// Combines multiple constraints `[c0, ..., cn]` into a single constraint
    /// `alpha^alpha0 * c0 + alpha^{alpha0 + 1} * c1 + ... + alpha^{alpha0 + n} * cn`.
    pub fn combine_constraints(alpha0: usize, cs: Vec<Self>) -> Self {
        let zero = Expr::<ConstantExpr<F>>::zero();
        cs.into_iter().zip(alpha0..).map(|(c, i)| {
            Expr::Constant(ConstantExpr::Alpha.pow(i)) * c
        }).fold(zero, |acc, x| acc + x)
    }

}

impl<F: FftField> Expr<ConstantExpr<F>> {
    /// Compile an expression to an RPN expression.
    pub fn to_polish(&self) -> Vec<PolishToken<F>> {
        let mut res = vec![];
        let mut cache = HashMap::new();
        self.to_polish_(&mut cache, &mut res);
        res
    }

    fn to_polish_(&self, cache: &mut HashMap<CacheId, usize>, res: &mut Vec<PolishToken<F>>) {
        match self {
            Expr::Double(x) => {
                x.to_polish_(cache, res);
                res.push(PolishToken::Dup);
                res.push(PolishToken::Add);
            },
            Expr::Square(x) => {
                x.to_polish_(cache, res);
                res.push(PolishToken::Dup);
                res.push(PolishToken::Mul);
            },
            Expr::Pow(x, d) => {
                x.to_polish_(cache, res);
                res.push(PolishToken::Pow(*d))
            },
            Expr::Constant(c) => {
                c.to_polish_(res);
            },
            Expr::Cell(v) => {
                res.push(PolishToken::Cell(*v))
            },
            Expr::VanishesOnLast4Rows => {
                res.push(PolishToken::VanishesOnLast4Rows);
            },
            Expr::UnnormalizedLagrangeBasis(i) => {
                res.push(PolishToken::UnnormalizedLagrangeBasis(*i));
            },
            Expr::BinOp(op, x, y) => {
                x.to_polish_(cache, res);
                y.to_polish_(cache, res);
                res.push(op.to_polish());
            },
            Expr::Cache(id, e) => {
                match cache.get(id) {
                    Some(pos) =>
                        // Already computed and stored this.
                        res.push(PolishToken::Load(*pos)),
                    None => {
                        // Haven't computed this yet. Compute it, then store it.
                        e.to_polish_(cache, res);
                        res.push(PolishToken::Store);
                        cache.insert(*id, cache.len());
                    }
                }
            },
        }
    }

    /// The expression `beta`.
    pub fn beta() -> Self {
        Expr::Constant(ConstantExpr::Beta)
    }

    fn evaluate_constants_(&self, c: &Constants<F>) -> Expr<F> {
        use Expr::*;
        // TODO: Use cache
        match self {
            Double(x) => x.evaluate_constants_(c).double(),
            Pow(x, d) => x.evaluate_constants_(c).pow(*d),
            Square(x) => x.evaluate_constants_(c).square(),
            Constant(x) => Constant(x.value(c)),
            Cell(v) => Cell(*v),
            VanishesOnLast4Rows => VanishesOnLast4Rows,
            UnnormalizedLagrangeBasis(i) => UnnormalizedLagrangeBasis(*i),
            BinOp(Op2::Add, x, y) => x.evaluate_constants_(c) + y.evaluate_constants_(c),
            BinOp(Op2::Mul, x, y) => x.evaluate_constants_(c) * y.evaluate_constants_(c),
            BinOp(Op2::Sub, x, y) => x.evaluate_constants_(c) - y.evaluate_constants_(c),
            Cache(id, e) => Cache(*id, Box::new(e.evaluate_constants_(c))),
        }
    }

    /// Evaluate an expression as a field element against an environment.
    pub fn evaluate(
        &self, d: D<F>, pt: F,
        evals: &[ProofEvaluations<F>],
        env: &Environment<F>) -> Result<F, &str> {
        self.evaluate_(d, pt, evals, &env.constants)
    }

    /// Evaluate an expression as a field element against the constants.
    pub fn evaluate_(
        &self, d: D<F>, pt: F,
        evals: &[ProofEvaluations<F>],
        c: &Constants<F>) -> Result<F, &str> {
        use Expr::*;
        match self {
            Double(x) => x.evaluate_(d, pt, evals, c).map(|x| x.double()),
            Constant(x) => Ok(x.value(c)),
            Pow(x, p) => Ok(x.evaluate_(d, pt, evals, c)?.pow(&[*p as u64])),
            BinOp(Op2::Mul, x, y) => {
                let x = (*x).evaluate_(d, pt, evals, c)?;
                let y = (*y).evaluate_(d, pt, evals, c)?;
                Ok(x * y)
            },
            Square(x) => Ok(x.evaluate_(d, pt, evals, c)?.square()),
            BinOp(Op2::Add, x, y) => {
                let x = (*x).evaluate_(d, pt, evals, c)?;
                let y = (*y).evaluate_(d, pt, evals, c)?;
                Ok(x + y)
            },
            BinOp(Op2::Sub, x, y) => {
                let x = (*x).evaluate_(d, pt, evals, c)?;
                let y = (*y).evaluate_(d, pt, evals, c)?;
                Ok(x - y)
            },
            VanishesOnLast4Rows => Ok(eval_vanishes_on_last_4_rows(d, pt)),
            UnnormalizedLagrangeBasis(i) =>
                Ok(d.evaluate_vanishing_polynomial(pt) / (pt - d.group_gen.pow(&[*i as u64]))),
            Cell(v) => v.evaluate(evals),
            Cache(_, e) => e.evaluate_(d, pt, evals, c),
        }
    }

    /// Evaluate the constant expressions in this expression down into field elements.
    pub fn evaluate_constants(&self, env: &Environment<F>) -> Expr<F> {
        self.evaluate_constants_(&env.constants)
    }

    /// Compute the polynomial corresponding to this expression, in evaluation form.
    pub fn evaluations<'a>(&self, env: &Environment<'a, F>) -> Evaluations<F, D<F>> {
        self.evaluate_constants(env).evaluations(env)
    }
}

enum Either<A, B> {
    Left(A),
    Right(B)
}

impl<F: FftField> Expr<F> {
    /// Evaluate an expression into a field element.
    pub fn evaluate(
        &self, d: D<F>, pt: F,
        evals: &[ProofEvaluations<F>]) -> Result<F, &str> {
        use Expr::*;
        match self {
            Constant(x) => Ok(*x),
            Pow(x, p) => Ok(x.evaluate(d, pt, evals)?.pow(&[*p as u64])),
            Double(x) => x.evaluate(d, pt, evals).map(|x| x.double()),
            Square(x) => x.evaluate(d, pt, evals).map(|x| x.square()),
            BinOp(Op2::Mul, x, y) => {
                let x = (*x).evaluate(d, pt, evals)?;
                let y = (*y).evaluate(d, pt, evals)?;
                Ok(x * y)
            },
            BinOp(Op2::Add, x, y) => {
                let x = (*x).evaluate(d, pt, evals)?;
                let y = (*y).evaluate(d, pt, evals)?;
                Ok(x + y)
            },
            BinOp(Op2::Sub, x, y) => {
                let x = (*x).evaluate(d, pt, evals)?;
                let y = (*y).evaluate(d, pt, evals)?;
                Ok(x - y)
            },
            VanishesOnLast4Rows => Ok(eval_vanishes_on_last_4_rows(d, pt)),
            UnnormalizedLagrangeBasis(i) => 
                Ok(d.evaluate_vanishing_polynomial(pt) / (pt - d.group_gen.pow(&[*i as u64]))),
            Cell(v) => v.evaluate(evals),
            Cache(_, e) => e.evaluate(d, pt, evals),
        }
    }

    /// Compute the polynomial corresponding to this expression, in evaluation form.
    pub fn evaluations<'a>(&self, env: &Environment<'a, F>) -> Evaluations<F, D<F>> {
        let d1_size = env.domain.d1.size as usize;
        let deg = self.degree(d1_size);
        let d =
            if deg <= d1_size {
                Domain::D1
            } else if deg <= 4 * d1_size {
                Domain::D4
            } else if deg <= 8 * d1_size {
                Domain::D8
            } else {
                panic!("constraint had degree {} > 8", deg);
            };

        let mut cache = HashMap::new();

        let evals =
            match self.evaluations_helper(&mut cache, d, env) {
                Either::Left(x) => x,
                Either::Right(id) => cache.get(&id).unwrap().clone(),
            };

        match evals {
            EvalResult::Evals { evals, domain } => {
                assert_eq!(domain, d);
                evals
            },
            EvalResult::Constant(x) => 
                EvalResult::init_((d, get_domain(d, env)), |_| x),
            EvalResult::SubEvals { evals, domain: d_sub, shift: s } => {
                let res_domain = get_domain(d, env);
                let scale = (d_sub as usize) / (d as usize);
                assert!(scale != 0);
                EvalResult::init_(
                    (d, res_domain),
                    |i| evals.evals[(scale * i + (d_sub as usize) * s) % evals.evals.len()])
            }
        }
    }

    fn evaluations_helper<'a, 'b>(
        &self,
        cache: &'b mut HashMap<CacheId, EvalResult<'a, F>>,
        d: Domain,
        env: & Environment<'a, F>) -> Either<EvalResult<'a, F>, CacheId> where 'a: 'b {

        let dom = (d, get_domain(d, env));

        let res : EvalResult<'a, F> =
            match self {
                Expr::Square(x) =>
                    match x.evaluations_helper(cache, d, env) {
                        Either::Left(x) => x.square(dom),
                        Either::Right(id) => id.get_from(cache).unwrap().square(dom),
                    },
                Expr::Double(x) => {
                    let x = x.evaluations_helper(cache, d, env);
                    let res =
                        match x {
                            Either::Left(x) => {
                                let x =
                                    match x {
                                        EvalResult::Evals { domain, mut evals } => {
                                            evals.evals.par_iter_mut().for_each(|x| { x.double_in_place(); });
                                            return Either::Left(EvalResult::Evals { domain, evals })
                                        },
                                        x => x,
                                    };
                                let xx = ||
                                    match &x {
                                        EvalResult::Constant(x) => EvalResult::Constant(*x),
                                        EvalResult::SubEvals { domain, shift, evals } =>
                                            EvalResult::SubEvals { domain: *domain, shift: *shift, evals },
                                        EvalResult::Evals { domain, evals } =>
                                            EvalResult::SubEvals { domain: *domain, shift: 0, evals }
                                    };
                                xx().add(xx(), dom)
                            },
                            Either::Right(id) => {
                                let x1 = id.get_from(cache).unwrap();
                                let x2 = id.get_from(cache).unwrap();
                                x1.add(x2, dom)
                            }
                        };
                    return Either::Left(res);
                },
                Expr::Cache(id, e) => {
                    match cache.get(id) {
                        Some(_) => {
                            return Either::Right(*id) },
                        None => {
                            match e.evaluations_helper(cache, d, env) {
                                Either::Left(es) => {
                                    cache.insert(*id, es);
                                },
                                Either::Right(_) => {}
                            };
                            return Either::Right(*id)
                        }
                    }
                },
                Expr::Pow(x, p) => {
                    let x = x.evaluations_helper(cache, d, env);
                    match x {
                        Either::Left(x) => x.pow(*p, (d, get_domain(d, env))),
                        Either::Right(id) => id.get_from(cache).unwrap().pow(*p, (d, get_domain(d, env))),
                    }
                },
                Expr::VanishesOnLast4Rows =>
                    EvalResult::SubEvals { 
                        domain: Domain::D8,
                        shift: 0,
                        evals: env.vanishes_on_last_4_rows
                    },
                Expr::Constant(x) => {
                    EvalResult::Constant(*x)
                },
                Expr::UnnormalizedLagrangeBasis(i) =>
                    EvalResult::Evals {
                        domain: d,
                        evals: unnormalized_lagrange_evals(env.l0_1, *i, d, env)
                    },
                Expr::Cell(Variable { col, row }) => {
                    let evals : &'a Evaluations<F, D<F>> = {
                        match env.get_column(col) {
                            None => return Either::Left(EvalResult::Constant(F::zero())),
                            Some(e) => e
                        }
                    };
                    EvalResult::SubEvals { 
                        domain: col.domain(),
                        shift: row.shift(),
                        evals
                    }
                },
                Expr::BinOp(op, e1, e2) => {
                    let dom = (d, get_domain(d, env));
                    let f = |x: EvalResult<F>, y: EvalResult<F>| {
                        match op {
                            Op2::Mul => x.mul(y, dom),
                            Op2::Add => x.add(y, dom),
                            Op2::Sub => x.sub(y, dom),
                        }
                    };
                    let e1 = e1.evaluations_helper(cache, d, env);
                    let e2 = e2.evaluations_helper(cache, d, env);
                    use Either::*;
                    match (e1, e2) {
                        (Left(e1), Left(e2)) => f(e1, e2),
                        (Right(id1), Left(e2)) => f(id1.get_from(cache).unwrap(), e2),
                        (Left(e1), Right(id2)) => f(e1, id2.get_from(cache).unwrap()),
                        (Right(id1), Right(id2)) => f(id1.get_from(cache).unwrap(), id2.get_from(cache).unwrap()),
                    }
                },
            };
        Either::Left(res)
    }
}

#[derive(Clone, Debug, Serialize, Deserialize)]
/// A "linearization", which is linear combination with `E` coefficients of
/// columns.
pub struct Linearization<E> {
    pub constant_term: E,
    pub index_terms: Vec<(Column, E)>
}

impl<E: Default> Default for Linearization<E> {
    fn default() -> Self {
        Linearization {
            constant_term: E::default(),
            index_terms: vec![],
        }
    }
}

impl<A> Linearization<A> {
    /// Apply a function to all the coefficients in the linearization.
    pub fn map<B, F: Fn(&A) -> B>(&self, f: F) -> Linearization<B> {
        Linearization {
            constant_term: f(&self.constant_term),
            index_terms: self.index_terms.iter().map(|(c, x)| (*c, f(x))).collect()
        }
    }
}

impl<F: FftField> Linearization<Expr<ConstantExpr<F>>> {
    /// Evaluate the constants in a linearization with `ConstantExpr<F>` coefficients down
    /// to literal field elements.
    pub fn evaluate_constants(&self, env: &Environment<F>) -> Linearization<Expr<F>> {
        self.map(|e| e.evaluate_constants(env))
    }
}

impl<F: FftField> Linearization<Vec<PolishToken<F>>> {
    /// Given a linearization and an environment, compute the polynomial corresponding to the
    /// linearization, in evaluation form.
    pub fn to_polynomial(&self, env: &Environment<F>, pt: F, evals: &[ProofEvaluations<F>]) -> (F, DensePolynomial<F>) {
        let cs = &env.constants;
        let n = env.domain.d1.size as usize;
        let mut res = vec![F::zero(); n];
        self.index_terms.iter().for_each(|(idx, c)| {
            let c = PolishToken::evaluate(c, env.domain.d1, pt, evals, &cs).unwrap();
            let e = env.get_column(&idx).expect(&format!("Index polynomial {:?} not found", idx));
            let scale = e.evals.len() / n;
            res.par_iter_mut().enumerate().for_each(|(i, r)| {
                *r += c * e.evals[scale * i]
            })
        });
        let p = Evaluations::<F, D<F>>::from_vec_and_domain(res, env.domain.d1).interpolate();
        (PolishToken::evaluate(&self.constant_term, env.domain.d1, pt, evals, &cs).unwrap(), p)
    }
}

impl<F: FftField> Linearization<Expr<ConstantExpr<F>>> {
    /// Given a linearization and an environment, compute the polynomial corresponding to the
    /// linearization, in evaluation form.
    pub fn to_polynomial(&self, env: &Environment<F>, pt: F, evals: &[ProofEvaluations<F>]) -> (F, DensePolynomial<F>) {
        let cs = &env.constants;
        let n = env.domain.d1.size as usize;
        let mut res = vec![F::zero(); n];
        self.index_terms.iter().for_each(|(idx, c)| {
            let c = c.evaluate_(env.domain.d1, pt, evals, &cs).unwrap();
            let e = env.get_column(&idx).expect(&format!("Index polynomial {:?} not found", idx));
            let scale = e.evals.len() / n;
            res.par_iter_mut().enumerate().for_each(|(i, r)| {
                *r += c * e.evals[scale * i]
            })
        });
        let p = Evaluations::<F, D<F>>::from_vec_and_domain(res, env.domain.d1).interpolate();
        (self.constant_term.evaluate_(env.domain.d1, pt, evals, &cs).unwrap(), p)
    }
}

impl<F: One> Expr<F> {
    /// Exponentiate an expression
    pub fn pow(self, p: usize) -> Self {
        use Expr::*;
        if p == 0 {
            return Constant(F::one());
        }
        Pow(Box::new(self), p)
    }
}

type Monomials<F> = HashMap<Vec<Variable>, Expr<F>>;

fn mul_monomials<F: Neg<Output=F> + Clone + One + Zero + PartialEq>(
    e1: &Monomials<F>,
    e2: &Monomials<F>) -> Monomials<F> {
    let mut res : HashMap<_, Expr<F>> = HashMap::new();
    for (m1, c1) in e1.iter() {
        for (m2, c2) in e2.iter() {
            let mut m = m1.clone();
            m.extend(m2);
            m.sort();
            let c1c2 = c1.clone() * c2.clone();
            let v = res.entry(m).or_insert(Expr::<F>::zero());
            *v = v.clone() + c1c2;
        }
    }
    res
}

impl<F: Neg<Output=F> + Clone + One + Zero + PartialEq> Expr<F> {
    // TODO This function (which takes linear time)
    // is called repeatedly in monomials, yielding quadratic behavior for
    // that function. It's ok for now as we only call that function once on
    // a small input when producing the verification key.
    fn is_constant(&self, evaluated: &HashSet<Column>) -> bool {
        use Expr::*;
        match self {
            Pow(x, _) => x.is_constant(evaluated),
            Square(x) => x.is_constant(evaluated),
            Constant(_) => true,
            Cell(v) => evaluated.contains(&v.col),
            Double(x) => x.is_constant(evaluated),
            BinOp(_, x, y) => x.is_constant(evaluated) && y.is_constant(evaluated),
            ZkPolynomial => true,
            UnnormalizedLagrangeBasis(_) => true,
            Cache(_, x) => x.is_constant(evaluated),
        }
    }

    fn monomials(&self, ev: &HashSet<Column>) -> HashMap<Vec<Variable>, Expr<F>> {
        let sing = |v: Vec<Variable>, c: Expr<F>| {
            let mut h = HashMap::new();
            h.insert(v, c);
            h
        };
        let constant = |e : Expr<F>| sing(vec![], e);
        use Expr::*;

        if self.is_constant(ev) {
            return constant(self.clone())
        }

        match self {
            Pow(x, d) => {
                // Run the multiplication logic with square and multiply
                let mut acc = sing(vec![], Expr::<F>::one());
                let mut acc_is_one = true;
                let x = x.monomials(ev);

                for i in (0..64).rev() {
                    if !acc_is_one {
                        let acc2 = mul_monomials(&acc, &acc);
                        acc = acc2;
                    }

                    if (d >> i) & 1 == 1 {
                        let res = mul_monomials(&acc, &x);
                        acc = res;
                        acc_is_one = false;
                    }
                }
                acc
            },
            Double(e) =>
                HashMap::from_iter(
                    e.monomials(ev).into_iter().map(|(m, c)| (m, c.double()))),
            Cache(_, e) => e.monomials(ev),
            UnnormalizedLagrangeBasis(i) => constant(UnnormalizedLagrangeBasis(*i)),
            VanishesOnLast4Rows => constant(VanishesOnLast4Rows),
            Constant(c) => constant(Constant(c.clone())),
            Cell(var) => sing(vec![*var], Constant(F::one())),
            BinOp(Op2::Add, e1, e2) => {
                let mut res = e1.monomials(ev);
                for (m, c) in e2.monomials(ev) {
                    let v =
                        match res.remove(&m) {
                            None => c,
                            Some(v) => v + c
                        };
                    res.insert(m, v);
                }
                res
            },
            BinOp(Op2::Sub, e1, e2) => {
                let mut res = e1.monomials(ev);
                for (m, c) in e2.monomials(ev) {
                    let v =
                        match res.remove(&m) {
                            None => -c, // Expr::constant(F::one()) * c,
                            Some(v) => v - c
                        };
                    res.insert(m, v);
                }
                res
            },
            BinOp(Op2::Mul, e1, e2) => {
                let e1 = e1.monomials(ev);
                let e2 = e2.monomials(ev);
                mul_monomials(&e1, &e2)
            },
            Square(x) => {
                let x = x.monomials(ev);
                mul_monomials(&x, &x)
            },
        }
    }

    /// There is an optimization in PLONK called "linearization" in which a certain
    /// polynomial is expressed as a linear combination of other polynomials in order
    /// to reduce the number of evaluations needed in the IOP (by relying on the homomorphic
    /// property of the polynomial commitments used.)
    ///
    /// The function performs this "linearization", which we now describe in some detail.
    ///
    /// In mathematical language, an expression `e: Expr<F>`
    /// is an element of the polynomial ring `F[V]`, where `V` is a set of variables.
    ///
    /// Given a subset `V_0` of `V` (and letting `V_1 = V \setminus V_0`), there is a map
    /// `factor_{V_0}: F[V] -> (F[V_1])[V_0]`. That is, polynomials with `F` coefficients in the variables `V = V_0 \cup V_1`
    /// are the same thing as polynomials with `F[V_1]` coefficients in variables `V_0`.
    ///
    /// There is also a function
    /// `lin_or_err : (F[V_1])[V_0] -> Result<Vec<(V_0, F[V_2])>, &str>`
    ///
    /// which checks if the given input is in fact a degree 1 polynomial in the variables `V_0`
    /// (i.e., a linear combination of `V_0` elements with `F[V_1]` coefficients)
    /// returning this linear combination if so.
    ///
    /// Given an expression `e` and set of columns `C_0`, letting
    /// `V_0 = { Variable { col: c, row: r } | c in C_0, r in { Curr, Next } }`,
    /// this function computes `lin_or_err(factor_{V_0}(e))`, although it does not
    /// compute it in that way. Instead, it computes it by reducing the expression into
    /// a sum of monomials with `F` coefficients, and then factors the monomials.
    pub fn linearize(&self, evaluated: HashSet<Column>) -> Result<Linearization<Expr<F>>, &str> {
        let mut res : HashMap<Column, Expr<F>> = HashMap::new();
        let mut constant_term : Expr<F> = Self::zero();
        let monomials = self.monomials(&evaluated);

        for (m, c) in monomials {
            let (evaluated, mut unevaluated) : (Vec<_>, _) = m.into_iter().partition(|v| evaluated.contains(&v.col));
            let c = evaluated.into_iter().fold(c, |acc, v| acc * Expr::Cell(v));
            if unevaluated.len() == 0 {
                constant_term = constant_term + c;
            } else if unevaluated.len() == 1 {
                let var = unevaluated.remove(0);
                match var.row {
                    Next => return Err("Linearization failed (needed polynomial value at \"next\" row)"),
                    Curr => {
                        let e =
                            match res.remove(&var.col) {
                                Some(v) => v + c,
                                None => c
                            };
                        res.insert(var.col, e);
                        // This code used to be
                        //
                        // let v = res.entry(var.col).or_insert(0.into());
                        // *v = v.clone() + c
                        //
                        // but calling clone made it extremely slow, so I replaced it
                        // with the above that moves v out of the map with .remove and
                        // into v + c.
                        //
                        // I'm not sure if there's a way to do it with the HashMap API
                        // without calling remove.
                    }
                }
            }
            else {
                return Err("Linearization failed");
            }
        }
        Ok(Linearization { constant_term, index_terms: res.into_iter().collect() })
    }
}

// Trait implementations

impl<F: Field> Zero for ConstantExpr<F> {
    fn zero() -> Self {
        ConstantExpr::Literal(F::zero())
    }

    fn is_zero(&self) -> bool {
        match self {
            ConstantExpr::Literal(x) => x.is_zero(),
            _ => false
        }
    }
}

impl<F: Field> One for ConstantExpr<F> {
    fn one() -> Self {
        ConstantExpr::Literal(F::one())
    }

    fn is_one(&self) -> bool {
        match self {
            ConstantExpr::Literal(x) => x.is_one(),
            _ => false
        }
    }
}

impl<F : One + Neg<Output=F>> Neg for ConstantExpr<F> {
    type Output = ConstantExpr<F>;

    fn neg(self) -> ConstantExpr<F> {
        match self {
            ConstantExpr::Literal(x) => ConstantExpr::Literal(x.neg()),
            e => ConstantExpr::Mul(Box::new(ConstantExpr::Literal(F::one().neg())), Box::new(e))
        }
    }
}

impl<F: Field> Add<ConstantExpr<F>> for ConstantExpr<F> {
    type Output = ConstantExpr<F>;
    fn add(self, other: Self) -> Self {
        use ConstantExpr::*;
        if self.is_zero() {
            return other;
        }
        if other.is_zero() {
            return self
        }
        match (self, other) {
            (Literal(x), Literal(y)) => Literal(x + y),
            (x, y) => Add(Box::new(x), Box::new(y))
        }
    }
}

impl<F: Field> Sub<ConstantExpr<F>> for ConstantExpr<F> {
    type Output = ConstantExpr<F>;
    fn sub(self, other: Self) -> Self {
        use ConstantExpr::*;
        if other.is_zero() {
            return self
        }
        match (self, other) {
            (Literal(x), Literal(y)) => Literal(x - y),
            (x, y) => Sub(Box::new(x), Box::new(y))
        }
    }
}

impl<F: Field> Mul<ConstantExpr<F>> for ConstantExpr<F> {
    type Output = ConstantExpr<F>;
    fn mul(self, other: Self) -> Self {
        use ConstantExpr::*;
        if self.is_one() {
            return other;
        }
        if other.is_one() {
            return self;
        }
        match (self, other) {
            (Literal(x), Literal(y)) => Literal(x * y),
            (x, y) => Mul(Box::new(x), Box::new(y))
        }
    }
}

impl<F: Zero> Zero for Expr<F> {
    fn zero() -> Self {
        Expr::Constant(F::zero())
    }

    fn is_zero(&self) -> bool {
        match self {
            Expr::Constant(x) => x.is_zero(),
            _ => false
        }
    }
}

impl<F: One + PartialEq> One for Expr<F> {
    fn one() -> Self {
        Expr::Constant(F::one())
    }

    fn is_one(&self) -> bool {
        match self {
            Expr::Constant(x) => x.is_one(),
            _ => false
        }
    }
}

impl<F : One + Neg<Output=F>> Neg for Expr<F> {
    type Output = Expr<F>;

    fn neg(self) -> Expr<F> {
        match self {
            Expr::Constant(x) => Expr::Constant(x.neg()),
            e => Expr::BinOp(Op2::Mul, Box::new(Expr::Constant(F::one().neg())), Box::new(e))
        }
    }
}

impl<F: Zero> Add<Expr<F>> for Expr<F> {
    type Output = Expr<F>;
    fn add(self, other: Self) -> Self {
        if self.is_zero() {
            return other;
        }
        if other.is_zero() {
            return self;
        }
        Expr::BinOp(Op2::Add, Box::new(self), Box::new(other))
    }
}

impl<F: One + PartialEq> Mul<Expr<F>> for Expr<F> {
    type Output = Expr<F>;
    fn mul(self, other: Self) -> Self {
        if self.is_one() {
            return other;
        }
        if other.is_one() {
            return self;
        }
        Expr::BinOp(Op2::Mul, Box::new(self), Box::new(other))
    }
}

impl<F: Zero> Sub<Expr<F>> for Expr<F> {
    type Output = Expr<F>;
    fn sub(self, other: Self) -> Self {
        if other.is_zero() {
            return self;
        }
        Expr::BinOp(Op2::Sub, Box::new(self), Box::new(other))
    }
}

impl<F: Field> From<u64> for Expr<F> {
    fn from(x : u64) -> Self {
        Expr::Constant(F::from(x))
    }
}

impl<F: Field> From<u64> for Expr<ConstantExpr<F>> {
    fn from(x : u64) -> Self {
        Expr::Constant(ConstantExpr::Literal(F::from(x)))
    }
}

impl<F: PrimeField> fmt::Display for ConstantExpr<F> {
    fn fmt(&self, f: &mut fmt::Formatter<'_>) -> fmt::Result {
        use ConstantExpr::*;
        match self {
            Alpha => write!(f, "alpha")?,
            Beta => write!(f, "beta")?,
            Gamma => write!(f, "gamma")?,
            JointCombiner => write!(f, "joint_combiner")?,
            Literal(x) => write!(f, "field(\"0x{}\")", x.into_repr())?,
            Pow(x, n) => {
                match x.as_ref() {
                    Alpha => write!(f, "alpha_pow({})", n)?,
                    x => write!(f, "pow({}, {})", x, n)?
                }
            },
            Add(x, y) => write!(f, "({} + {})", x.as_ref(), y.as_ref())?,
            Mul(x, y) => write!(f, "({} * {})", x.as_ref(), y.as_ref())?,
            Sub(x, y) => write!(f, "({} - {})", x.as_ref(), y.as_ref())?,
        };
        Ok(())
    }
}

fn to_string<F: Clone + fmt::Display>(cache: &mut HashMap<CacheId, Expr<F>>, e: & Expr<F>) -> String {
    use Expr::*;
    match e {
        Double(x) => format!("double({})", to_string(cache, x)),
        Constant(x) => format!("{}", x),
        Cell(v) => format!("cell({})", *v),
        UnnormalizedLagrangeBasis(i) => format!("unnormalized_lagrange_basis({})", *i),
        ZkPolynomial => format!("zk_polynomial"),
        BinOp(Op2::Add, x, y) => format!("({} + {})", to_string(cache, x.as_ref()), to_string(cache, y.as_ref())),
        BinOp(Op2::Mul, x, y) => format!("({} * {})", to_string(cache, x.as_ref()), to_string(cache, y.as_ref())),
        BinOp(Op2::Sub, x, y) => format!("({} - {})", to_string(cache, x.as_ref()), to_string(cache, y.as_ref())),
        Pow(x, d) => format!("pow({}, {})", to_string(cache, x.as_ref()), d),
        Square(x) => format!("square({})", to_string(cache, x.as_ref())),
        Cache(id, e) => {
            cache.insert(*id, e.as_ref().clone());
            id.var_name()
        }
    }
}

impl<F: fmt::Display + Clone> fmt::Display for Expr<F> {
    fn fmt(&self, f: &mut fmt::Formatter<'_>) -> fmt::Result {
<<<<<<< HEAD
        let mut env = HashMap::new();
        let e = to_string(&mut env, self);
        for (k, v) in env.into_iter() {
            write!(f, "let {} = {} in\n", k.var_name(), v)?;
        }
        write!(f, "{}", e)
=======
        use Expr::*;
        match self {
            Double(x) => write!(f, "(2 * {})", x)?,
            Constant(x) => write!(f, "{}", x)?,
            Cell(v) => write!(f, "Cell({:?})", *v)?,
            UnnormalizedLagrangeBasis(i) => write!(f, "UnnormalizedLagrangeBasis({})", *i)?,
            VanishesOnLast4Rows => write!(f, "VanishesOnLast4Rows")?,
            BinOp(Op2::Add, x, y) => write!(f, "({} + {})", x.as_ref(), y.as_ref())?,
            BinOp(Op2::Mul, x, y) => write!(f, "({} * {})", x.as_ref(), y.as_ref())?,
            BinOp(Op2::Sub, x, y) => write!(f, "({} - {})", x.as_ref(), y.as_ref())?,
            Pow(x, d) => write!(f, "({}^{})", x.as_ref(), d)?,
            Cache(_, e) => e.fmt(f)?
        };
        Ok(())
>>>>>>> 72499bcd
    }
}

/// An alias for the intended usage of the expression type in constructing constraints.
pub type E<F> = Expr<ConstantExpr<F>>;<|MERGE_RESOLUTION|>--- conflicted
+++ resolved
@@ -1,11 +1,6 @@
 use crate::nolookup::scalars::{ProofEvaluations};
-<<<<<<< HEAD
-use crate::nolookup::constraints::{eval_zk_polynomial};
+use crate::nolookup::constraints::{eval_vanishes_on_last_4_rows};
 use ark_ff::{FftField, PrimeField, Field, Zero, One};
-=======
-use crate::nolookup::constraints::{eval_vanishes_on_last_4_rows};
-use ark_ff::{FftField, Field, Zero, One};
->>>>>>> 72499bcd
 use ark_poly::{univariate::DensePolynomial, Evaluations, EvaluationDomain, Radix2EvaluationDomain as D};
 use crate::gate::{GateType, CurrOrNext};
 use std::ops::{Add, Sub, Mul, Neg};
@@ -1663,7 +1658,7 @@
         Constant(x) => format!("{}", x),
         Cell(v) => format!("cell({})", *v),
         UnnormalizedLagrangeBasis(i) => format!("unnormalized_lagrange_basis({})", *i),
-        ZkPolynomial => format!("zk_polynomial"),
+        VanishesOnLast4Rows => format!("vanishes_on_last_4_rows"),
         BinOp(Op2::Add, x, y) => format!("({} + {})", to_string(cache, x.as_ref()), to_string(cache, y.as_ref())),
         BinOp(Op2::Mul, x, y) => format!("({} * {})", to_string(cache, x.as_ref()), to_string(cache, y.as_ref())),
         BinOp(Op2::Sub, x, y) => format!("({} - {})", to_string(cache, x.as_ref()), to_string(cache, y.as_ref())),
@@ -1678,29 +1673,12 @@
 
 impl<F: fmt::Display + Clone> fmt::Display for Expr<F> {
     fn fmt(&self, f: &mut fmt::Formatter<'_>) -> fmt::Result {
-<<<<<<< HEAD
         let mut env = HashMap::new();
         let e = to_string(&mut env, self);
         for (k, v) in env.into_iter() {
             write!(f, "let {} = {} in\n", k.var_name(), v)?;
         }
         write!(f, "{}", e)
-=======
-        use Expr::*;
-        match self {
-            Double(x) => write!(f, "(2 * {})", x)?,
-            Constant(x) => write!(f, "{}", x)?,
-            Cell(v) => write!(f, "Cell({:?})", *v)?,
-            UnnormalizedLagrangeBasis(i) => write!(f, "UnnormalizedLagrangeBasis({})", *i)?,
-            VanishesOnLast4Rows => write!(f, "VanishesOnLast4Rows")?,
-            BinOp(Op2::Add, x, y) => write!(f, "({} + {})", x.as_ref(), y.as_ref())?,
-            BinOp(Op2::Mul, x, y) => write!(f, "({} * {})", x.as_ref(), y.as_ref())?,
-            BinOp(Op2::Sub, x, y) => write!(f, "({} - {})", x.as_ref(), y.as_ref())?,
-            Pow(x, d) => write!(f, "({}^{})", x.as_ref(), d)?,
-            Cache(_, e) => e.fmt(f)?
-        };
-        Ok(())
->>>>>>> 72499bcd
     }
 }
 
