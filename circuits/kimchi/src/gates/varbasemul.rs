--- conflicted
+++ resolved
@@ -118,17 +118,10 @@
         ]
     }
 
-<<<<<<< HEAD
-    pub fn verify_vbmul(&self, witness: &[Vec<F>; COLUMNS]) -> Result<(), String> {
+    pub fn verify_vbmul(&self, row: usize, witness: &[Vec<F>; COLUMNS]) -> Result<(), String> {
         return Ok(());
-
-        let this: [F; COLUMNS] = array_init(|i| witness[i][self.row]);
-        let next: [F; COLUMNS] = array_init(|i| witness[i][self.row + 1]);
-=======
-    pub fn verify_vbmul(&self, row: usize, witness: &[Vec<F>; COLUMNS]) -> Result<(), String> {
         let this: [F; COLUMNS] = array_init(|i| witness[i][row]);
         let next: [F; COLUMNS] = array_init(|i| witness[i][row + 1]);
->>>>>>> e7b57069
 
         //    0	1	2	3	4	5	6	7	8	9	10	11	12	13	14	Type
         //   xT	yT	xS	yS	xP	yP	n	xr	yr	s1	s2	b1	s3	s4	b2	VBSM
