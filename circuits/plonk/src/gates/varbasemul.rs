/*****************************************************************************************************************

This source file implements short Weierstrass curve variable base scalar multiplication custom Plonk constraints.

The constraints are designed with 3 gates per bit of scalar modelled as per the discussuion of
https://github.com/zcash/zcash/issues/4254

Acc := [2]T
for i = n-1 ... 0:
   Q := (r_i == 1) ? T : -T
   Acc := Acc + (Q + Acc)
return (d_0 == 0) ? Q - P : Q

One-bit round constraints:

S = (P + (b ? T : −T)) + P

Gate 0
    b*b = b
    (xT - xP) × λ1 = (yT) × (2*b - 1) - yP

Gate 1
    λ1^2 = xP + xT + xR
    (xP - xR) × (λ1 + λ2) = 2*yP
    λ2^2 = xR + xP + xS
    (xP - xS) × λ2 = yS + yP
=>
    xR = λ1^2 - xT - xP
    (xP - xR) × λ2 = 2*yP - (xP - xR) × λ1
    λ2^2 = xR + xP + xS
    (xP - xS) × λ2 = yS + yP
=>
    (2*xP - λ1^2 + xT) × λ2 = 2*yP - (2*xP - λ1^2 + xT) × λ1
    λ2^2 = λ1^2 - xT + xS
    (xP - xS) × λ2 = yS + yP
=>
    (2*yP - (2*xP - λ1^2 + xT) × λ1)^2 = (λ1^2 - xT + xS) * (2*xP - λ1^2 + xT)^2
    (xP - xS) × (2*yP - (2*xP - λ1^2 + xT) × λ1) = (yS + yP) * (2*xP - λ1^2 + xT)

*****************************************************************************************************************/

use crate::gate::{CircuitGate, GateType};
use crate::wires::GateWires;
<<<<<<< HEAD
use algebra::FftField;
=======
use ark_ff::FftField;
>>>>>>> c3883db4

impl<F: FftField> CircuitGate<F> {
    pub fn create_vbmul(wires: &[GateWires; 3]) -> Vec<Self> {
        vec![
            CircuitGate {
                typ: GateType::Vbmul1,
                wires: wires[0],
                c: vec![],
            },
            CircuitGate {
                typ: GateType::Vbmul2,
                wires: wires[1],
                c: vec![],
            },
            CircuitGate {
                typ: GateType::Vbmul3,
                wires: wires[2],
                c: vec![],
            },
        ]
    }

    pub fn verify_vbmul1(&self, next: &Self, witness: &Vec<F>) -> bool {
        self.typ == GateType::Vbmul1
        &&
        // verify booleanity of the scalar bit
        witness[self.wires.r.0] == witness[self.wires.r.0].square()
        &&
        // (xP - xT) × λ1 = yP - (yT × (2*b - 1))
        (witness[next.wires.l.0] - &witness[self.wires.l.0]) * &witness[next.wires.r.0]
        ==
        witness[next.wires.o.0] - &(witness[self.wires.o.0] * &(witness[self.wires.r.0].double() - &F::one()))
    }

    pub fn verify_vbmul2(&self, next: &Self, witness: &Vec<F>) -> bool {
        // 2*xP - λ1^2 + xT
        let tmp = witness[self.wires.l.0].double() - &witness[self.wires.r.0].square()
            + &witness[next.wires.r.0];

        self.typ == GateType::Vbmul2
        &&
        // (2*yP - (2*xP - λ1^2 + xT) × λ1)^2 = (λ1^2 - xT + xS) * (2*xP - λ1^2 + xT)^2
        (witness[self.wires.o.0].double() - (tmp * &witness[self.wires.r.0])).square()
        ==
        (witness[self.wires.r.0].square() - &witness[next.wires.r.0] + &witness[next.wires.l.0]) * &tmp.square()
        &&
        // (xP - xS) × (2*yP - (2*xP - λ1^2 + xT) × λ1) = (yS + yP) * (2*xP - λ1^2 + xT)
        (witness[self.wires.l.0] - &witness[next.wires.l.0]) * &(witness[self.wires.o.0].double() - &(tmp * &witness[self.wires.r.0]))
        ==
        (witness[next.wires.o.0] + &witness[self.wires.o.0]) * &tmp
    }

    pub fn verify_vbmul3(&self, _next: &Self, _witness: &Vec<F>) -> bool {
        self.typ == GateType::Vbmul3
    }

    pub fn vbmul1(&self) -> F {
        if self.typ == GateType::Vbmul1 {
            F::one()
        } else {
            F::zero()
        }
    }
    pub fn vbmul2(&self) -> F {
        if self.typ == GateType::Vbmul2 {
            F::one()
        } else {
            F::zero()
        }
    }
    pub fn vbmul3(&self) -> F {
        if self.typ == GateType::Vbmul3 {
            F::one()
        } else {
            F::zero()
        }
    }
}<|MERGE_RESOLUTION|>--- conflicted
+++ resolved
@@ -41,11 +41,7 @@
 
 use crate::gate::{CircuitGate, GateType};
 use crate::wires::GateWires;
-<<<<<<< HEAD
-use algebra::FftField;
-=======
 use ark_ff::FftField;
->>>>>>> c3883db4
 
 impl<F: FftField> CircuitGate<F> {
     pub fn create_vbmul(wires: &[GateWires; 3]) -> Vec<Self> {
