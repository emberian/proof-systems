--- conflicted
+++ resolved
@@ -37,13 +37,8 @@
 use crate::constraints::ConstraintSystem;
 use crate::polynomial::WitnessOverDomains;
 use crate::scalars::ProofEvaluations;
-<<<<<<< HEAD
-use algebra::{FftField, SquareRootField};
-use ff_fft::{DensePolynomial, Evaluations, Radix2EvaluationDomain as D};
-=======
 use ark_ff::{FftField, SquareRootField, Zero};
 use ark_poly::{univariate::DensePolynomial, Evaluations, Radix2EvaluationDomain as D};
->>>>>>> c3883db4
 use oracle::utils::{EvalUtils, PolyUtils};
 
 impl<F: FftField + SquareRootField> ConstraintSystem<F> {
@@ -53,18 +48,6 @@
             return self.doublel.clone();
         }
 
-<<<<<<< HEAD
-        &(&(&(&(&polys.d8.this.w[1].pow(2).scale(F::from(4 as u64))
-            * &(&polys.d8.this.w[2] + &polys.d8.this.w[0].scale(F::from(2 as u64))))
-            - &polys.d8.this.w[0].pow(4).scale(F::from(9 as u64)))
-            .scale(alpha[0])
-            + &(&(&polys.d8.this.w[1].scale(F::from(2 as u64))
-                * &(&polys.d8.this.w[3] + &polys.d8.this.w[1]))
-                - &(&(&polys.d8.this.w[0] - &polys.d8.this.w[2])
-                    * &polys.d8.this.w[0].pow(2).scale(F::from(3 as u64))))
-                .scale(alpha[1]))
-            + &(&(&polys.d8.this.w[1] * &polys.d8.this.w[4]) - &self.l08).scale(alpha[2]))
-=======
         let x1 = &polys.d8.this.w[0];
         let y1 = &polys.d8.this.w[1];
         let x2 = &polys.d8.this.w[2];
@@ -80,24 +63,10 @@
         let check_3 = &(y1 * &y1_inv) - &self.l08;
 
         &(&(&check_1.scale(alpha[0]) + &check_2.scale(alpha[1])) + &check_3.scale(alpha[2]))
->>>>>>> c3883db4
             * &self.doublel
     }
 
     pub fn double_scalars(evals: &Vec<ProofEvaluations<F>>, alpha: &[F]) -> F {
-<<<<<<< HEAD
-        (((evals[0].w[1].square()
-            * &F::from(4 as u64)
-            * &(evals[0].w[2] + &evals[0].w[0].double()))
-            - &(evals[0].w[0].square().square() * &F::from(9 as u64)))
-            * &alpha[0])
-            + &(((evals[0].w[1].double() * &(evals[0].w[3] + &evals[0].w[1]))
-                - &((evals[0].w[0] - &evals[0].w[2])
-                    * &evals[0].w[0].square()
-                    * &F::from(3 as u64)))
-                * &alpha[1])
-            + &((evals[0].w[1] * &evals[0].w[4] - &F::one()) * &alpha[2])
-=======
         let x1 = evals[0].w[0];
         let y1 = evals[0].w[1];
         let x2 = evals[0].w[2];
@@ -113,7 +82,6 @@
         let check_3 = y1 * &y1_inv - &F::one();
 
         (check_1 * &alpha[0]) + &(check_2 * &alpha[1]) + &(check_3 * &alpha[2])
->>>>>>> c3883db4
     }
 
     // EC Affine doubling constraint linearization poly contribution computation
